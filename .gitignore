--- conflicted
+++ resolved
@@ -62,15 +62,13 @@
 dist
 docgen-docs
 
-<<<<<<< HEAD
 #openzepplin files
 .openzeppelin/*
-=======
+
 # yarn
 .yarn/*
 !.yarn/patches
 !.yarn/releases
 !.yarn/plugins
 !.yarn/sdks
-!.yarn/versions
->>>>>>> 1abcc9ca
+!.yarn/versions