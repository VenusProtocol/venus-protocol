# This workflow uses actions that are not certified by GitHub.
# They are provided by a third-party and are governed by
# separate terms of service, privacy policy, and support
# documentation.

name: Venus-Protocol

on:
<<<<<<< HEAD
=======
  push:
    branches: [main, develop]
>>>>>>> 041e3f10
  pull_request:
    branches: [main, develop]

jobs:
  test:
    name: Test
    runs-on: ubuntu-22.04
    env:
      NODE_OPTIONS: --max-old-space-size=4096
    steps:
      - uses: actions/checkout@v2

      - uses: actions/setup-node@v2
        with:
          node-version: 18
          cache: "yarn"

      - name: Install deps
        run: yarn

      - name: Run hardhat compile and tests coverage
        run: |
          source .env.example
          yarn hardhat compile && yarn hardhat coverage

      - name: Code Coverage Report
        uses: irongut/CodeCoverageSummary@v1.3.0
        with:
          filename: coverage/**/cobertura-coverage.xml
          badge: true
          fail_below_min: false
          format: markdown
          hide_branch_rate: false
          hide_complexity: true
          indicators: true
          output: both
          thresholds: "50 80"

      - name: Add Coverage PR Comment
        uses: marocchino/sticky-pull-request-comment@v2
        if: github.event_name == 'pull_request'
        with:
          recreate: true
          path: code-coverage-results.md

  lint:
    name: Lint
    runs-on: ubuntu-latest

    steps:
      - name: Check out code
        uses: actions/checkout@v2

      - name: Setup Node.js environment
        uses: actions/setup-node@v2
        with:
          node-version: 18
          cache: "yarn"

      - name: Install dependencies
        # Hack to get around failing "ethereumjs-abi The remote archive doesn't match the expected checksum" error
        run: YARN_CHECKSUM_BEHAVIOR=update yarn

      - name: Lint solidity and ts files
        run: yarn lint

  docgen:
    name: Docgen
    runs-on: ubuntu-latest

    steps:
      - name: Check out code
        uses: actions/checkout@v2

      - name: Setup Node.js environment
        uses: actions/setup-node@v2
        with:
          node-version: 18
          cache: "yarn"

      - name: Install dependencies
        # Hack to get around failing "ethereumjs-abi The remote archive doesn't match the expected checksum" error
        run: YARN_CHECKSUM_BEHAVIOR=update yarn

      - name: Lint soliditidy and ts files
        run: yarn docgen<|MERGE_RESOLUTION|>--- conflicted
+++ resolved
@@ -6,11 +6,8 @@
 name: Venus-Protocol
 
 on:
-<<<<<<< HEAD
-=======
   push:
     branches: [main, develop]
->>>>>>> 041e3f10
   pull_request:
     branches: [main, develop]
 
