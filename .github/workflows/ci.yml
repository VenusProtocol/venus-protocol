--- conflicted
+++ resolved
@@ -139,11 +139,7 @@
 
       - name: Export deployments
         run: |
-<<<<<<< HEAD
-          for NETWORK in bsctestnet bscmainnet ethereum sepolia opbnbtestnet opbnbmainnet arbitrumsepolia arbitrumone opsepolia opmainnet unichainsepolia; do
-=======
-          for NETWORK in bsctestnet bscmainnet ethereum sepolia opbnbtestnet opbnbmainnet arbitrumsepolia arbitrumone opsepolia opmainnet basesepolia basemainnet; do
->>>>>>> 18f60af2
+          for NETWORK in bsctestnet bscmainnet ethereum sepolia opbnbtestnet opbnbmainnet arbitrumsepolia arbitrumone opsepolia opmainnet basesepolia basemainnet unichainsepolia; do
             EXPORT=true yarn hardhat export --network ${NETWORK} --export ./deployments/${NETWORK}.json
             jq -M '{name, chainId, addresses: .contracts | map_values(.address)}' ./deployments/${NETWORK}.json > ./deployments/${NETWORK}_addresses.json
           done
