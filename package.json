{
  "name": "@venusprotocol/venus-protocol",
  "version": "7.4.0-dev.6",
  "description": "The Venus Money Market",
  "repository": "git@github.com:VenusProtocol/venus-protocol.git",
  "author": "Venus",
  "license": "BSD-3-Clause",
  "engines": {
    "node": ">=18.x.x"
  },
  "files": [
    "artifacts",
    "deploy",
    "dist",
    "contracts",
    "deployments"
  ],
  "scripts": {
    "compile": "hardhat compile",
    "coverage": "hardhat coverage",
    "test": "hardhat test",
    "build": "rm -rf dist && tsc --declaration && hardhat compile",
    "lint": "yarn lint:ts && yarn lint:sol && yarn prettier:check",
    "lint:ts": "eslint --ignore-path ./.eslintignore --ext .js,.ts .",
    "lint:sol": "solhint \"contracts/**/*.sol\"",
    "lint:sol:fix": "prettier --write \"contracts/**/*.sol\"",
    "prettier": "prettier --write \"**/*.{js,json,md,ts,yaml,yml,sol}\"",
    "prettier:check": "prettier --check \"**/*.{js,json,md,ts,yaml,yml,sol}\"",
    "docgen": "hardhat docgen",
    "prepare": "husky install"
  },
  "dependencies": {
<<<<<<< HEAD
    "@layerzerolabs/solidity-examples": "^1.0.0",
=======
    "@nomicfoundation/hardhat-ethers": "^3.0.0",
>>>>>>> 398d4875
    "@openzeppelin/contracts": "4.9.3",
    "@openzeppelin/contracts-upgradeable": "^4.8.0",
    "@venusprotocol/governance-contracts": "^1.4.0",
    "@venusprotocol/isolated-pools": "^2.5.0",
    "@venusprotocol/protocol-reserve": "^1.4.0",
    "@venusprotocol/solidity-utilities": "^1.2.0",
    "@venusprotocol/token-bridge": "1.0.0",
    "bignumber.js": "^9.1.2",
    "dotenv": "^16.0.1",
    "module-alias": "^2.2.2"
  },
  "devDependencies": {
    "@commitlint/cli": "^17.0.3",
    "@commitlint/config-conventional": "^17.0.3",
    "@defi-wonderland/smock": "^2.2.0",
    "@ethersproject/abi": "^5.6.4",
    "@ethersproject/abstract-provider": "^5",
    "@ethersproject/abstract-signer": "^5",
    "@ethersproject/bytes": "^5.0.0",
    "@ethersproject/providers": "^5.6.8",
    "@nomicfoundation/hardhat-chai-matchers": "^1.0.3",
    "@nomicfoundation/hardhat-network-helpers": "^1.0.10",
    "@nomicfoundation/hardhat-toolbox": "^2.0.0",
    "@nomiclabs/hardhat-etherscan": "^3.1.0",
    "@openzeppelin/hardhat-upgrades": "^1.21.0",
    "@semantic-release/changelog": "^6.0.1",
    "@semantic-release/git": "^10.0.1",
    "@semantic-release/npm": "^9.0.1",
    "@trivago/prettier-plugin-sort-imports": "^3.3.1",
    "@typechain/ethers-v5": "^10.1.0",
    "@typechain/hardhat": "^6.1.2",
    "@types/chai": "^4.3.1",
    "@types/mocha": "^9.1.1",
    "@types/node": "^18.7.1",
    "@typescript-eslint/eslint-plugin": "^5.40.0",
    "@typescript-eslint/parser": "^5.40.0",
    "@venusprotocol/oracle": "1.8.0",
    "bignumber.js": "^9.1.2",
    "chai": "^4.3.6",
    "eslint": "^8.25.0",
    "eslint-config-prettier": "^8.5.0",
    "eslint-plugin-jest": "^27.1.2",
    "ethers": "^5.7.0",
    "hardhat": "^2.19.2",
    "hardhat-contract-sizer": "^2.8.0",
    "hardhat-deploy": "^0.11.14",
    "hardhat-deploy-ethers": "^0.3.0-beta.13",
    "hardhat-gas-reporter": "^1.0.8",
    "husky": "^8.0.1",
    "prettier": "^2.7.1",
    "prettier-plugin-solidity": "^1.0.0-beta.24",
    "semantic-release": "^19.0.3",
    "solhint": "^3.3.7",
    "solidity-coverage": "^0.8.4",
    "solidity-docgen": "^0.6.0-beta.30",
    "ts-node": "^10.9.1",
    "typechain": "^8.1.0",
    "typescript": "^4.7.4",
    "web3-utils": "^1.7.5"
  },
  "_moduleAliases": {
    "@nomiclabs/hardhat-ethers": "node_modules/hardhat-deploy-ethers"
  },
  "packageManager": "yarn@3.5.1",
  "publishConfig": {
    "access": "public",
    "provenance": true
  }
}<|MERGE_RESOLUTION|>--- conflicted
+++ resolved
@@ -30,11 +30,8 @@
     "prepare": "husky install"
   },
   "dependencies": {
-<<<<<<< HEAD
     "@layerzerolabs/solidity-examples": "^1.0.0",
-=======
     "@nomicfoundation/hardhat-ethers": "^3.0.0",
->>>>>>> 398d4875
     "@openzeppelin/contracts": "4.9.3",
     "@openzeppelin/contracts-upgradeable": "^4.8.0",
     "@venusprotocol/governance-contracts": "^1.4.0",
