--- conflicted
+++ resolved
@@ -69,12 +69,8 @@
     "eslint-config-prettier": "^8.5.0",
     "eslint-plugin-jest": "^27.1.2",
     "ethers": "^5.6.9",
-<<<<<<< HEAD
     "hardhat": "^2.10.1",
     "hardhat-contract-sizer": "^2.8.0",
-=======
-    "hardhat": "^2.16.1",
->>>>>>> f4a1a460
     "hardhat-deploy": "^0.11.14",
     "hardhat-deploy-ethers": "^0.3.0-beta.13",
     "hardhat-gas-reporter": "^1.0.8",
