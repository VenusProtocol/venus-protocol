{
  "name": "@venusprotocol/venus-protocol",
<<<<<<< HEAD
  "version": "2.2.1",
=======
  "version": "3.0.0-dev.18",
>>>>>>> 801dbca5
  "description": "The Venus Money Market",
  "repository": "git@github.com:VenusProtocol/venus-protocol.git",
  "author": "Venus",
  "license": "BSD-3-Clause",
<<<<<<< HEAD
  "files": [
    "artifacts",
    "networks",
    "deploy",
=======
  "engines": {
    "node": ">=18.x.x"
  },
  "files": [
    "artifacts",
    "networks",
>>>>>>> 801dbca5
    "dist",
    "contracts",
    "deployments"
  ],
  "scripts": {
    "compile": "hardhat compile",
    "test": "hardhat test",
    "build": "rm -rf dist && tsc --declaration && hardhat compile",
    "lint": "yarn lint:ts && yarn lint:sol && yarn prettier:check",
    "lint:ts": "eslint --ignore-path ./.eslintignore --ext .js,.ts .",
    "lint:sol": "solhint \"contracts/**/*.sol\"",
    "lint:sol:fix": "prettier --write \"contracts/**/*.sol\"",
    "prettier": "prettier --write \"**/*.{js,json,md,ts,yaml,yml,sol}\"",
    "prettier:check": "prettier --check \"**/*.{js,json,md,ts,yaml,yml,sol}\"",
    "docgen": "hardhat docgen",
    "prepare": "husky install"
  },
  "dependencies": {
    "@openzeppelin/contracts": "^4.8.3",
    "@openzeppelin/contracts-upgradeable": "^4.8.0",
    "dotenv": "^16.0.1",
    "module-alias": "^2.2.2"
  },
  "peerDependencies": {
    "hardhat": "^2.10.1"
  },
  "devDependencies": {
    "@commitlint/cli": "^17.0.3",
    "@commitlint/config-conventional": "^17.0.3",
    "@defi-wonderland/smock": "^2.2.0",
    "@ethersproject/abi": "^5.6.4",
    "@ethersproject/abstract-provider": "^5",
    "@ethersproject/abstract-signer": "^5",
    "@ethersproject/bytes": "^5.0.0",
    "@ethersproject/providers": "^5.6.8",
    "@nomicfoundation/hardhat-chai-matchers": "^1.0.2",
    "@nomicfoundation/hardhat-network-helpers": "^1.0.4",
    "@nomicfoundation/hardhat-toolbox": "^1.0.2",
    "@nomiclabs/hardhat-etherscan": "^3.1.0",
    "@openzeppelin/hardhat-upgrades": "^1.21.0",
    "@semantic-release/changelog": "^6.0.1",
    "@semantic-release/git": "^10.0.1",
    "@semantic-release/npm": "^9.0.1",
    "@trivago/prettier-plugin-sort-imports": "^3.3.1",
    "@typechain/ethers-v5": "^10.1.0",
    "@typechain/hardhat": "^6.1.2",
    "@types/chai": "^4.3.3",
    "@types/mocha": "^9.1.1",
    "@types/node": "^18.7.1",
    "@typescript-eslint/eslint-plugin": "^5.40.0",
    "@typescript-eslint/parser": "^5.40.0",
    "@venusprotocol/governance-contracts": "^0.0.2",
    "@venusprotocol/isolated-pools": "0.0.5",
    "@venusprotocol/oracle": "1.7.1",
    "chai": "^4.3.6",
    "eslint": "^8.25.0",
    "eslint-config-prettier": "^8.5.0",
    "eslint-plugin-jest": "^27.1.2",
    "ethers": "^5.6.9",
    "hardhat": "^2.16.1",
    "hardhat-deploy": "^0.11.14",
    "hardhat-deploy-ethers": "^0.3.0-beta.13",
    "hardhat-gas-reporter": "^1.0.8",
    "husky": "^8.0.1",
    "prettier": "^2.7.1",
    "prettier-plugin-solidity": "^1.0.0-beta.24",
    "semantic-release": "^19.0.3",
    "solhint": "^3.3.7",
    "solidity-coverage": "^0.7.21",
    "solidity-docgen": "^0.6.0-beta.30",
    "ts-node": "^10.9.1",
    "typechain": "^8.1.0",
    "typescript": "^4.7.4",
    "web3-utils": "^1.7.5"
  },
  "_moduleAliases": {
    "@nomiclabs/hardhat-ethers": "node_modules/hardhat-deploy-ethers"
  },
  "packageManager": "yarn@3.5.1",
  "publishConfig": {
    "access": "public",
    "provenance": true
  }
}<|MERGE_RESOLUTION|>--- conflicted
+++ resolved
@@ -1,27 +1,17 @@
 {
   "name": "@venusprotocol/venus-protocol",
-<<<<<<< HEAD
-  "version": "2.2.1",
-=======
   "version": "3.0.0-dev.18",
->>>>>>> 801dbca5
   "description": "The Venus Money Market",
   "repository": "git@github.com:VenusProtocol/venus-protocol.git",
   "author": "Venus",
   "license": "BSD-3-Clause",
-<<<<<<< HEAD
-  "files": [
-    "artifacts",
-    "networks",
-    "deploy",
-=======
   "engines": {
     "node": ">=18.x.x"
   },
   "files": [
     "artifacts",
     "networks",
->>>>>>> 801dbca5
+    "deploy",
     "dist",
     "contracts",
     "deployments"
