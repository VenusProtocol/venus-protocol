import { FakeContract, MockContract, smock } from "@defi-wonderland/smock";
import { loadFixture } from "@nomicfoundation/hardhat-network-helpers";
import { SignerWithAddress } from "@nomiclabs/hardhat-ethers/signers";
import chai from "chai";
import { constants } from "ethers";
import { ethers, upgrades } from "hardhat";

import { convertToBigInt, convertToUnit } from "../../../helpers/utils";
import {
  ComptrollerMock,
  FaucetToken,
  FaucetToken__factory,
  IAccessControlManager,
  IProtocolShareReserve,
  Liquidator,
  Liquidator__factory,
  MockVBNB,
  VAIController,
  VBep20Immutable,
  WBNB,
} from "../../../typechain";

const { expect } = chai;
chai.use(smock.matchers);

const repayAmount = 1000n;
const seizeTokens = 1000n * 4n;
const minLiquidatableVAI = convertToBigInt("500", 0);
const announcedIncentive = convertToBigInt("1.1", 18);
const treasuryPercent = convertToBigInt("0.05", 18);

const treasuryShare = 181n; // seizeTokens * treasuryPercent / announcedIncentive
const liquidatorShare = seizeTokens - treasuryShare;

type LiquidatorFixture = {
  comptroller: FakeContract<ComptrollerMock>;
  borrowedUnderlying: MockContract<FaucetToken>;
  vai: MockContract<FaucetToken>;
  vaiController: FakeContract<VAIController>;
  vTokenBorrowed: FakeContract<VBep20Immutable>;
  vTokenCollateral: FakeContract<VBep20Immutable>;
  liquidator: MockContract<Liquidator>;
  vBnb: FakeContract<MockVBNB>;
  accessControlManager: FakeContract<IAccessControlManager>;
  collateralUnderlying: FakeContract<FaucetToken>;
};

async function deployLiquidator(): Promise<LiquidatorFixture> {
<<<<<<< HEAD
  const comptroller = await smock.fake<Comptroller>("Comptroller");
=======
  const [, treasury] = await ethers.getSigners();

  const comptroller = await smock.fake<ComptrollerMock>("ComptrollerMock");
>>>>>>> 3fd0b488
  const vBnb = await smock.fake<MockVBNB>("MockVBNB");
  const FaucetToken = await smock.mock<FaucetToken__factory>("FaucetToken");
  const borrowedUnderlying = await FaucetToken.deploy(convertToBigInt("100", 18), "USD", 18, "USD");
  const vai = await FaucetToken.deploy(convertToBigInt("100", 18), "VAI", 18, "VAI");
  const vaiController = await smock.fake<VAIController>("VAIController");
  const vTokenBorrowed = await smock.fake<VBep20Immutable>("VBep20Immutable");
  const vTokenCollateral = await smock.fake<VBep20Immutable>("VBep20Immutable");
  const protocolShareReserve = await smock.fake<IProtocolShareReserve>("IProtocolShareReserve");
  const wBnb = await smock.fake<WBNB>("WBNB");
  const collateralUnderlying = await smock.fake<FaucetToken>("FaucetToken");
  collateralUnderlying.balanceOf.returns(convertToUnit(1, 10));
  collateralUnderlying.transfer.returns(true);
  vTokenCollateral.underlying.returns(collateralUnderlying.address);
  comptroller.liquidationIncentiveMantissa.returns(announcedIncentive);
  comptroller.vaiController.returns(vaiController.address);
  comptroller.markets.returns({
    isListed: true,
    collateralFactorMantissa: convertToUnit(5, 17),
    accountMembership: true,
    isVenus: true,
  });
  vaiController.getVAIAddress.returns(vai.address);

  const accessControlManager = await smock.fake<IAccessControlManager>("IAccessControlManager");
  accessControlManager.isAllowedToCall.returns(true);

  const Liquidator = await smock.mock<Liquidator__factory>("Liquidator");
  const liquidator = await upgrades.deployProxy(
    Liquidator,
    [treasuryPercent, accessControlManager.address, protocolShareReserve.address],
    {
      constructorArgs: [comptroller.address, vBnb.address, wBnb.address],
    },
  );
  await borrowedUnderlying.approve(liquidator.address, repayAmount);
  await vai.approve(liquidator.address, repayAmount);

  return {
    comptroller,
    vBnb,
    borrowedUnderlying,
    vai,
    vaiController,
    vTokenBorrowed,
    vTokenCollateral,
    liquidator,
    accessControlManager,
    collateralUnderlying,
  };
}

function configure(fixture: LiquidatorFixture) {
  const { comptroller, borrowedUnderlying, vai, vaiController, vTokenBorrowed, vTokenCollateral, vBnb } = fixture;
  comptroller.liquidationIncentiveMantissa.returns(announcedIncentive);
  vTokenBorrowed.underlying.returns(borrowedUnderlying.address);
  for (const vToken of [vTokenBorrowed, vTokenCollateral]) {
    vToken.transfer.reset();
    vToken.transfer.returns(true);
  }

  borrowedUnderlying.approve.reset();
  vai.approve.reset();
  vaiController.liquidateVAI.reset();
  vBnb.liquidateBorrow.reset();
  vTokenBorrowed.liquidateBorrow.reset();
  vTokenCollateral.balanceOf.reset();
  vTokenCollateral.balanceOf.returnsAtCall(0, 999n);
  vTokenCollateral.balanceOf.returnsAtCall(1, 999n + seizeTokens);
}

describe("Liquidator", () => {
  let liquidator: SignerWithAddress;
  let borrower: SignerWithAddress;
  let borrowedUnderlying: MockContract<FaucetToken>;
  let vai: MockContract<FaucetToken>;
  let vaiController: FakeContract<VAIController>;
  let vTokenBorrowed: FakeContract<VBep20Immutable>;
  let vTokenCollateral: FakeContract<VBep20Immutable>;
  let vBnb: FakeContract<MockVBNB>;
  let liquidatorContract: MockContract<Liquidator>;
  let accessControlManager: FakeContract<IAccessControlManager>;
  let collateralUnderlying: FakeContract<FaucetToken>;
  let comptroller: FakeContract<Comptroller>;

  beforeEach(async () => {
    [liquidator, borrower] = await ethers.getSigners();
    const contracts = await loadFixture(deployLiquidator);
    configure(contracts);
    ({
      comptroller,
      vTokenBorrowed,
      borrowedUnderlying,
      vai,
      vaiController,
      vTokenCollateral,
      vBnb,
      liquidator: liquidatorContract,
      accessControlManager,
      collateralUnderlying,
    } = contracts);
  });

  describe("liquidateBorrow", () => {
    describe("liquidating BEP-20 debt", () => {
      async function liquidate() {
        return liquidatorContract.liquidateBorrow(
          vTokenBorrowed.address,
          borrower.address,
          repayAmount,
          vTokenCollateral.address,
        );
      }

      it("fails if borrower is zero address", async () => {
        const tx = liquidatorContract.liquidateBorrow(
          vTokenBorrowed.address,
          constants.AddressZero,
          repayAmount,
          vTokenCollateral.address,
        );
        await expect(tx).to.be.revertedWithCustomError(liquidatorContract, "ZeroAddressNotAllowed");
      });

      it("fails if some BNB is sent along with the transaction", async () => {
        const tx = liquidatorContract.liquidateBorrow(
          vTokenBorrowed.address,
          borrower.address,
          repayAmount,
          vTokenCollateral.address,
          { value: 1n },
        );
        await expect(tx).to.be.revertedWithCustomError(liquidatorContract, "WrongTransactionAmount").withArgs(0n, 1n);
      });

      it("transfers the seized collateral to liquidator and protocolShareReserve", async () => {
        await liquidate();
        expect(vTokenCollateral.transfer).to.have.been.calledOnce;
        expect(collateralUnderlying.transfer).to.have.been.calledOnce;
        expect(vTokenCollateral.transfer).to.have.been.calledWith(liquidator.address, liquidatorShare);
      });

      it("transfers tokens from the liquidator", async () => {
        const tx = await liquidate();
        await expect(tx).to.changeTokenBalance(borrowedUnderlying, liquidator.address, -repayAmount);
      });

      it("approves the borrowed VToken to spend underlying", async () => {
        await liquidate();
        expect(borrowedUnderlying.approve).to.have.been.calledTwice;
        expect(borrowedUnderlying.approve).to.have.been.calledWith(vTokenBorrowed.address, 0);
        expect(borrowedUnderlying.approve).to.have.been.calledWith(vTokenBorrowed.address, repayAmount);
      });

      it("calls liquidateBorrow on borrowed VToken", async () => {
        await liquidate();
        expect(vTokenBorrowed.liquidateBorrow).to.have.been.calledOnce;
        expect(vTokenBorrowed.liquidateBorrow).to.have.been.calledWith(
          borrower.address,
          repayAmount,
          vTokenCollateral.address,
        );
      });

      it("emits LiquidateBorrowedTokens event", async () => {
        const tx = await liquidate();
        await expect(tx)
          .to.emit(liquidatorContract, "LiquidateBorrowedTokens")
          .withArgs(
            liquidator.address,
            borrower.address,
            repayAmount,
            vTokenBorrowed.address,
            vTokenCollateral.address,
            treasuryShare,
            liquidatorShare,
          );
      });
    });

    describe("liquidating VAI debt", () => {
      async function liquidate() {
        return liquidatorContract.liquidateBorrow(
          vaiController.address,
          borrower.address,
          repayAmount,
          vTokenCollateral.address,
        );
      }

      it("transfers VAI from the liquidator", async () => {
        const tx = await liquidate();
        await expect(tx).to.changeTokenBalance(vai, liquidator.address, -repayAmount);
      });

      it("approves VAIController to spend VAI", async () => {
        await liquidate();
        expect(vai.approve).to.have.been.calledTwice;
        expect(vai.approve).to.have.been.calledWith(vaiController.address, 0);
        expect(vai.approve).to.have.been.calledWith(vaiController.address, repayAmount);
      });

      it("calls liquidateVAI on VAIController", async () => {
        await liquidate();
        expect(vaiController.liquidateVAI).to.have.been.calledOnce;
        expect(vaiController.liquidateVAI).to.have.been.calledWith(
          borrower.address,
          repayAmount,
          vTokenCollateral.address,
        );
      });
    });
  });

  describe("liquidating BNB debt", () => {
    async function liquidate() {
      return liquidatorContract.liquidateBorrow(vBnb.address, borrower.address, repayAmount, vTokenCollateral.address, {
        value: repayAmount,
      });
    }

    it("fails if msg.value is not equal to repayment amount", async () => {
      const tx1 = liquidatorContract.liquidateBorrow(
        vBnb.address,
        borrower.address,
        repayAmount,
        vTokenCollateral.address,
        { value: repayAmount - 1n },
      );
      await expect(tx1)
        .to.be.revertedWithCustomError(liquidatorContract, "WrongTransactionAmount")
        .withArgs(repayAmount, repayAmount - 1n);

      const tx2 = liquidatorContract.liquidateBorrow(
        vBnb.address,
        borrower.address,
        repayAmount,
        vTokenCollateral.address,
        { value: repayAmount + 1n },
      );
      await expect(tx2)
        .to.be.revertedWithCustomError(liquidatorContract, "WrongTransactionAmount")
        .withArgs(repayAmount, repayAmount + 1n);
    });

    it("transfers BNB from the liquidator", async () => {
      const tx = await liquidate();
      await expect(tx).to.changeEtherBalance(liquidator.address, -repayAmount);
    });

    it("calls liquidateBorrow on VBNB", async () => {
      await liquidate();
      expect(vBnb.liquidateBorrow).to.have.been.calledOnce;
      expect(vBnb.liquidateBorrow).to.have.been.calledWithValue(repayAmount);
      expect(vBnb.liquidateBorrow).to.have.been.calledWith(borrower.address, vTokenCollateral.address);
    });

    it("forwards BNB to VBNB contract", async () => {
      const tx = await liquidate();
      await expect(tx).to.changeEtherBalance(vBnb.address, repayAmount);
    });
  });

  describe("setTreasuryPercent", () => {
    it("updates treasury percent in storage", async () => {
      const tx = await liquidatorContract.setTreasuryPercent(convertToBigInt("0.08", 18));
      await expect(tx)
        .to.emit(liquidatorContract, "NewLiquidationTreasuryPercent")
        .withArgs(treasuryPercent, convertToBigInt("0.08", 18));
      const newPercent = await liquidatorContract.treasuryPercentMantissa();
      expect(newPercent).to.equal(convertToBigInt("0.08", 18));
    });

    it("fails when permission is not granted", async () => {
      // toggle permissions
      accessControlManager.isAllowedToCall.returns(false);
      await expect(
        liquidatorContract.connect(borrower).setTreasuryPercent(convertToBigInt("0.08", 18)),
      ).to.be.revertedWithCustomError(liquidatorContract, "Unauthorized");
      // revert back
      accessControlManager.isAllowedToCall.returns(true);
    });

    it("fails when the percentage is too high", async () => {
      const maxPercentage = convertToBigInt("0.1", 18); // announced incentive - 1, with 18 decimals
      const tooHighPercentage = convertToBigInt("0.1000000000001", 18);
      await expect(liquidatorContract.setTreasuryPercent(tooHighPercentage))
        .to.be.revertedWithCustomError(liquidatorContract, "TreasuryPercentTooHigh")
        .withArgs(maxPercentage, tooHighPercentage);
    });

    it("uses the new treasury percent during distributions", async () => {
      await liquidatorContract.setTreasuryPercent(convertToBigInt("0.08", 18));

      const tx = await liquidatorContract.liquidateBorrow(
        vTokenBorrowed.address,
        borrower.address,
        repayAmount,
        vTokenCollateral.address,
      );

      const treasuryDelta = (seizeTokens * convertToBigInt("0.08", 18)) / announcedIncentive;
      const liquidatorDelta = seizeTokens - treasuryDelta;

      await expect(tx)
        .to.emit(liquidatorContract, "LiquidateBorrowedTokens")
        .withArgs(
          liquidator.address,
          borrower.address,
          repayAmount,
          vTokenBorrowed.address,
          vTokenCollateral.address,
          treasuryDelta,
          liquidatorDelta,
        );
    });
  });

  describe("Force VAI Liquidation", () => {
    beforeEach(async () => {
      await liquidatorContract.setMinLiquidatableVAI(minLiquidatableVAI);
      await liquidatorContract.resumeForceVAILiquidate();
    });
    async function liquidate() {
      return liquidatorContract.liquidateBorrow(vBnb.address, borrower.address, repayAmount, vTokenCollateral.address, {
        value: repayAmount,
      });
    }
    it("Should able to liquidate any token when VAI debt is lower than minLiquidatableVAI", async () => {
      await expect(liquidate()).to.be.emit(liquidatorContract, "LiquidateBorrowedTokens");
    });

    it("Should not able to liquidate any token when VAI debt is greater than minLiquidatableVAI", async () => {
      vaiController.getVAIRepayAmount.returns(2000);
      await expect(liquidate()).to.be.revertedWithCustomError(liquidatorContract, "VAIDebtTooHigh");
    });

    it("Should able to liquidate any token when VAI debt is greater than minLiquidatableVAI but forced liquidation is enabled", async () => {
      vaiController.getVAIRepayAmount.returns(2000);
      comptroller.isForcedLiquidationEnabled.returns(true);
      expect(
        liquidatorContract.liquidateBorrow(
          vaiController.address,
          borrower.address,
          repayAmount,
          vTokenCollateral.address,
        ),
      ).to.be.emit(liquidatorContract, "LiquidateBorrowedTokens");
    });

    it("Should able to liquidate VAI token when VAI debt is greater than minLiquidatableVAI", async () => {
      vaiController.getVAIRepayAmount.returns(2000);
      await expect(
        liquidatorContract.liquidateBorrow(
          vaiController.address,
          borrower.address,
          repayAmount,
          vTokenCollateral.address,
        ),
      ).to.be.emit(liquidatorContract, "LiquidateBorrowedTokens");
    });

    it("Should able to liquidate any token and VAI token when force Liquidation is off", async () => {
      vaiController.getVAIRepayAmount.returns(2000);
      await liquidatorContract.pauseForceVAILiquidate();
      await expect(
        liquidatorContract.liquidateBorrow(
          vTokenBorrowed.address,
          borrower.address,
          repayAmount,
          vTokenCollateral.address,
        ),
      ).to.be.emit(liquidatorContract, "LiquidateBorrowedTokens");
    });
  });
});<|MERGE_RESOLUTION|>--- conflicted
+++ resolved
@@ -46,13 +46,7 @@
 };
 
 async function deployLiquidator(): Promise<LiquidatorFixture> {
-<<<<<<< HEAD
-  const comptroller = await smock.fake<Comptroller>("Comptroller");
-=======
-  const [, treasury] = await ethers.getSigners();
-
   const comptroller = await smock.fake<ComptrollerMock>("ComptrollerMock");
->>>>>>> 3fd0b488
   const vBnb = await smock.fake<MockVBNB>("MockVBNB");
   const FaucetToken = await smock.mock<FaucetToken__factory>("FaucetToken");
   const borrowedUnderlying = await FaucetToken.deploy(convertToBigInt("100", 18), "USD", 18, "USD");
