import { FakeContract, MockContract, smock } from "@defi-wonderland/smock";
import { loadFixture } from "@nomicfoundation/hardhat-network-helpers";
import { SignerWithAddress } from "@nomiclabs/hardhat-ethers/signers";
import chai from "chai";
import { ethers, upgrades } from "hardhat";

import { convertToBigInt, convertToUnit } from "../../../helpers/utils";
import {
<<<<<<< HEAD
  Comptroller,
  FaucetToken,
  IAccessControlManager,
  IProtocolShareReserve,
=======
  ComptrollerMock,
>>>>>>> 3fd0b488
  LiquidatorHarness,
  LiquidatorHarness__factory,
  MockVBNB,
  VBep20Immutable,
  WBNB,
} from "../../../typechain";

const { expect } = chai;
chai.use(smock.matchers);

const seizeTokens = 1000n * 4n; // forced
const announcedIncentive = convertToBigInt("1.1", 18);
const treasuryPercent = convertToBigInt("0.05", 18);

type LiquidatorFixture = {
  comptroller: FakeContract<ComptrollerMock>;
  vTokenCollateral: FakeContract<VBep20Immutable>;
  liquidator: MockContract<LiquidatorHarness>;
  vBnb: FakeContract<MockVBNB>;
  wBnb: FakeContract<WBNB>;
  underlying: FakeContract<FaucetToken>;
};

async function deployLiquidator(): Promise<LiquidatorFixture> {
<<<<<<< HEAD
  const accessControlManager = await smock.fake<IAccessControlManager>("IAccessControlManager");
  accessControlManager.isAllowedToCall.returns(true);
  const comptroller = await smock.fake<Comptroller>("Comptroller");
=======
  const [, treasury] = await ethers.getSigners();

  const comptroller = await smock.fake<ComptrollerMock>("ComptrollerMock");
>>>>>>> 3fd0b488
  comptroller.liquidationIncentiveMantissa.returns(announcedIncentive);
  const vBnb = await smock.fake<MockVBNB>("MockVBNB");
  const wBnb = await smock.fake<WBNB>("WBNB");
  const underlying = await smock.fake<FaucetToken>("FaucetToken");
  underlying.balanceOf.returns(convertToUnit(1, 10));
  underlying.transfer.returns(true);
  const vTokenCollateral = await smock.fake<VBep20Immutable>("VBep20Immutable");
  vTokenCollateral.underlying.returns(underlying.address);
  const protocolShareReserve = await smock.fake<IProtocolShareReserve>("IProtocolShareReserve");

  const Liquidator = await smock.mock<LiquidatorHarness__factory>("LiquidatorHarness");
  const liquidator = await upgrades.deployProxy(
    Liquidator,
    [treasuryPercent, accessControlManager.address, protocolShareReserve.address],
    {
      constructorArgs: [comptroller.address, vBnb.address, wBnb.address],
    },
  );

  return { comptroller, vBnb, vTokenCollateral, liquidator, wBnb, underlying };
}

function configure(fixture: LiquidatorFixture) {
  const { comptroller, vTokenCollateral } = fixture;
  comptroller.liquidationIncentiveMantissa.returns(announcedIncentive);
  vTokenCollateral.transfer.reset();
  vTokenCollateral.transfer.returns(true);
}

function calculateSplitSeizedTokens(amount: bigint) {
  const seizedForRepayment = (amount * convertToBigInt("1", 18)) / announcedIncentive;
  const treasuryDelta = (seizedForRepayment * treasuryPercent) / convertToBigInt("1", 18);
  const liquidatorDelta = amount - treasuryDelta;
  return { treasuryDelta, liquidatorDelta };
}

describe("Liquidator", () => {
  let liquidator: SignerWithAddress;
  let vTokenCollateral: FakeContract<VBep20Immutable>;
  let liquidatorContract: MockContract<LiquidatorHarness>;
  let underlying: FakeContract<FaucetToken>;
  beforeEach(async () => {
    [liquidator] = await ethers.getSigners();
    const contracts = await loadFixture(deployLiquidator);
    configure(contracts);
    ({ vTokenCollateral, liquidator: liquidatorContract, underlying } = contracts);
  });

  describe("splitLiquidationIncentive", () => {
    it("splits liquidationIncentive between Treasury and Liquidator with correct amounts", async () => {
      const splitResponse = await liquidatorContract.splitLiquidationIncentive(seizeTokens);
      const expectedData = calculateSplitSeizedTokens(seizeTokens);
      expect(splitResponse["ours"]).to.equal(expectedData.treasuryDelta);
      expect(splitResponse["theirs"]).to.equal(expectedData.liquidatorDelta);
    });
  });

  describe("distributeLiquidationIncentive", () => {
    it("distributes the liquidationIncentive between Treasury and Liquidator with correct amounts", async () => {
      const tx = await liquidatorContract.distributeLiquidationIncentive(vTokenCollateral.address, seizeTokens);
      const expectedData = calculateSplitSeizedTokens(seizeTokens);
      expect(vTokenCollateral.transfer).to.have.been.calledWith(liquidator.address, expectedData.liquidatorDelta);
      expect(underlying.transfer).to.have.been.calledOnce;
      await expect(tx)
        .to.emit(liquidatorContract, "DistributeLiquidationIncentive")
        .withArgs(expectedData.treasuryDelta, expectedData.liquidatorDelta);
    });

    it("reverts if transfer to liquidator fails", async () => {
      vTokenCollateral.transfer.returnsAtCall(0, false);
      const expectedData = calculateSplitSeizedTokens(seizeTokens);
      await expect(liquidatorContract.distributeLiquidationIncentive(vTokenCollateral.address, seizeTokens))
        .to.be.revertedWithCustomError(liquidatorContract, "VTokenTransferFailed")
        .withArgs(liquidatorContract.address, liquidator.address, expectedData.liquidatorDelta);
    });

    it("reverts if underlying transfer to protocol share reserves fails", async () => {
      underlying.transfer.returns(false);
      await expect(
        liquidatorContract.distributeLiquidationIncentive(vTokenCollateral.address, seizeTokens),
      ).to.be.revertedWith("SafeERC20: ERC20 operation did not succeed");
    });
  });
});<|MERGE_RESOLUTION|>--- conflicted
+++ resolved
@@ -6,14 +6,10 @@
 
 import { convertToBigInt, convertToUnit } from "../../../helpers/utils";
 import {
-<<<<<<< HEAD
-  Comptroller,
+  ComptrollerMock,
   FaucetToken,
   IAccessControlManager,
   IProtocolShareReserve,
-=======
-  ComptrollerMock,
->>>>>>> 3fd0b488
   LiquidatorHarness,
   LiquidatorHarness__factory,
   MockVBNB,
@@ -38,15 +34,9 @@
 };
 
 async function deployLiquidator(): Promise<LiquidatorFixture> {
-<<<<<<< HEAD
   const accessControlManager = await smock.fake<IAccessControlManager>("IAccessControlManager");
   accessControlManager.isAllowedToCall.returns(true);
-  const comptroller = await smock.fake<Comptroller>("Comptroller");
-=======
-  const [, treasury] = await ethers.getSigners();
-
   const comptroller = await smock.fake<ComptrollerMock>("ComptrollerMock");
->>>>>>> 3fd0b488
   comptroller.liquidationIncentiveMantissa.returns(announcedIncentive);
   const vBnb = await smock.fake<MockVBNB>("MockVBNB");
   const wBnb = await smock.fake<WBNB>("WBNB");
