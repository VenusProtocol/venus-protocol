import { FakeContract, MockContract, smock } from "@defi-wonderland/smock";
import { loadFixture } from "@nomicfoundation/hardhat-network-helpers";
import { SignerWithAddress } from "@nomiclabs/hardhat-ethers/signers";
import chai from "chai";
import { ethers, upgrades } from "hardhat";

import { convertToBigInt, convertToUnit } from "../../../helpers/utils";
import {
  ComptrollerLens,
  ComptrollerMock,
  FaucetToken,
  IAccessControlManagerV5,
  IProtocolShareReserve,
  LiquidatorHarness,
  LiquidatorHarness__factory,
  MockVBNB,
  VBep20Immutable,
  WBNB,
} from "../../../typechain";

const { expect } = chai;
chai.use(smock.matchers);

const seizeTokens = 1000n * 4n; // forced
const announcedIncentive = convertToBigInt("1.1", 18);
const treasuryPercent = convertToBigInt("0.05", 18);
const MANTISSA_ONE = convertToBigInt("1", 18);

type LiquidatorFixture = {
  comptroller: FakeContract<ComptrollerMock>;
  vTokenCollateral: FakeContract<VBep20Immutable>;
  liquidator: MockContract<LiquidatorHarness>;
  vBnb: FakeContract<MockVBNB>;
  wBnb: FakeContract<WBNB>;
  underlying: FakeContract<FaucetToken>;
};

async function deployLiquidator(): Promise<LiquidatorFixture> {
  const accessControlManager = await smock.fake<IAccessControlManagerV5>("IAccessControlManagerV5");
  accessControlManager.isAllowedToCall.returns(true);
  const comptroller = await smock.fake<ComptrollerMock>("ComptrollerMock");
  comptroller.getEffectiveLiquidationIncentive.returns(announcedIncentive);
  const vBnb = await smock.fake<MockVBNB>("MockVBNB");
  const wBnb = await smock.fake<WBNB>("WBNB");
  const underlying = await smock.fake<FaucetToken>("FaucetToken");
  underlying.balanceOf.returns(convertToUnit(1, 10));
  underlying.transfer.returns(true);
  const vTokenCollateral = await smock.fake<VBep20Immutable>("VBep20Immutable");
  vTokenCollateral.underlying.returns(underlying.address);
  const protocolShareReserve = await smock.fake<IProtocolShareReserve>("IProtocolShareReserve");
  const comptrollerLens = await smock.fake<ComptrollerLens>("ComptrollerLens");

  const Liquidator = await smock.mock<LiquidatorHarness__factory>("LiquidatorHarness");
  const liquidator = await upgrades.deployProxy(
    Liquidator,
    [treasuryPercent, accessControlManager.address, protocolShareReserve.address],
    {
      constructorArgs: [comptroller.address, vBnb.address, wBnb.address, comptrollerLens.address],
    },
  );

  return { comptroller, vBnb, vTokenCollateral, liquidator, wBnb, underlying };
}

function configure(fixture: LiquidatorFixture) {
  const { comptroller, vTokenCollateral } = fixture;
<<<<<<< HEAD
  comptroller["getDynamicLiquidationIncentive(address,uint256,uint256)"]
    .whenCalledWith(vTokenCollateral.address, 0, 0)
    .returns(announcedIncentive);
=======
  comptroller.getEffectiveLiquidationIncentive.returns(announcedIncentive);
>>>>>>> a8ee3fcc
  vTokenCollateral.transfer.reset();
  vTokenCollateral.transfer.returns(true);
}

function calculateSplitSeizedTokens(amount: bigint) {
<<<<<<< HEAD
  const treasuryDelta =
    (amount * (announcedIncentive - MANTISSA_ONE) * treasuryPercent) / (announcedIncentive * MANTISSA_ONE);
=======
  const bonusMantissa = announcedIncentive - convertToBigInt("1", 18);
  const bonusAmount = (amount * bonusMantissa) / announcedIncentive;
  const treasuryDelta = (bonusAmount * treasuryPercent) / convertToBigInt("1", 18);
>>>>>>> a8ee3fcc
  const liquidatorDelta = amount - treasuryDelta;
  return { treasuryDelta, liquidatorDelta };
}

describe("Liquidator", () => {
  let liquidator: SignerWithAddress;
  let vTokenCollateral: FakeContract<VBep20Immutable>;
  let liquidatorContract: MockContract<LiquidatorHarness>;
  let underlying: FakeContract<FaucetToken>;
<<<<<<< HEAD

=======
  let borrower: string;
>>>>>>> a8ee3fcc
  beforeEach(async () => {
    [liquidator] = await ethers.getSigners();
    const contracts = await loadFixture(deployLiquidator);
    configure(contracts);
    ({ vTokenCollateral, liquidator: liquidatorContract, underlying } = contracts);
    const [borrowerSigner] = await ethers.getSigners();
    borrower = await borrowerSigner.getAddress();
  });

  describe("splitLiquidationIncentive", () => {
    it("splits liquidationIncentive between Treasury and Liquidator with correct amounts", async () => {
<<<<<<< HEAD
      const splitResponse = await liquidatorContract.splitLiquidationIncentive(seizeTokens, announcedIncentive);
=======
      const splitResponse = await liquidatorContract.splitLiquidationIncentive(
        borrower,
        vTokenCollateral.address,
        seizeTokens,
      );
>>>>>>> a8ee3fcc
      const expectedData = calculateSplitSeizedTokens(seizeTokens);
      expect(splitResponse["ours"]).to.equal(expectedData.treasuryDelta);
      expect(splitResponse["theirs"]).to.equal(expectedData.liquidatorDelta);
    });
  });

  describe("distributeLiquidationIncentive", () => {
    it("distributes the liquidationIncentive between Treasury and Liquidator with correct amounts", async () => {
      const tx = await liquidatorContract.distributeLiquidationIncentive(
<<<<<<< HEAD
        vTokenCollateral.address,
        seizeTokens,
        announcedIncentive,
=======
        borrower,
        vTokenCollateral.address,
        seizeTokens,
>>>>>>> a8ee3fcc
      );
      const expectedData = calculateSplitSeizedTokens(seizeTokens);
      expect(vTokenCollateral.transfer).to.have.been.calledWith(liquidator.address, expectedData.liquidatorDelta);
      expect(underlying.transfer).to.have.been.calledOnce;
      await expect(tx)
        .to.emit(liquidatorContract, "DistributeLiquidationIncentive")
        .withArgs(expectedData.treasuryDelta, expectedData.liquidatorDelta);
    });

    it("reverts if transfer to liquidator fails", async () => {
      vTokenCollateral.transfer.returnsAtCall(0, false);
      const expectedData = calculateSplitSeizedTokens(seizeTokens);
<<<<<<< HEAD
      await expect(
        liquidatorContract.distributeLiquidationIncentive(vTokenCollateral.address, seizeTokens, announcedIncentive),
      )
=======
      await expect(liquidatorContract.distributeLiquidationIncentive(borrower, vTokenCollateral.address, seizeTokens))
>>>>>>> a8ee3fcc
        .to.be.revertedWithCustomError(liquidatorContract, "VTokenTransferFailed")
        .withArgs(liquidatorContract.address, liquidator.address, expectedData.liquidatorDelta);
    });

    it("reverts if underlying transfer to protocol share reserves fails", async () => {
      underlying.transfer.returns(false);
      await expect(
<<<<<<< HEAD
        liquidatorContract.distributeLiquidationIncentive(vTokenCollateral.address, seizeTokens, announcedIncentive),
=======
        liquidatorContract.distributeLiquidationIncentive(borrower, vTokenCollateral.address, seizeTokens),
>>>>>>> a8ee3fcc
      ).to.be.revertedWith("SafeERC20: ERC20 operation did not succeed");
    });
  });
});<|MERGE_RESOLUTION|>--- conflicted
+++ resolved
@@ -64,26 +64,16 @@
 
 function configure(fixture: LiquidatorFixture) {
   const { comptroller, vTokenCollateral } = fixture;
-<<<<<<< HEAD
   comptroller["getDynamicLiquidationIncentive(address,uint256,uint256)"]
     .whenCalledWith(vTokenCollateral.address, 0, 0)
     .returns(announcedIncentive);
-=======
-  comptroller.getEffectiveLiquidationIncentive.returns(announcedIncentive);
->>>>>>> a8ee3fcc
   vTokenCollateral.transfer.reset();
   vTokenCollateral.transfer.returns(true);
 }
 
 function calculateSplitSeizedTokens(amount: bigint) {
-<<<<<<< HEAD
   const treasuryDelta =
     (amount * (announcedIncentive - MANTISSA_ONE) * treasuryPercent) / (announcedIncentive * MANTISSA_ONE);
-=======
-  const bonusMantissa = announcedIncentive - convertToBigInt("1", 18);
-  const bonusAmount = (amount * bonusMantissa) / announcedIncentive;
-  const treasuryDelta = (bonusAmount * treasuryPercent) / convertToBigInt("1", 18);
->>>>>>> a8ee3fcc
   const liquidatorDelta = amount - treasuryDelta;
   return { treasuryDelta, liquidatorDelta };
 }
@@ -93,31 +83,17 @@
   let vTokenCollateral: FakeContract<VBep20Immutable>;
   let liquidatorContract: MockContract<LiquidatorHarness>;
   let underlying: FakeContract<FaucetToken>;
-<<<<<<< HEAD
-
-=======
-  let borrower: string;
->>>>>>> a8ee3fcc
   beforeEach(async () => {
     [liquidator] = await ethers.getSigners();
     const contracts = await loadFixture(deployLiquidator);
     configure(contracts);
     ({ vTokenCollateral, liquidator: liquidatorContract, underlying } = contracts);
     const [borrowerSigner] = await ethers.getSigners();
-    borrower = await borrowerSigner.getAddress();
   });
 
   describe("splitLiquidationIncentive", () => {
     it("splits liquidationIncentive between Treasury and Liquidator with correct amounts", async () => {
-<<<<<<< HEAD
       const splitResponse = await liquidatorContract.splitLiquidationIncentive(seizeTokens, announcedIncentive);
-=======
-      const splitResponse = await liquidatorContract.splitLiquidationIncentive(
-        borrower,
-        vTokenCollateral.address,
-        seizeTokens,
-      );
->>>>>>> a8ee3fcc
       const expectedData = calculateSplitSeizedTokens(seizeTokens);
       expect(splitResponse["ours"]).to.equal(expectedData.treasuryDelta);
       expect(splitResponse["theirs"]).to.equal(expectedData.liquidatorDelta);
@@ -127,15 +103,9 @@
   describe("distributeLiquidationIncentive", () => {
     it("distributes the liquidationIncentive between Treasury and Liquidator with correct amounts", async () => {
       const tx = await liquidatorContract.distributeLiquidationIncentive(
-<<<<<<< HEAD
         vTokenCollateral.address,
         seizeTokens,
         announcedIncentive,
-=======
-        borrower,
-        vTokenCollateral.address,
-        seizeTokens,
->>>>>>> a8ee3fcc
       );
       const expectedData = calculateSplitSeizedTokens(seizeTokens);
       expect(vTokenCollateral.transfer).to.have.been.calledWith(liquidator.address, expectedData.liquidatorDelta);
@@ -148,13 +118,9 @@
     it("reverts if transfer to liquidator fails", async () => {
       vTokenCollateral.transfer.returnsAtCall(0, false);
       const expectedData = calculateSplitSeizedTokens(seizeTokens);
-<<<<<<< HEAD
       await expect(
         liquidatorContract.distributeLiquidationIncentive(vTokenCollateral.address, seizeTokens, announcedIncentive),
       )
-=======
-      await expect(liquidatorContract.distributeLiquidationIncentive(borrower, vTokenCollateral.address, seizeTokens))
->>>>>>> a8ee3fcc
         .to.be.revertedWithCustomError(liquidatorContract, "VTokenTransferFailed")
         .withArgs(liquidatorContract.address, liquidator.address, expectedData.liquidatorDelta);
     });
@@ -162,11 +128,7 @@
     it("reverts if underlying transfer to protocol share reserves fails", async () => {
       underlying.transfer.returns(false);
       await expect(
-<<<<<<< HEAD
         liquidatorContract.distributeLiquidationIncentive(vTokenCollateral.address, seizeTokens, announcedIncentive),
-=======
-        liquidatorContract.distributeLiquidationIncentive(borrower, vTokenCollateral.address, seizeTokens),
->>>>>>> a8ee3fcc
       ).to.be.revertedWith("SafeERC20: ERC20 operation did not succeed");
     });
   });
