import { FakeContract, smock } from "@defi-wonderland/smock";
import { mine } from "@nomicfoundation/hardhat-network-helpers";
import { loadFixture } from "@nomicfoundation/hardhat-network-helpers";
import { SignerWithAddress } from "@nomiclabs/hardhat-ethers/signers";
import chai from "chai";
import { BigNumber } from "ethers";
import { parseUnits } from "ethers/lib/utils";
import { ethers } from "hardhat";

import { convertToUnit } from "../../../helpers/utils";
import {
  Diamond,
  IAccessControlManagerV5,
  IERC20,
  InterestRateModel,
  MarketFacet,
  MockFlashLoanReceiver,
  MockFlashLoanReceiver__factory,
  PolicyFacet,
  PriceOracle,
  SetterFacet,
  Unitroller__factory,
  VBep20Delegate,
  VBep20Delegate__factory,
  VBep20Delegator,
  VBep20Delegator__factory,
} from "../../../typechain";
import { FORK_TESTNET, FacetCutAction, forking, initMainnetUser } from "./utils";

const { expect } = chai;
chai.use(smock.matchers);

const blocksToMine: number = 30000;

export const bigNumber18 = BigNumber.from("1000000000000000000"); // 1e18
export const bigNumber16 = BigNumber.from("10000000000000000"); // 1e16

const AddressZero = "0x0000000000000000000000000000000000000000";
const TIMELOCK_ADDRESS = "0xce10739590001705F7FF231611ba4A48B2820327";
const vUSDT_ADDRESS = "0xb7526572FFE56AB9D7489838Bf2E18e3323b441A";
const USDT_ADDRESS = "0xA11c8D9DC9b66E209Ef60F0C8D969D3CD988782c";
const USDT_HOLDER = "0xbEe5b9859B03FEefd5Ae3ce7C5d92f3b09a55149";
const vBUSD_ADDRESS = "0x08e0A5575De71037aE36AbfAfb516595fE68e5e4";
const BUSD_ADDRESS = "0x8301F2213c0eeD49a7E28Ae4c3e91722919B8B47";
const BUSD_HOLDER = "0x72253172CECFb70561b73FCF3Fa77A52a1D035c7";
<<<<<<< HEAD
const OLD_POLICY_FACET = "0x671B787AEDB6769972f081C6ee4978146F7D92E6";
const OLD_SETTER_FACET = "0xb619F7ce96c0a6E3F0b44e993f663522F79f294A";
=======
const OLD_POLICY_FACET = "0x085C8d0133291348004AabFfbE7CAc2097aF2aa1";
const OLD_SETTER_FACET = "0x490DFD07f592452307817C4283866035BDb3b275";
const OLD_MARKET_FACET = "0x00a949FfDa9B216fBA9C4E5b40ef561Af0FDb723";
>>>>>>> 11cf73a2
const COMPTROLLER_ADDRESS = "0x94d1820b2D1c7c7452A163983Dc888CEC546b77D";
const USER = "0x4C45758bF15AF0714E4CC44C4EFd177e209C2890";
const ACM = "0x45f8a08F534f34A97187626E05d4b6648Eeaa9AA";

const USDTFlashLoanProtocolFeeMantissa = parseUnits("0.05", 18);
const USDTFlashLoanSupplierFeeMantissa = parseUnits("0.03", 18);
const BUSDFlashLoanProtocolFeeMantissa = parseUnits("0.05", 18);
const BUSDFlashLoanSupplierFeeMantissa = parseUnits("0.03", 18);

type SetupProtocolFixture = {
  diamond: Diamond;
  admin: SignerWithAddress;
  oracle: FakeContract<PriceOracle>;
  accessControlManager: FakeContract<IAccessControlManagerV5>;
  interestRateModel: FakeContract<InterestRateModel>;
  timeLockUser: SignerWithAddress;
  USDT: IERC20;
  vUSDT: VBep20Delegate;
  vUSDTProxy: VBep20Delegator;
  BUSD: IERC20;
  vBUSD: VBep20Delegate;
  vBUSDProxy: VBep20Delegator;
  policyFacet: PolicyFacet;
  setterFacet: SetterFacet;
<<<<<<< HEAD
=======
  marketFacet: MarketFacet;
>>>>>>> 11cf73a2
};

async function deploy(): Promise<SetupProtocolFixture> {
  const [admin] = await ethers.getSigners();
  const oracle = await smock.fake<PriceOracle>("contracts/Oracle/PriceOracle.sol:PriceOracle");
  oracle.getUnderlyingPrice.returns(convertToUnit(1, 18));

  const accessControlManager = await ethers.getContractAt("IAccessControlManagerV5", ACM);

  const interestRateModel = await smock.fake<InterestRateModel>("InterestRateModel");
  interestRateModel.isInterestRateModel.returns(true);

  const timeLockUser = await initMainnetUser(TIMELOCK_ADDRESS, ethers.utils.parseUnits("2"));

  const unitrollerdiamond = await ethers.getContractAt("Diamond", COMPTROLLER_ADDRESS);
  // Get the diamond proxy (Unitroller/Comptroller address)
  const Diamond = await ethers.getContractFactory("Diamond");
  const diamond = await Diamond.deploy();
  await diamond.deployed();

<<<<<<< HEAD
=======
  const setterFacetFactory = await ethers.getContractFactory("SetterFacet");
  const newSetterFacet = await setterFacetFactory.deploy();
  await newSetterFacet.deployed();

>>>>>>> 11cf73a2
  // Get the existing Unitroller
  const unitroller = await Unitroller__factory.connect(COMPTROLLER_ADDRESS, timeLockUser);

  const policyFacetFactory = await ethers.getContractFactory("PolicyFacet");
  const newPolicyFacet = await policyFacetFactory.deploy();
  await newPolicyFacet.deployed();

<<<<<<< HEAD
  const setterFacetFactory = await ethers.getContractFactory("SetterFacet");
  const newSetterFacet = await setterFacetFactory.deploy();
  await newSetterFacet.deployed();

  const addExecuteFlashLoanFunctionSignature = newPolicyFacet.interface.getSighash(
    newPolicyFacet.interface.functions["executeFlashLoan(address,address,address[],uint256[],bytes)"],
  );

  const addSetWhiteListFlashLoanAccountFunctionSignature = newSetterFacet.interface.getSighash(
    newSetterFacet.interface.functions["setWhiteListFlashLoanAccount(address,bool)"],
  );

  const existingPolicyFacetFunctions = await unitrollerdiamond.facetFunctionSelectors(OLD_POLICY_FACET);
  const existingSetterFacetFunctions = await unitrollerdiamond.facetFunctionSelectors(OLD_SETTER_FACET);
=======
  const marketFacetFactory = await ethers.getContractFactory("MarketFacet");
  const newMarketFacet = await marketFacetFactory.deploy();
  await newMarketFacet.deployed();

  const addExecuteFlashLoanFunctionSignature = newPolicyFacet.interface.getSighash(
    newPolicyFacet.interface.functions["executeFlashLoan(address,address,address[],uint256[],uint256[],address,bytes)"],
  );

  const addSetCollateralFactorSelector = newSetterFacet.interface.getSighash("setCollateralFactor(address,uint256,uint256)");

  const addSetDelegateAuthorizationFlashloanFunctionSignature = newSetterFacet.interface.getSighash(
    newSetterFacet.interface.functions["setDelegateAuthorizationFlashloan(address,address,bool)"]
  );

  const addSetIsBorrowAllowedSelector = newSetterFacet.interface.getSighash("setIsBorrowAllowed(uint96,address,bool)");

  const addGetEffectiveLtvFactorSelector = newMarketFacet.interface.getSighash("getEffectiveLtvFactor(address,address,uint8)");

  const existingPolicyFacetFunctions = await unitrollerdiamond.facetFunctionSelectors(OLD_POLICY_FACET);
  const existingSetterFacetFunctions = await unitrollerdiamond.facetFunctionSelectors(OLD_SETTER_FACET);
  const existingMarketFacetFunctions = await unitrollerdiamond.facetFunctionSelectors(OLD_MARKET_FACET);
>>>>>>> 11cf73a2

  const cut = [
    {
      facetAddress: newPolicyFacet.address,
      action: FacetCutAction.Add,
      functionSelectors: [addExecuteFlashLoanFunctionSignature],
    },
    {
      facetAddress: newPolicyFacet.address,
      action: FacetCutAction.Replace,
      functionSelectors: existingPolicyFacetFunctions,
    },
    {
<<<<<<< HEAD
      facetAddress: newSetterFacet.address,
      action: FacetCutAction.Add,
      functionSelectors: [addSetWhiteListFlashLoanAccountFunctionSignature],
=======
      facetAddress: newMarketFacet.address,
      action: FacetCutAction.Add,
      functionSelectors: [addGetEffectiveLtvFactorSelector],
    },
    {
      facetAddress: newMarketFacet.address,
      action: FacetCutAction.Replace,
      functionSelectors: existingMarketFacetFunctions,
    },
    {
      facetAddress: newSetterFacet.address,
      action: FacetCutAction.Add,
      functionSelectors: [
        addSetDelegateAuthorizationFlashloanFunctionSignature,
        addSetCollateralFactorSelector,
        addSetIsBorrowAllowedSelector,
      ],
>>>>>>> 11cf73a2
    },
    {
      facetAddress: newSetterFacet.address,
      action: FacetCutAction.Replace,
      functionSelectors: existingSetterFacetFunctions,
    },
  ];

<<<<<<< HEAD
  await unitroller.connect(timeLockUser)._setPendingImplementation(diamond.address);
  await diamond.connect(timeLockUser)._become(unitroller.address);

  // upgrade diamond with facets
=======

  await unitroller.connect(timeLockUser)._setPendingImplementation(diamond.address);
  await diamond.connect(timeLockUser)._become(unitroller.address);

>>>>>>> 11cf73a2
  const diamondCut = await ethers.getContractAt("IDiamondCut", unitroller.address);
  await diamondCut.connect(timeLockUser).diamondCut(cut);

  const policyFacet = await ethers.getContractAt("PolicyFacet", COMPTROLLER_ADDRESS);
  const setterFacet = await ethers.getContractAt("SetterFacet", COMPTROLLER_ADDRESS);
<<<<<<< HEAD
=======
  const marketFacet = await ethers.getContractAt("MarketFacet", COMPTROLLER_ADDRESS);
>>>>>>> 11cf73a2

  const USDT = await ethers.getContractAt("VBep20", USDT_ADDRESS);
  const vUSDTProxy = VBep20Delegator__factory.connect(vUSDT_ADDRESS, timeLockUser);
  const vUSDTFactory = await ethers.getContractFactory("VBep20Delegate");
  const vusdtImplementation = await vUSDTFactory.deploy();
  await vusdtImplementation.deployed();

  await vUSDTProxy.connect(timeLockUser)._setImplementation(vusdtImplementation.address, true, "0x00");
  const vUSDT = VBep20Delegate__factory.connect(vUSDT_ADDRESS, timeLockUser);
  await vUSDT.setAccessControlManager(accessControlManager.address);

  const BUSD = await ethers.getContractAt("VBep20Delegate", BUSD_ADDRESS);
  const vBUSDProxy = VBep20Delegator__factory.connect(vBUSD_ADDRESS, timeLockUser);
  const vBUSDFactory = await ethers.getContractFactory("VBep20Delegate");
  const vbusdImplementation = await vBUSDFactory.deploy();
  await vbusdImplementation.deployed();

  await vBUSDProxy.connect(timeLockUser)._setImplementation(vbusdImplementation.address, true, "0x00");
  const vBUSD = VBep20Delegate__factory.connect(vBUSD_ADDRESS, timeLockUser);
  await vBUSD.setAccessControlManager(accessControlManager.address);

  await setterFacet.connect(timeLockUser)._setPriceOracle(oracle.address);

  // set updated lens
  const ComptrollerLens = await ethers.getContractFactory("ComptrollerLens");
  const lens = await ComptrollerLens.deploy();
  await setterFacet.connect(timeLockUser)._setComptrollerLens(lens.address);

  return {
    admin,
    oracle,
    accessControlManager,
    interestRateModel,
    timeLockUser,
    USDT,
    vUSDT,
    vUSDTProxy,
    BUSD,
    vBUSD,
    vBUSDProxy,
    diamond,
    policyFacet,
    setterFacet,
<<<<<<< HEAD
  };
}

forking(59918472, () => {
=======
    marketFacet,
  };
}

forking(56732787, () => {
>>>>>>> 11cf73a2
  if (FORK_TESTNET) {
    describe("FlashLoan Fork Test", async () => {
      let usdtHolder: SignerWithAddress;
      let busdHolder: SignerWithAddress;
      let USDT: IERC20;
      let vUSDT: VBep20Delegate;
      let BUSD: IERC20;
      let vBUSD: VBep20Delegate;
      let mockFlashLoanReceiver: MockFlashLoanReceiver;
      let user: SignerWithAddress;
      let timeLockUser: SignerWithAddress;
      let policyFacet: PolicyFacet;
      let setterFacet: SetterFacet;
<<<<<<< HEAD
      let accessControlManager: FakeContract<IAccessControlManagerV5>;

      beforeEach(async () => {
        ({ setterFacet, policyFacet, vUSDT, vBUSD, USDT, BUSD, timeLockUser, accessControlManager } =
=======
      let marketFacet: MarketFacet;
      let accessControlManager: FakeContract<IAccessControlManagerV5>;

      beforeEach(async () => {
        ({ marketFacet, setterFacet, policyFacet, vUSDT, vBUSD, USDT, BUSD, timeLockUser, accessControlManager } =
>>>>>>> 11cf73a2
          await loadFixture(deploy));

        usdtHolder = await initMainnetUser(USDT_HOLDER, parseUnits("2"));
        busdHolder = await initMainnetUser(BUSD_HOLDER, parseUnits("2"));

        user = await initMainnetUser(USER, parseUnits("2"));
        user = await initMainnetUser(USER, parseUnits("2"));

        const MockFlashLoanReceiver =
          await ethers.getContractFactory<MockFlashLoanReceiver__factory>("MockFlashLoanReceiver");
        mockFlashLoanReceiver = await MockFlashLoanReceiver.deploy(policyFacet.address);

        await accessControlManager
          .connect(timeLockUser)
<<<<<<< HEAD
          .giveCallPermission(setterFacet.address, "setWhiteListFlashLoanAccount(address,bool)", timeLockUser.address);
=======
          .giveCallPermission(
            setterFacet.address,
            "setDelegateAuthorizationFlashloan(address,address,bool)",
            timeLockUser.address,
          );
>>>>>>> 11cf73a2

        await accessControlManager
          .connect(timeLockUser)
          .giveCallPermission(vUSDT.address, "_toggleFlashLoan()", timeLockUser.address);

        await accessControlManager
          .connect(timeLockUser)
          .giveCallPermission(vBUSD.address, "_toggleFlashLoan()", timeLockUser.address);

        await accessControlManager
          .connect(timeLockUser)
          .giveCallPermission(vUSDT.address, "_setFlashLoanFeeMantissa(uint256,uint256)", timeLockUser.address);

        await accessControlManager
          .connect(timeLockUser)
          .giveCallPermission(vBUSD.address, "_setFlashLoanFeeMantissa(uint256,uint256)", timeLockUser.address);
<<<<<<< HEAD
=======

        await accessControlManager
          .connect(timeLockUser)
          .giveCallPermission(setterFacet.address, "setCollateralFactor(address,uint256,uint256)", timeLockUser.address);

        await accessControlManager
          .connect(timeLockUser)
          .giveCallPermission(setterFacet.address, "setIsBorrowAllowed(uint96,address,bool)", timeLockUser.address);


        // ADDED: Set supply caps to allow minting
        await setterFacet.connect(timeLockUser)._setMarketSupplyCaps(
          [vUSDT.address, vBUSD.address],
          [ethers.constants.MaxUint256.div(2), ethers.constants.MaxUint256.div(2)], // Large supply caps
        );

        // ADDED: Set borrow caps to allow borrowing in mode 1
        await setterFacet.connect(timeLockUser)._setMarketBorrowCaps(
          [vUSDT.address, vBUSD.address],
          [ethers.constants.MaxUint256.div(2), ethers.constants.MaxUint256.div(2)], // Large borrow caps
        );

        // Unpause mint actions
        await setterFacet.connect(timeLockUser)._setActionsPaused([vUSDT.address, vBUSD.address], [0], false); // 0 = mint action

        // ADDED: Unpause borrow actions (needed for mode 1)
        await setterFacet.connect(timeLockUser)._setActionsPaused([vUSDT.address, vBUSD.address], [2], false); // 2 = borrow action
        await setterFacet.connect(timeLockUser)._setActionsPaused([vUSDT.address, vBUSD.address], [7], false); // 7 = enterMarket action

        await setterFacet.connect(timeLockUser)["setCollateralFactor(address,uint256,uint256)"](
          vUSDT.address,
          parseUnits("0.9", 18),
          parseUnits("0.9", 18),
        );

        await setterFacet.connect(timeLockUser)["setCollateralFactor(address,uint256,uint256)"](
          vBUSD.address,
          parseUnits("0.9", 18),
          parseUnits("0.9", 18),
        );

        await setterFacet.connect(timeLockUser).setIsBorrowAllowed(0, vUSDT.address, true);
        await setterFacet.connect(timeLockUser).setIsBorrowAllowed(0, vBUSD.address, true);
>>>>>>> 11cf73a2
      });

      it("Should revert if flashLoan not enabled", async () => {
        await setterFacet.connect(timeLockUser).setWhiteListFlashLoanAccount(user.address, true);
        // Attempt to execute a flashLoan when the flashLoan feature is disabled, which should revert
        await expect(
          policyFacet.connect(user).executeFlashLoan(
            user.address,
            mockFlashLoanReceiver.address,
            [vUSDT.address, vBUSD.address],
            [BUSDFlashLoanProtocolFeeMantissa, BUSDFlashLoanSupplierFeeMantissa],
<<<<<<< HEAD
=======
            [0, 0],
            user.address,
>>>>>>> 11cf73a2
            ethers.utils.formatBytes32String(""), // Add the missing `param` argument
          ),
        ).to.be.revertedWith("FlashLoan not enabled");
      });

      it("Should revert if asset and amount arrays are mismatched", async () => {
        // Attempt to execute a flashLoan with mismatched arrays for assets and amounts, which should revert
        await vUSDT.connect(timeLockUser)._toggleFlashLoan();
        await vBUSD.connect(timeLockUser)._toggleFlashLoan();

        await expect(
          policyFacet.connect(user).executeFlashLoan(
            user.address,
            mockFlashLoanReceiver.address,
            [vUSDT.address], // Only one asset provided
            [BUSDFlashLoanProtocolFeeMantissa, BUSDFlashLoanSupplierFeeMantissa], // Two loan amounts provided
<<<<<<< HEAD
=======
            [0, 0],
            user.address,
>>>>>>> 11cf73a2
            ethers.utils.formatBytes32String(""), // Add the missing `param` argument
          ),
        ).to.be.revertedWith("Invalid flashLoan params");
      });

      it("Should revert if receiver is zero address", async () => {
        // Attempt to execute a flashLoan with a zero address as the receiver, which should revert
        await expect(
          policyFacet.connect(user).executeFlashLoan(
            user.address,
            AddressZero,
            [vUSDT.address, vBUSD.address], // Zero address as an asset, which is invalid
            [BUSDFlashLoanProtocolFeeMantissa, BUSDFlashLoanSupplierFeeMantissa],
<<<<<<< HEAD
            ethers.utils.formatBytes32String(""), // Add the missing `param` argument
          ),
        ).to.be.revertedWith("can't be zero address");
      });

      it("Should revert if user is not whitelisted", async () => {
        // Attempt to execute a flashLoan with a zero address as the receiver, which should revert
        await expect(
          policyFacet.connect(user).executeFlashLoan(
            user.address,
            mockFlashLoanReceiver.address,
            [vUSDT.address, vBUSD.address], // Zero address as an asset, which is invalid
            [BUSDFlashLoanProtocolFeeMantissa, BUSDFlashLoanSupplierFeeMantissa],
            ethers.utils.formatBytes32String(""), // Add the missing `param` argument
          ),
        ).to.be.revertedWith("Flash loan not authorized for this account");
      });

      it("Should revert if whitelisting is done by non-authorized account", async () => {
        await expect(setterFacet.connect(user).setWhiteListFlashLoanAccount(user.address, true)).to.be.revertedWith(
          "access denied",
        );
=======
            [0, 0],
            user.address,
            ethers.utils.formatBytes32String(""), // Add the missing `param` argument
          ),
        ).to.be.revertedWith("can't be zero address");
      });

      it("Should revert if VToken address is Invalid", async () => {
        // Attempt to execute a flashLoan with a zero address as the receiver, which should revert
        await vUSDT.connect(timeLockUser)._toggleFlashLoan();
        await vBUSD.connect(timeLockUser)._toggleFlashLoan();

        await expect(
          policyFacet.connect(user).executeFlashLoan(
            user.address,
            mockFlashLoanReceiver.address,
            [AddressZero, vBUSD.address],
            [BUSDFlashLoanProtocolFeeMantissa, BUSDFlashLoanSupplierFeeMantissa],
            [0, 0],
            user.address,
            ethers.utils.formatBytes32String(""), // Add the missing `param` argument
          ),
        ).to.be.reverted;
      });

      it("Should revert if Sender not authorized to use flashloan on behalf", async () => {
        // Attempt to execute a flashLoan with a zero address as the receiver, which should revert
        await vUSDT.connect(timeLockUser)._toggleFlashLoan();
        await vBUSD.connect(timeLockUser)._toggleFlashLoan();

        await expect(
          policyFacet.connect(user).executeFlashLoan(
            user.address,
            mockFlashLoanReceiver.address,
            [vUSDT.address, vBUSD.address],
            [BUSDFlashLoanProtocolFeeMantissa, BUSDFlashLoanSupplierFeeMantissa],
            [1, 1],
            timeLockUser.address,
            ethers.utils.formatBytes32String(""), // Add the missing `param` argument
          ),
        ).to.be.revertedWith("Sender not authorized to use flashloan on behalf");
>>>>>>> 11cf73a2
      });

      it("Should be able to do flashLoan for USDT & ETH", async () => {
        await setterFacet.connect(timeLockUser).setWhiteListFlashLoanAccount(user.address, true);
        // Transfer USDT and BUSD tokens to Alice to set up initial balances
        await USDT.connect(usdtHolder).transfer(vUSDT.address, parseUnits("100", 6));
        await USDT.connect(usdtHolder).transfer(mockFlashLoanReceiver.address, parseUnits("50", 6));
        await BUSD.connect(busdHolder).transfer(vBUSD.address, parseUnits("50", 18));
        await BUSD.connect(busdHolder).transfer(mockFlashLoanReceiver.address, parseUnits("5", 18));

        // Mine blocks as required by the test setup
        await mine(blocksToMine);

        const balanceBeforeUSDT = await USDT.balanceOf(vUSDT.address);
        const balanceBeforeBUSD = await BUSD.balanceOf(vBUSD.address);

        // Enable the flashLoan and set fee mantissa on vUSDT and vBUSD contracts
        await vUSDT.connect(timeLockUser)._toggleFlashLoan();
        await vBUSD.connect(timeLockUser)._toggleFlashLoan();

        await vUSDT
          .connect(timeLockUser)
          ._setFlashLoanFeeMantissa(USDTFlashLoanProtocolFeeMantissa, USDTFlashLoanSupplierFeeMantissa);
        await vBUSD
          .connect(timeLockUser)
          ._setFlashLoanFeeMantissa(BUSDFlashLoanProtocolFeeMantissa, BUSDFlashLoanSupplierFeeMantissa);

        // Define the actual flash loan amounts
        const usdtFlashLoanAmount = parseUnits("10", 6); // 10 USDT
        const busdFlashLoanAmount = parseUnits("10", 18); // 10 BUSD

        // user initiates a flashLoan of USDT and BUSD through the policyFacet contract
        await policyFacet.connect(user).executeFlashLoan(
          user.address,
          mockFlashLoanReceiver.address,
          [vUSDT.address, vBUSD.address],
          [usdtFlashLoanAmount, busdFlashLoanAmount],
<<<<<<< HEAD
          ethers.utils.formatBytes32String(""), // Add the missing `param` argument
        );
=======
          [0, 0],
          user.address,
          ethers.utils.formatBytes32String(""), // Add the missing `param` argument
        );

        // Record USDT and BUSD balances in vUSDT and vBUSD contracts after flashLoan
        const balanceAfterUSDT = await USDT.balanceOf(vUSDT.address);
        const balanceAfterBUSD = await BUSD.balanceOf(vBUSD.address);

        const USDTFlashLoanFee = usdtFlashLoanAmount.mul(USDTFlashLoanSupplierFeeMantissa).div(parseUnits("1", 18));
        const BUSDFlashLoanFee = busdFlashLoanAmount.mul(BUSDFlashLoanSupplierFeeMantissa).div(parseUnits("1", 18));

        // Validate that USDT and BUSD balances in the contracts increased, confirming repayment plus fees
        expect(balanceAfterBUSD).to.be.equal(balanceBeforeBUSD.add(BUSDFlashLoanFee));
        expect(balanceAfterUSDT).to.be.equal(balanceBeforeUSDT.add(USDTFlashLoanFee));
      });

      it("Should be able to do flashLoan for USDT & BUSD with debt position (mode = 1)", async () => {
        await setterFacet.connect(user).setDelegateAuthorizationFlashloan(
          vUSDT.address,
          timeLockUser.address,
          true, // Allow flash loan
        );

        await setterFacet.connect(user).setDelegateAuthorizationFlashloan(vBUSD.address, timeLockUser.address, true); // Allow flash loan
        // Transfer USDT and BUSD tokens to provide liquidity to vTokens
        await USDT.connect(usdtHolder).transfer(vUSDT.address, parseUnits("100", 6));
        await BUSD.connect(busdHolder).transfer(vBUSD.address, parseUnits("100", 18));

        // Give user tokens to provide as collateral (needed for borrowing in mode 1)
        await USDT.connect(usdtHolder).transfer(user.address, parseUnits("100", 6));
        await BUSD.connect(busdHolder).transfer(user.address, parseUnits("100", 18));

        // User approves and mints collateral
        await USDT.connect(user).approve(vUSDT.address, parseUnits("80", 6));
        await BUSD.connect(user).approve(vBUSD.address, parseUnits("80", 18));

        await vUSDT.connect(user).mint(parseUnits("75", 6)); // User supplies USDT as collateral
        await vBUSD.connect(user).mint(parseUnits("75", 18)); // User supplies BUSD as collateral

        // Mine blocks as required by the test setup
        await mine(blocksToMine);

        // Get initial balances and borrow positions
        const balanceBeforeUSDT = await USDT.balanceOf(vUSDT.address);
        const balanceBeforeBUSD = await BUSD.balanceOf(vBUSD.address);
        const userBorrowBalanceBeforeUSDT = await vUSDT.borrowBalanceStored(user.address);
        const userBorrowBalanceBeforeBUSD = await vBUSD.borrowBalanceStored(user.address);

        // Enable the flashLoan and set fee mantissa on vUSDT and vBUSD contracts
        await vUSDT.connect(timeLockUser)._toggleFlashLoan();
        await vBUSD.connect(timeLockUser)._toggleFlashLoan();

        await marketFacet.connect(user).enterMarkets([vUSDT.address, vBUSD.address]);

        await vUSDT
          .connect(timeLockUser)
          ._setFlashLoanFeeMantissa(USDTFlashLoanProtocolFeeMantissa, USDTFlashLoanSupplierFeeMantissa);
        await vBUSD
          .connect(timeLockUser)
          ._setFlashLoanFeeMantissa(BUSDFlashLoanProtocolFeeMantissa, BUSDFlashLoanSupplierFeeMantissa);

        // Define the flash loan amounts (smaller amounts to ensure borrowing limits)
        const usdtFlashLoanAmount = parseUnits("5", 6); // 5 USDT
        const busdFlashLoanAmount = parseUnits("5", 18); // 5 BUSD

        // User initiates a flashLoan with mode = 1 (debt position) for both tokens
        const tx = await policyFacet.connect(timeLockUser).executeFlashLoan(
          timeLockUser.address, // initiator
          mockFlashLoanReceiver.address, // receiver
          [vUSDT.address, vBUSD.address], // vTokens
          [usdtFlashLoanAmount, busdFlashLoanAmount], // amounts
          [1, 1], // modes = 1 (debt position for both)
          user.address, // onBehalfOf
          ethers.utils.formatBytes32String(""), // param
        );

        // Record balances after flashLoan
        const balanceAfterUSDT = await USDT.balanceOf(vUSDT.address);
        const balanceAfterBUSD = await BUSD.balanceOf(vBUSD.address);
        const userBorrowBalanceAfterUSDT = await vUSDT.borrowBalanceStored(user.address);
        const userBorrowBalanceAfterBUSD = await vBUSD.borrowBalanceStored(user.address);

        // Calculate expected fees
        const usdtProtocolFee = usdtFlashLoanAmount.mul(USDTFlashLoanProtocolFeeMantissa).div(parseUnits("1", 18));
        const usdtSupplierFee = usdtFlashLoanAmount.mul(USDTFlashLoanSupplierFeeMantissa).div(parseUnits("1", 18));
        const usdtTotalFee = usdtProtocolFee.add(usdtSupplierFee);

        const busdProtocolFee = busdFlashLoanAmount.mul(BUSDFlashLoanProtocolFeeMantissa).div(parseUnits("1", 18));
        const busdSupplierFee = busdFlashLoanAmount.mul(BUSDFlashLoanSupplierFeeMantissa).div(parseUnits("1", 18));
        const busdTotalFee = busdProtocolFee.add(busdSupplierFee);

        // Verify debt positions were created
        expect(userBorrowBalanceAfterUSDT).to.be.gt(userBorrowBalanceBeforeUSDT);
        expect(userBorrowBalanceAfterBUSD).to.be.gt(userBorrowBalanceBeforeBUSD);

        // Verify debt amounts are approximately correct (flashloan + fees)
        const expectedUSDTDebt = usdtFlashLoanAmount.add(usdtTotalFee);
        const expectedBUSDDebt = busdFlashLoanAmount.add(busdTotalFee);
        const actualUSDTDebtIncrease = userBorrowBalanceAfterUSDT.sub(userBorrowBalanceBeforeUSDT);
        const actualBUSDDebtIncrease = userBorrowBalanceAfterBUSD.sub(userBorrowBalanceBeforeBUSD);

        expect(actualUSDTDebtIncrease).to.be.closeTo(expectedUSDTDebt, parseUnits("0.1", 6)); // 0.1 USDT tolerance
        expect(actualBUSDDebtIncrease).to.be.closeTo(expectedBUSDDebt, parseUnits("0.1", 18)); // 0.1 BUSD tolerance

        // Verify vToken balances decreased (since no repayment was made, debt was created)
        // The exact amount depends on the implementation, so use a reasonable tolerance
        expect(balanceAfterUSDT).to.be.lt(balanceBeforeUSDT); // USDT balance should decrease
        expect(balanceAfterBUSD).to.be.lt(balanceBeforeBUSD); // BUSD balance should decrease

        // Verify FlashLoanExecuted event was emitted
        await expect(tx)
          .to.emit(policyFacet, "FlashLoanExecuted")
          .withArgs(
            mockFlashLoanReceiver.address,
            [vUSDT.address, vBUSD.address],
            [usdtFlashLoanAmount, busdFlashLoanAmount],
          );
      });
>>>>>>> 11cf73a2

      it("Should be able to do flashLoan with mixed modes (USDT mode=0, BUSD mode=1)", async () => {
        await setterFacet.connect(user).setDelegateAuthorizationFlashloan(
          vUSDT.address,
          timeLockUser.address,
          true, // Allow flash loan
        );

        await setterFacet.connect(user).setDelegateAuthorizationFlashloan(vBUSD.address, timeLockUser.address, true); // Allow flash loan

        // Transfer USDT and BUSD tokens to provide liquidity to vTokens
        await USDT.connect(usdtHolder).transfer(vUSDT.address, parseUnits("100", 6));
        await BUSD.connect(busdHolder).transfer(vBUSD.address, parseUnits("100", 18));

        // Give user tokens to provide as collateral (needed for borrowing BUSD in mode 1)
        await USDT.connect(usdtHolder).transfer(user.address, parseUnits("100", 6));
        await BUSD.connect(busdHolder).transfer(user.address, parseUnits("100", 18));

        // User approves and mints collateral
        await USDT.connect(user).approve(vUSDT.address, parseUnits("80", 6));
        await BUSD.connect(user).approve(vBUSD.address, parseUnits("80", 18));

        await vUSDT.connect(user).mint(parseUnits("75", 6)); // User supplies USDT as collateral
        await vBUSD.connect(user).mint(parseUnits("75", 18)); // User supplies BUSD as collateral

        // Mine blocks as required by the test setup
        await mine(blocksToMine);

        // Get initial balances and borrow positions
        const balanceBeforeUSDT = await USDT.balanceOf(vUSDT.address);
        const balanceBeforeBUSD = await BUSD.balanceOf(vBUSD.address);
        const userBorrowBalanceBeforeUSDT = await vUSDT.borrowBalanceStored(user.address);
        const userBorrowBalanceBeforeBUSD = await vBUSD.borrowBalanceStored(user.address);

        // Enable the flashLoan and set fee mantissa on vUSDT and vBUSD contracts
        await vUSDT.connect(timeLockUser)._toggleFlashLoan();
        await vBUSD.connect(timeLockUser)._toggleFlashLoan();

        await marketFacet.connect(user).enterMarkets([vUSDT.address, vBUSD.address]);

        await vUSDT
          .connect(timeLockUser)
          ._setFlashLoanFeeMantissa(USDTFlashLoanProtocolFeeMantissa, USDTFlashLoanSupplierFeeMantissa);
        await vBUSD
          .connect(timeLockUser)
          ._setFlashLoanFeeMantissa(BUSDFlashLoanProtocolFeeMantissa, BUSDFlashLoanSupplierFeeMantissa);

        // Define the flash loan amounts
        const usdtFlashLoanAmount = parseUnits("10", 6); // 10 USDT (mode 0 - classic)
        const busdFlashLoanAmount = parseUnits("5", 18); // 5 BUSD (mode 1 - debt position)

        // Calculate fees for USDT (mode 0) - receiver needs to have these to repay
        const usdtProtocolFee = usdtFlashLoanAmount.mul(USDTFlashLoanProtocolFeeMantissa).div(parseUnits("1", 18));
        const usdtSupplierFee = usdtFlashLoanAmount.mul(USDTFlashLoanSupplierFeeMantissa).div(parseUnits("1", 18));
        const usdtTotalFee = usdtProtocolFee.add(usdtSupplierFee);

        // Calculate fees for BUSD (mode 1) - will become part of debt
        const busdProtocolFee = busdFlashLoanAmount.mul(BUSDFlashLoanProtocolFeeMantissa).div(parseUnits("1", 18));
        const busdSupplierFee = busdFlashLoanAmount.mul(BUSDFlashLoanSupplierFeeMantissa).div(parseUnits("1", 18));
        const busdTotalFee = busdProtocolFee.add(busdSupplierFee);

        // For USDT (mode 0): Give receiver enough balance to repay loan + fees
        await USDT.connect(usdtHolder).transfer(mockFlashLoanReceiver.address, usdtFlashLoanAmount.add(usdtTotalFee));

        // For BUSD (mode 1): Give receiver NO balance to force debt creation
        await BUSD.connect(busdHolder).transfer(mockFlashLoanReceiver.address, parseUnits("0", 18));

        // Check user's account liquidity before flash loan
        const accountLiquidity = await policyFacet.getAccountLiquidity(user.address);

        expect(accountLiquidity[1]).to.be.gt(0, "User must have positive liquidity for BUSD debt creation");
        expect(accountLiquidity[2]).to.equal(0, "User must have no shortfall");

        // Record receiver balances after flash loan
        const receiverUSDTBefore = await USDT.balanceOf(mockFlashLoanReceiver.address);

        const tx = await policyFacet.connect(timeLockUser).executeFlashLoan(
          timeLockUser.address, // initiator
          mockFlashLoanReceiver.address, // receiver
          [vUSDT.address, vBUSD.address], // vTokens
          [usdtFlashLoanAmount, busdFlashLoanAmount], // amounts
          [0, 1], // modes: USDT=0 (classic), BUSD=1 (debt position)
          user.address, // onBehalfOf
          ethers.utils.formatBytes32String(""), // param
        );

        // Record balances after flashLoan
        const balanceAfterUSDT = await USDT.balanceOf(vUSDT.address);
        const balanceAfterBUSD = await BUSD.balanceOf(vBUSD.address);
        const userBorrowBalanceAfterUSDT = await vUSDT.borrowBalanceStored(user.address);
        const userBorrowBalanceAfterBUSD = await vBUSD.borrowBalanceStored(user.address);

        // Record receiver balances after flash loan
        const receiverUSDTAfter = await USDT.balanceOf(mockFlashLoanReceiver.address);
        const receiverBUSDAfter = await BUSD.balanceOf(mockFlashLoanReceiver.address);

<<<<<<< HEAD
        // Calculate fees correctly
        const USDTFlashLoanFee = usdtFlashLoanAmount.mul(USDTFlashLoanProtocolFeeMantissa).div(parseUnits("1", 18));
        const BUSDFlashLoanFee = busdFlashLoanAmount.mul(BUSDFlashLoanProtocolFeeMantissa).div(parseUnits("1", 18));
=======
        // USDT: Should have NO debt increase (mode 0)
        expect(userBorrowBalanceAfterUSDT).to.equal(
          userBorrowBalanceBeforeUSDT,
          "USDT should have no debt increase in mode 0",
        );

        // USDT: vToken balance should increase by supplier fee only
        const expectedUSDTSupplierFee = usdtFlashLoanAmount
          .mul(USDTFlashLoanSupplierFeeMantissa)
          .div(parseUnits("1", 18));
        expect(balanceAfterUSDT).to.equal(
          balanceBeforeUSDT.add(expectedUSDTSupplierFee),
          "USDT vToken balance should increase by supplier fee",
        );
>>>>>>> 11cf73a2

        // USDT: Receiver should have consumed the loan + total fees
        expect(receiverUSDTAfter).to.be.lt(receiverUSDTBefore, "USDT receiver balance should decrease after repayment");

        // BUSD: Should have debt increase (mode 1)
        const actualBUSDDebtIncrease = userBorrowBalanceAfterBUSD.sub(userBorrowBalanceBeforeBUSD);
        const expectedBUSDDebt = busdFlashLoanAmount.add(busdTotalFee);

        expect(userBorrowBalanceAfterBUSD).to.be.gt(
          userBorrowBalanceBeforeBUSD,
          "BUSD should have debt increase in mode 1",
        );
        expect(actualBUSDDebtIncrease).to.be.closeTo(
          expectedBUSDDebt,
          parseUnits("0.1", 18),
          "BUSD debt should equal loan + fees",
        );

        // BUSD: vToken balance should decrease (tokens were lent out, no repayment)
        expect(balanceAfterBUSD).to.be.lt(
          balanceBeforeBUSD,
          "BUSD vToken balance should decrease (no repayment in mode 1)",
        );

        // BUSD: Receiver should still have 0 balance (no repayment made)
        expect(receiverBUSDAfter).to.equal(
          busdFlashLoanAmount,
          "BUSD receiver balance should remain 0 (debt position mode)",
        );

        // Verify FlashLoanExecuted event was emitted
        await expect(tx)
          .to.emit(policyFacet, "FlashLoanExecuted")
          .withArgs(
            mockFlashLoanReceiver.address,
            [vUSDT.address, vBUSD.address],
            [usdtFlashLoanAmount, busdFlashLoanAmount],
          );
      });
    });
  }
});<|MERGE_RESOLUTION|>--- conflicted
+++ resolved
@@ -43,14 +43,9 @@
 const vBUSD_ADDRESS = "0x08e0A5575De71037aE36AbfAfb516595fE68e5e4";
 const BUSD_ADDRESS = "0x8301F2213c0eeD49a7E28Ae4c3e91722919B8B47";
 const BUSD_HOLDER = "0x72253172CECFb70561b73FCF3Fa77A52a1D035c7";
-<<<<<<< HEAD
-const OLD_POLICY_FACET = "0x671B787AEDB6769972f081C6ee4978146F7D92E6";
-const OLD_SETTER_FACET = "0xb619F7ce96c0a6E3F0b44e993f663522F79f294A";
-=======
 const OLD_POLICY_FACET = "0x085C8d0133291348004AabFfbE7CAc2097aF2aa1";
 const OLD_SETTER_FACET = "0x490DFD07f592452307817C4283866035BDb3b275";
 const OLD_MARKET_FACET = "0x00a949FfDa9B216fBA9C4E5b40ef561Af0FDb723";
->>>>>>> 11cf73a2
 const COMPTROLLER_ADDRESS = "0x94d1820b2D1c7c7452A163983Dc888CEC546b77D";
 const USER = "0x4C45758bF15AF0714E4CC44C4EFd177e209C2890";
 const ACM = "0x45f8a08F534f34A97187626E05d4b6648Eeaa9AA";
@@ -75,10 +70,7 @@
   vBUSDProxy: VBep20Delegator;
   policyFacet: PolicyFacet;
   setterFacet: SetterFacet;
-<<<<<<< HEAD
-=======
   marketFacet: MarketFacet;
->>>>>>> 11cf73a2
 };
 
 async function deploy(): Promise<SetupProtocolFixture> {
@@ -99,13 +91,10 @@
   const diamond = await Diamond.deploy();
   await diamond.deployed();
 
-<<<<<<< HEAD
-=======
   const setterFacetFactory = await ethers.getContractFactory("SetterFacet");
   const newSetterFacet = await setterFacetFactory.deploy();
   await newSetterFacet.deployed();
 
->>>>>>> 11cf73a2
   // Get the existing Unitroller
   const unitroller = await Unitroller__factory.connect(COMPTROLLER_ADDRESS, timeLockUser);
 
@@ -113,22 +102,10 @@
   const newPolicyFacet = await policyFacetFactory.deploy();
   await newPolicyFacet.deployed();
 
-<<<<<<< HEAD
-  const setterFacetFactory = await ethers.getContractFactory("SetterFacet");
-  const newSetterFacet = await setterFacetFactory.deploy();
-  await newSetterFacet.deployed();
-
-  const addExecuteFlashLoanFunctionSignature = newPolicyFacet.interface.getSighash(
-    newPolicyFacet.interface.functions["executeFlashLoan(address,address,address[],uint256[],bytes)"],
-  );
-
   const addSetWhiteListFlashLoanAccountFunctionSignature = newSetterFacet.interface.getSighash(
     newSetterFacet.interface.functions["setWhiteListFlashLoanAccount(address,bool)"],
   );
 
-  const existingPolicyFacetFunctions = await unitrollerdiamond.facetFunctionSelectors(OLD_POLICY_FACET);
-  const existingSetterFacetFunctions = await unitrollerdiamond.facetFunctionSelectors(OLD_SETTER_FACET);
-=======
   const marketFacetFactory = await ethers.getContractFactory("MarketFacet");
   const newMarketFacet = await marketFacetFactory.deploy();
   await newMarketFacet.deployed();
@@ -150,7 +127,6 @@
   const existingPolicyFacetFunctions = await unitrollerdiamond.facetFunctionSelectors(OLD_POLICY_FACET);
   const existingSetterFacetFunctions = await unitrollerdiamond.facetFunctionSelectors(OLD_SETTER_FACET);
   const existingMarketFacetFunctions = await unitrollerdiamond.facetFunctionSelectors(OLD_MARKET_FACET);
->>>>>>> 11cf73a2
 
   const cut = [
     {
@@ -164,11 +140,6 @@
       functionSelectors: existingPolicyFacetFunctions,
     },
     {
-<<<<<<< HEAD
-      facetAddress: newSetterFacet.address,
-      action: FacetCutAction.Add,
-      functionSelectors: [addSetWhiteListFlashLoanAccountFunctionSignature],
-=======
       facetAddress: newMarketFacet.address,
       action: FacetCutAction.Add,
       functionSelectors: [addGetEffectiveLtvFactorSelector],
@@ -182,11 +153,11 @@
       facetAddress: newSetterFacet.address,
       action: FacetCutAction.Add,
       functionSelectors: [
+        addSetWhiteListFlashLoanAccountFunctionSignature,
         addSetDelegateAuthorizationFlashloanFunctionSignature,
         addSetCollateralFactorSelector,
         addSetIsBorrowAllowedSelector,
       ],
->>>>>>> 11cf73a2
     },
     {
       facetAddress: newSetterFacet.address,
@@ -195,26 +166,16 @@
     },
   ];
 
-<<<<<<< HEAD
+
   await unitroller.connect(timeLockUser)._setPendingImplementation(diamond.address);
   await diamond.connect(timeLockUser)._become(unitroller.address);
 
-  // upgrade diamond with facets
-=======
-
-  await unitroller.connect(timeLockUser)._setPendingImplementation(diamond.address);
-  await diamond.connect(timeLockUser)._become(unitroller.address);
-
->>>>>>> 11cf73a2
   const diamondCut = await ethers.getContractAt("IDiamondCut", unitroller.address);
   await diamondCut.connect(timeLockUser).diamondCut(cut);
 
   const policyFacet = await ethers.getContractAt("PolicyFacet", COMPTROLLER_ADDRESS);
   const setterFacet = await ethers.getContractAt("SetterFacet", COMPTROLLER_ADDRESS);
-<<<<<<< HEAD
-=======
   const marketFacet = await ethers.getContractAt("MarketFacet", COMPTROLLER_ADDRESS);
->>>>>>> 11cf73a2
 
   const USDT = await ethers.getContractAt("VBep20", USDT_ADDRESS);
   const vUSDTProxy = VBep20Delegator__factory.connect(vUSDT_ADDRESS, timeLockUser);
@@ -258,18 +219,11 @@
     diamond,
     policyFacet,
     setterFacet,
-<<<<<<< HEAD
-  };
-}
-
-forking(59918472, () => {
-=======
     marketFacet,
   };
 }
 
 forking(56732787, () => {
->>>>>>> 11cf73a2
   if (FORK_TESTNET) {
     describe("FlashLoan Fork Test", async () => {
       let usdtHolder: SignerWithAddress;
@@ -283,18 +237,11 @@
       let timeLockUser: SignerWithAddress;
       let policyFacet: PolicyFacet;
       let setterFacet: SetterFacet;
-<<<<<<< HEAD
-      let accessControlManager: FakeContract<IAccessControlManagerV5>;
-
-      beforeEach(async () => {
-        ({ setterFacet, policyFacet, vUSDT, vBUSD, USDT, BUSD, timeLockUser, accessControlManager } =
-=======
       let marketFacet: MarketFacet;
       let accessControlManager: FakeContract<IAccessControlManagerV5>;
 
       beforeEach(async () => {
         ({ marketFacet, setterFacet, policyFacet, vUSDT, vBUSD, USDT, BUSD, timeLockUser, accessControlManager } =
->>>>>>> 11cf73a2
           await loadFixture(deploy));
 
         usdtHolder = await initMainnetUser(USDT_HOLDER, parseUnits("2"));
@@ -309,15 +256,15 @@
 
         await accessControlManager
           .connect(timeLockUser)
-<<<<<<< HEAD
           .giveCallPermission(setterFacet.address, "setWhiteListFlashLoanAccount(address,bool)", timeLockUser.address);
-=======
+          
+        await accessControlManager
+          .connect(timeLockUser)
           .giveCallPermission(
             setterFacet.address,
             "setDelegateAuthorizationFlashloan(address,address,bool)",
             timeLockUser.address,
           );
->>>>>>> 11cf73a2
 
         await accessControlManager
           .connect(timeLockUser)
@@ -334,8 +281,6 @@
         await accessControlManager
           .connect(timeLockUser)
           .giveCallPermission(vBUSD.address, "_setFlashLoanFeeMantissa(uint256,uint256)", timeLockUser.address);
-<<<<<<< HEAD
-=======
 
         await accessControlManager
           .connect(timeLockUser)
@@ -379,7 +324,6 @@
 
         await setterFacet.connect(timeLockUser).setIsBorrowAllowed(0, vUSDT.address, true);
         await setterFacet.connect(timeLockUser).setIsBorrowAllowed(0, vBUSD.address, true);
->>>>>>> 11cf73a2
       });
 
       it("Should revert if flashLoan not enabled", async () => {
@@ -391,11 +335,8 @@
             mockFlashLoanReceiver.address,
             [vUSDT.address, vBUSD.address],
             [BUSDFlashLoanProtocolFeeMantissa, BUSDFlashLoanSupplierFeeMantissa],
-<<<<<<< HEAD
-=======
             [0, 0],
             user.address,
->>>>>>> 11cf73a2
             ethers.utils.formatBytes32String(""), // Add the missing `param` argument
           ),
         ).to.be.revertedWith("FlashLoan not enabled");
@@ -412,11 +353,8 @@
             mockFlashLoanReceiver.address,
             [vUSDT.address], // Only one asset provided
             [BUSDFlashLoanProtocolFeeMantissa, BUSDFlashLoanSupplierFeeMantissa], // Two loan amounts provided
-<<<<<<< HEAD
-=======
             [0, 0],
             user.address,
->>>>>>> 11cf73a2
             ethers.utils.formatBytes32String(""), // Add the missing `param` argument
           ),
         ).to.be.revertedWith("Invalid flashLoan params");
@@ -430,7 +368,8 @@
             AddressZero,
             [vUSDT.address, vBUSD.address], // Zero address as an asset, which is invalid
             [BUSDFlashLoanProtocolFeeMantissa, BUSDFlashLoanSupplierFeeMantissa],
-<<<<<<< HEAD
+            [0, 0],
+            user.address,
             ethers.utils.formatBytes32String(""), // Add the missing `param` argument
           ),
         ).to.be.revertedWith("can't be zero address");
@@ -444,6 +383,8 @@
             mockFlashLoanReceiver.address,
             [vUSDT.address, vBUSD.address], // Zero address as an asset, which is invalid
             [BUSDFlashLoanProtocolFeeMantissa, BUSDFlashLoanSupplierFeeMantissa],
+            [0, 0],
+            user.address,
             ethers.utils.formatBytes32String(""), // Add the missing `param` argument
           ),
         ).to.be.revertedWith("Flash loan not authorized for this account");
@@ -452,14 +393,8 @@
       it("Should revert if whitelisting is done by non-authorized account", async () => {
         await expect(setterFacet.connect(user).setWhiteListFlashLoanAccount(user.address, true)).to.be.revertedWith(
           "access denied",
-        );
-=======
-            [0, 0],
-            user.address,
-            ethers.utils.formatBytes32String(""), // Add the missing `param` argument
-          ),
-        ).to.be.revertedWith("can't be zero address");
-      });
+        ); 
+      })
 
       it("Should revert if VToken address is Invalid", async () => {
         // Attempt to execute a flashLoan with a zero address as the receiver, which should revert
@@ -495,7 +430,6 @@
             ethers.utils.formatBytes32String(""), // Add the missing `param` argument
           ),
         ).to.be.revertedWith("Sender not authorized to use flashloan on behalf");
->>>>>>> 11cf73a2
       });
 
       it("Should be able to do flashLoan for USDT & ETH", async () => {
@@ -533,10 +467,6 @@
           mockFlashLoanReceiver.address,
           [vUSDT.address, vBUSD.address],
           [usdtFlashLoanAmount, busdFlashLoanAmount],
-<<<<<<< HEAD
-          ethers.utils.formatBytes32String(""), // Add the missing `param` argument
-        );
-=======
           [0, 0],
           user.address,
           ethers.utils.formatBytes32String(""), // Add the missing `param` argument
@@ -656,7 +586,6 @@
             [usdtFlashLoanAmount, busdFlashLoanAmount],
           );
       });
->>>>>>> 11cf73a2
 
       it("Should be able to do flashLoan with mixed modes (USDT mode=0, BUSD mode=1)", async () => {
         await setterFacet.connect(user).setDelegateAuthorizationFlashloan(
@@ -753,11 +682,6 @@
         const receiverUSDTAfter = await USDT.balanceOf(mockFlashLoanReceiver.address);
         const receiverBUSDAfter = await BUSD.balanceOf(mockFlashLoanReceiver.address);
 
-<<<<<<< HEAD
-        // Calculate fees correctly
-        const USDTFlashLoanFee = usdtFlashLoanAmount.mul(USDTFlashLoanProtocolFeeMantissa).div(parseUnits("1", 18));
-        const BUSDFlashLoanFee = busdFlashLoanAmount.mul(BUSDFlashLoanProtocolFeeMantissa).div(parseUnits("1", 18));
-=======
         // USDT: Should have NO debt increase (mode 0)
         expect(userBorrowBalanceAfterUSDT).to.equal(
           userBorrowBalanceBeforeUSDT,
@@ -772,7 +696,6 @@
           balanceBeforeUSDT.add(expectedUSDTSupplierFee),
           "USDT vToken balance should increase by supplier fee",
         );
->>>>>>> 11cf73a2
 
         // USDT: Receiver should have consumed the loan + total fees
         expect(receiverUSDTAfter).to.be.lt(receiverUSDTBefore, "USDT receiver balance should decrease after repayment");
