--- conflicted
+++ resolved
@@ -161,11 +161,7 @@
   };
 }
 
-<<<<<<< HEAD
 forking(59918472, async () => {
-=======
-forking(56732787, async () => {
->>>>>>> 11cf73a2
   if (FORK_TESTNET) {
     describe("FlashLoan Fork Test", async () => {
       let usdtHolder: SignerWithAddress;
@@ -208,16 +204,10 @@
           vUSDT
             .connect(user)
             .executeFlashLoan(
-<<<<<<< HEAD
               user.address,
               mockReceiverSimpleFlashLoan.address,
               flashLoanAmount.toString(),
               ethers.utils.hexlify([]),
-=======
-              mockReceiverSimpleFlashLoan.address,
-              flashLoanAmount,
-              ethers.utils.formatBytes32String(""),
->>>>>>> 11cf73a2
             ),
         ).to.be.revertedWith("FlashLoan not enabled");
       });
@@ -240,13 +230,9 @@
         await vUSDT.connect(timeLockUser)._toggleFlashLoan();
         // Attempt to take a flashLoan with zero address as receiver should fail
         await expect(
-<<<<<<< HEAD
           vUSDT
             .connect(user)
             .executeFlashLoan(user.address, AddressZero, flashLoanAmount.toString(), ethers.utils.hexlify([])),
-=======
-          vUSDT.connect(user).executeFlashLoan(AddressZero, flashLoanAmount, ethers.utils.formatBytes32String("")),
->>>>>>> 11cf73a2
         ).to.be.revertedWith("zero address");
       });
 
@@ -270,16 +256,12 @@
 
         await vUSDT
           .connect(user)
-<<<<<<< HEAD
           .executeFlashLoan(
             user.address,
             mockReceiverSimpleFlashLoan.address,
             flashLoanAmount.toString(),
             ethers.utils.hexlify([]),
           );
-=======
-          .executeFlashLoan(mockReceiverSimpleFlashLoan.address, flashLoanAmount, ethers.utils.formatBytes32String(""));
->>>>>>> 11cf73a2
 
         // Check if the USDT balance in vUSDT increased, validating flashLoan repayment with fees
         const balanceAfter = await USDT.balanceOf(vUSDT.address);
