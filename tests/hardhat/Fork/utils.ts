import { impersonateAccount, setBalance } from "@nomicfoundation/hardhat-network-helpers";
import { NumberLike } from "@nomicfoundation/hardhat-network-helpers/dist/src/types";
<<<<<<< HEAD
=======
import { BigNumber, BigNumberish } from "ethers";
>>>>>>> 3fd0b488
import { ethers } from "hardhat";
import { network } from "hardhat";

export const setForkBlock = async (blockNumber: number) => {
  await network.provider.request({
    method: "hardhat_reset",
    params: [
      {
        forking: {
          jsonRpcUrl: process.env[`ARCHIVE_NODE_${process.env.FORKED_NETWORK}`],
          blockNumber,
        },
      },
    ],
  });
};

export const forking = (blockNumber: number, fn: () => void) => {
  describe(`At block #${blockNumber}`, () => {
    before(async () => {
      await setForkBlock(blockNumber);
    });
    fn();
  });
};

<<<<<<< HEAD
export const initMainnetUser = async (user: string, balance: NumberLike) => {
  await impersonateAccount(user);
  await setBalance(user, balance);
=======
export const initMainnetUser = async (user: string, balance?: NumberLike) => {
  await impersonateAccount(user);
  if (balance !== undefined) {
    await setBalance(user, balance);
  }
>>>>>>> 3fd0b488
  return ethers.getSigner(user);
};

export const FORK_MAINNET = process.env.FORK === "true" && process.env.FORKED_NETWORK === "bscmainnet";

export const around = (expected: BigNumberish, tolerance: BigNumberish) => {
  return (actual: BigNumberish) => {
    const diff = BigNumber.from(expected).sub(actual).abs();
    return diff.lte(tolerance);
  };
};<|MERGE_RESOLUTION|>--- conflicted
+++ resolved
@@ -1,9 +1,6 @@
 import { impersonateAccount, setBalance } from "@nomicfoundation/hardhat-network-helpers";
 import { NumberLike } from "@nomicfoundation/hardhat-network-helpers/dist/src/types";
-<<<<<<< HEAD
-=======
 import { BigNumber, BigNumberish } from "ethers";
->>>>>>> 3fd0b488
 import { ethers } from "hardhat";
 import { network } from "hardhat";
 
@@ -30,17 +27,11 @@
   });
 };
 
-<<<<<<< HEAD
-export const initMainnetUser = async (user: string, balance: NumberLike) => {
-  await impersonateAccount(user);
-  await setBalance(user, balance);
-=======
 export const initMainnetUser = async (user: string, balance?: NumberLike) => {
   await impersonateAccount(user);
   if (balance !== undefined) {
     await setBalance(user, balance);
   }
->>>>>>> 3fd0b488
   return ethers.getSigner(user);
 };
 
