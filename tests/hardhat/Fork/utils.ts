import { impersonateAccount, setBalance } from "@nomicfoundation/hardhat-network-helpers";
import { NumberLike } from "@nomicfoundation/hardhat-network-helpers/dist/src/types";
import { ethers } from "hardhat";
import { network } from "hardhat";

export const setForkBlock = async (blockNumber: number) => {
  await network.provider.request({
    method: "hardhat_reset",
    params: [
      {
        forking: {
          jsonRpcUrl: process.env.BSC_ARCHIVE_NODE_URL,
          blockNumber,
        },
      },
    ],
  });
};

export const forking = (blockNumber: number, fn: () => void) => {
  describe(`At block #${blockNumber}`, () => {
    before(async () => {
      await setForkBlock(blockNumber);
    });
    fn();
  });
};

<<<<<<< HEAD
export const initMainnetUser = async (user: string, balance: NumberLike) => {
  await impersonateAccount(user);
  await setBalance(user, balance);
=======
export const initMainnetUser = async (user: string, balance?: NumberLike) => {
  await impersonateAccount(user);
  if (balance !== undefined) {
    await setBalance(user, balance);
  }
>>>>>>> e43619e6
  return ethers.getSigner(user);
};

export const FORK_MAINNET = process.env.FORK_MAINNET === "true";<|MERGE_RESOLUTION|>--- conflicted
+++ resolved
@@ -1,5 +1,4 @@
-import { impersonateAccount, setBalance } from "@nomicfoundation/hardhat-network-helpers";
-import { NumberLike } from "@nomicfoundation/hardhat-network-helpers/dist/src/types";
+import { impersonateAccount } from "@nomicfoundation/hardhat-network-helpers";
 import { ethers } from "hardhat";
 import { network } from "hardhat";
 
@@ -26,17 +25,11 @@
   });
 };
 
-<<<<<<< HEAD
-export const initMainnetUser = async (user: string, balance: NumberLike) => {
-  await impersonateAccount(user);
-  await setBalance(user, balance);
-=======
 export const initMainnetUser = async (user: string, balance?: NumberLike) => {
   await impersonateAccount(user);
   if (balance !== undefined) {
     await setBalance(user, balance);
   }
->>>>>>> e43619e6
   return ethers.getSigner(user);
 };
 
