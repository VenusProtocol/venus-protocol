import { FakeContract, MockContract, smock } from "@defi-wonderland/smock";
import { loadFixture, mine } from "@nomicfoundation/hardhat-network-helpers";
import chai from "chai";
import { BigNumber, Signer, constants } from "ethers";
import { ethers } from "hardhat";

import { DEFAULT_BLOCKS_PER_YEAR } from "../../../helpers/deploymentConfig.ts";
import { convertToUnit } from "../../../helpers/utils";
import {
  BEP20Harness,
  ComptrollerLens,
  ComptrollerLens__factory,
  ComptrollerMock,
  ComptrollerMock__factory,
  IAccessControlManager,
  InterestRateModelHarness,
  PrimeLiquidityProvider,
  PrimeScenario,
  ResilientOracleInterface,
  VBep20Harness,
  XVS,
  XVSStore,
  XVSVault,
  XVSVaultScenario,
} from "../../../typechain";

const { expect } = chai;
chai.use(smock.matchers);

export const bigNumber18 = BigNumber.from("1000000000000000000"); // 1e18
export const bigNumber16 = BigNumber.from("10000000000000000"); // 1e16

type SetupProtocolFixture = {
  oracle: FakeContract<ResilientOracleInterface>;
  accessControl: FakeContract<IAccessControlManager>;
  comptrollerLens: MockContract<ComptrollerLens>;
  comptroller: MockContract<ComptrollerMock>;
  usdt: BEP20Harness;
  vusdt: VBep20Harness;
  eth: BEP20Harness;
  veth: VBep20Harness;
  xvsVault: XVSVaultScenario;
  xvs: XVS;
  xvsStore: XVSStore;
  prime: PrimeScenario;
  primeLiquidityProvider: FakeContract<PrimeLiquidityProvider>;
  _primeLiquidityProvider: PrimeLiquidityProvider;
};

async function deployProtocol(): Promise<SetupProtocolFixture> {
  const [wallet, user1, user2, user3] = await ethers.getSigners();

  const oracle = await smock.fake<ResilientOracleInterface>("ResilientOracleInterface");
  const accessControl = await smock.fake<IAccessControlManager>("AccessControlManager");
  accessControl.isAllowedToCall.returns(true);
  const ComptrollerLensFactory = await smock.mock<ComptrollerLens__factory>("ComptrollerLens");
  const ComptrollerFactory = await smock.mock<ComptrollerMock__factory>("ComptrollerMock");
  const comptroller = await ComptrollerFactory.deploy();
  const comptrollerLens = await ComptrollerLensFactory.deploy();
  await comptroller._setAccessControl(accessControl.address);
  await comptroller._setComptrollerLens(comptrollerLens.address);
  await comptroller._setPriceOracle(oracle.address);

  const tokenFactory = await ethers.getContractFactory("BEP20Harness");
  const usdt = (await tokenFactory.deploy(
    bigNumber18.mul(100000000),
    "usdt",
    BigNumber.from(18),
    "BEP20 usdt",
  )) as BEP20Harness;

  const eth = (await tokenFactory.deploy(
    bigNumber18.mul(100000000),
    "eth",
    BigNumber.from(18),
    "BEP20 eth",
  )) as BEP20Harness;

  const wbnb = (await tokenFactory.deploy(
    bigNumber18.mul(100000000),
    "wbnb",
    BigNumber.from(18),
    "BEP20 wbnb",
  )) as BEP20Harness;

  const interestRateModelHarnessFactory = await ethers.getContractFactory("InterestRateModelHarness");
  const InterestRateModelHarness = (await interestRateModelHarnessFactory.deploy(
    BigNumber.from(18).mul(5),
  )) as InterestRateModelHarness;

  const vTokenFactory = await ethers.getContractFactory("VBep20Harness");
  const vusdt = (await vTokenFactory.deploy(
    usdt.address,
    comptroller.address,
    InterestRateModelHarness.address,
    bigNumber18,
    "VToken usdt",
    "vusdt",
    BigNumber.from(18),
    wallet.address,
  )) as VBep20Harness;
  const veth = (await vTokenFactory.deploy(
    eth.address,
    comptroller.address,
    InterestRateModelHarness.address,
    bigNumber18,
    "VToken eth",
    "veth",
    BigNumber.from(18),
    wallet.address,
  )) as VBep20Harness;
  const vbnb = (await vTokenFactory.deploy(
    wbnb.address,
    comptroller.address,
    InterestRateModelHarness.address,
    bigNumber18,
    "VToken bnb",
    "vbnb",
    BigNumber.from(18),
    wallet.address,
  )) as VBep20Harness;

  await comptroller._supportMarket(vusdt.address);
  await comptroller._supportMarket(veth.address);
  await comptroller._supportMarket(vbnb.address);
  await comptroller["setLiquidationIncentive(address,uint256)"](vusdt.address, convertToUnit("1", 18));
  await comptroller["setLiquidationIncentive(address,uint256)"](veth.address, convertToUnit("1", 18));
  await comptroller["setLiquidationIncentive(address,uint256)"](vbnb.address, convertToUnit("1", 18));

  //0.2 reserve factor
  await veth.harnessSetReserveFactorFresh(bigNumber16.mul(20));
  await vusdt.harnessSetReserveFactorFresh(bigNumber16.mul(20));

  oracle.getUnderlyingPrice.returns((vToken: string) => {
    if (vToken == vusdt.address) {
      return convertToUnit(1, 18);
    } else if (vToken == veth.address) {
      return convertToUnit(1200, 18);
    }
  });

  oracle.getPrice.returns((token: string) => {
    if (token == xvs.address) {
      return convertToUnit(3, 18);
    }
  });

  const half = convertToUnit("0.5", 18);
  await comptroller._supportMarket(vusdt.address);
<<<<<<< HEAD
  await comptroller.setCollateralFactor(vusdt.address, half, half);
  await comptroller._supportMarket(veth.address);
  await comptroller.setCollateralFactor(veth.address, half, half);
=======
  await comptroller["setCollateralFactor(address,uint256,uint256)"](vusdt.address, half, half);
  await comptroller._supportMarket(veth.address);
  await comptroller["setCollateralFactor(address,uint256,uint256)"](veth.address, half, half);
>>>>>>> a8ee3fcc

  await eth.transfer(user1.address, bigNumber18.mul(100));
  await usdt.transfer(user2.address, bigNumber18.mul(10000));

  await comptroller._setMarketSupplyCaps([vusdt.address, veth.address], [bigNumber18.mul(10000), bigNumber18.mul(100)]);

  await comptroller._setMarketBorrowCaps([vusdt.address, veth.address], [bigNumber18.mul(10000), bigNumber18.mul(100)]);

  const xvsFactory = await ethers.getContractFactory("XVS");
  const xvs: XVS = (await xvsFactory.deploy(wallet.address)) as XVS;

  const xvsStoreFactory = await ethers.getContractFactory("XVSStore");
  const xvsStore: XVSStore = (await xvsStoreFactory.deploy()) as XVSStore;

  const xvsVaultFactory = await ethers.getContractFactory("XVSVaultScenario");
  const xvsVault: XVSVaultScenario = (await xvsVaultFactory.deploy()) as XVSVaultScenario;
  await xvsVault.initializeTimeManager(false, DEFAULT_BLOCKS_PER_YEAR);

  await xvsStore.setNewOwner(xvsVault.address);
  await xvsVault.setXvsStore(xvs.address, xvsStore.address);
  await xvsVault.setAccessControl(accessControl.address);

  await xvs.transfer(xvsStore.address, bigNumber18.mul(1000));
  await xvs.transfer(user1.address, bigNumber18.mul(1000000));
  await xvs.transfer(user2.address, bigNumber18.mul(1000000));
  await xvs.transfer(user3.address, bigNumber18.mul(1000000));

  await xvsStore.setRewardToken(xvs.address, true);

  const lockPeriod = 300;
  const allocPoint = 100;
  const poolId = 0;
  const rewardPerBlock = bigNumber18.mul(1);
  await xvsVault.add(xvs.address, allocPoint, xvs.address, rewardPerBlock, lockPeriod);

  const primeLiquidityProviderFactory = await ethers.getContractFactory("PrimeLiquidityProvider");
  const _primeLiquidityProvider = await upgrades.deployProxy(
    primeLiquidityProviderFactory,
    [
      accessControl.address,
      [xvs.address, usdt.address, eth.address],
      [10, 10, 10],
      [convertToUnit(1, 18), convertToUnit(1, 18), convertToUnit(1, 18)],
      10,
    ],
    {
      constructorArgs: [false, DEFAULT_BLOCKS_PER_YEAR],
      // To allow the usage constructor & internal functions that might change storage
      unsafeAllow: ["constructor", "internal-function-storage"],
    },
  );

  const primeLiquidityProvider = await smock.fake<PrimeLiquidityProvider>("PrimeLiquidityProvider");

  const stakingPeriod = 90 * 24 * 60 * 60;
  const maximumXVSCap = ethers.utils.parseEther("100000");
  const minimumXVS = ethers.utils.parseEther("1000");

  const primeFactory = await ethers.getContractFactory("PrimeScenario");
  const prime: PrimeScenario = await upgrades.deployProxy(
    primeFactory,
    [
      xvsVault.address,
      xvs.address,
      0,
      1,
      2,
      accessControl.address,
      primeLiquidityProvider.address,
      comptroller.address,
      oracle.address,
      10,
    ],
    {
      constructorArgs: [
        wbnb.address,
        vbnb.address,
        DEFAULT_BLOCKS_PER_YEAR,
        stakingPeriod,
        minimumXVS,
        maximumXVSCap,
        false,
      ],
      // To allow the usage constructor & internal functions that might change storage
      unsafeAllow: ["constructor", "internal-function-storage"],
    },
  );

  await prime.initializeV2(constants.AddressZero);

  await xvsVault.setPrimeToken(prime.address, xvs.address, poolId);

  await prime.setLimit(1000, 1000);

  await prime.addMarket(comptroller.address, vusdt.address, bigNumber18.mul("1"), bigNumber18.mul("1"));

  await prime.addMarket(comptroller.address, veth.address, bigNumber18.mul("1"), bigNumber18.mul("1"));

  await comptroller._setPrimeToken(prime.address);

  await prime.togglePause();

  return {
    oracle,
    comptroller,
    comptrollerLens,
    accessControl,
    usdt,
    vusdt,
    eth,
    veth,
    xvsVault,
    xvs,
    xvsStore,
    prime,
    primeLiquidityProvider,
    _primeLiquidityProvider,
  };
}

describe("PrimeScenario Token", () => {
  let deployer: Signer;
  let user1: Signer;
  let user2: Signer;
  let user3: Signer;

  before(async () => {
    [deployer, user1, user2, user3] = await ethers.getSigners();
  });

  describe("setMaxLoopsLimit()", async () => {
    let accessControl: FakeContract<IAccessControlManager>;
    let prime: PrimeScenario;

    before(async () => {
      ({ accessControl, prime } = await loadFixture(deployProtocol));
    });

    it("Revert when maxLoopsLimit setter is called by non-owner", async () => {
      await accessControl.isAllowedToCall.returns(false);

      const tx = prime.setMaxLoopsLimit(11);

      await expect(tx).to.be.revertedWithCustomError(prime, "Unauthorized");
    });

    it("Revert when new loops limit is less than old limit", async () => {
      await accessControl.isAllowedToCall.returns(true);

      const tx = prime.setMaxLoopsLimit(9);

      // await expect(tx).to.be.revertedWithCustomError(prime, "Unauthorized");

      await expect(tx).to.be.revertedWith("Comptroller: Invalid maxLoopsLimit");
    });

    it("maxLoopsLimit setter success", async () => {
      const tx = await prime.setMaxLoopsLimit(11);
      await tx.wait();

      await expect(tx).to.emit(prime, "MaxLoopsLimitUpdated").withArgs(10, 11);
      expect(await prime.maxLoopsLimit()).to.be.equal(11);
    });
  });

  describe("protocol setup", () => {
    let comptroller: MockContract<ComptrollerMock>;
    let prime: PrimeScenario;
    let vusdt: VBep20Harness;
    let veth: VBep20Harness;
    let usdt: BEP20Harness;
    let eth: BEP20Harness;

    beforeEach(async () => {
      ({ comptroller, vusdt, veth, usdt, eth, prime } = await loadFixture(deployProtocol));

      await eth.connect(user1).approve(veth.address, bigNumber18.mul(90));
      await veth.connect(user1).mint(bigNumber18.mul(90));

      await usdt.connect(user2).approve(vusdt.address, bigNumber18.mul(9000));
      await vusdt.connect(user2).mint(bigNumber18.mul(9000));

      await comptroller.connect(user1).enterMarkets([vusdt.address, veth.address]);
      await comptroller.connect(user2).enterMarkets([vusdt.address, veth.address]);
      await comptroller.setIsBorrowAllowed(0, vusdt.address, true);
      await comptroller.setIsBorrowAllowed(0, veth.address, true);
      await vusdt.connect(user1).borrow(bigNumber18.mul(5));
      await veth.connect(user2).borrow(bigNumber18.mul(1));
    });

    it("markets added", async () => {
      expect(await comptroller.allMarkets(0)).to.be.equal(vusdt.address);
      expect(await comptroller.allMarkets(1)).to.be.equal(veth.address);
    });

    it("borrow balance", async () => {
      expect(await usdt.balanceOf(user1.getAddress())).to.be.gt(0);
      expect(await eth.balanceOf(user2.getAddress())).to.be.gt(0);
    });

    it("get markets in prime", async () => {
      const [market1, market2] = await prime.getAllMarkets();
      expect(market1).to.be.equal(vusdt.address);
      expect(market2).to.be.equal(veth.address);
    });
  });

  describe("mint and burn", () => {
    let prime: PrimeScenario;
    let xvsVault: XVSVault;
    let xvs: XVS;

    beforeEach(async () => {
      ({ prime, xvsVault, xvs } = await loadFixture(deployProtocol));
    });

    it("stake and mint", async () => {
      const user = user1;

      await expect(prime.connect(user).claim()).to.be.revertedWithCustomError(prime, "IneligibleToClaim");

      await xvs.connect(user).approve(xvsVault.address, bigNumber18.mul(10000));
      await xvsVault.connect(user).deposit(xvs.address, 0, bigNumber18.mul(10000));

      const stake = await prime.stakedAt(user.getAddress());
      expect(stake).be.gt(0);

      await expect(prime.connect(user).claim()).to.be.revertedWithCustomError(prime, "WaitMoreTime");
      expect(await prime.claimTimeRemaining(user.getAddress())).to.be.equal(7775999);
      await mine(90 * 24 * 60 * 60);
      await expect(prime.connect(user).claim()).to.be.not.reverted;

      const token = await prime.tokens(user.getAddress());
      expect(token.isIrrevocable).to.be.equal(false);
      expect(token.exists).to.be.equal(true);
    });

    it("stake and unstake", async () => {
      const user = user1;

      await xvs.connect(user).approve(xvsVault.address, bigNumber18.mul(10000));
      await xvsVault.connect(user).deposit(xvs.address, 0, bigNumber18.mul(10000));

      let stake = await prime.stakedAt(user.getAddress());
      expect(stake).be.gt(0);

      await xvsVault.connect(user).requestWithdrawal(xvs.address, 0, bigNumber18.mul(1));

      stake = await prime.stakedAt(user.getAddress());
      expect(stake).be.gt(0);

      await xvsVault.connect(user).requestWithdrawal(xvs.address, 0, bigNumber18.mul(9999));
      stake = await prime.stakedAt(user.getAddress());
      expect(stake).be.equal(0);
    });

    it("stake manually", async () => {
      const user = user1;

      await prime.setStakedAt([user.getAddress()], [100]);

      const stake = await prime.stakedAt(user.getAddress());
      expect(stake).be.equal(100);

      await prime.connect(user).claim();

      const token = await prime.tokens(user.getAddress());
      expect(token.exists).to.be.equal(true);
      expect(token.isIrrevocable).to.be.equal(false);
    });

    it("burn revocable token", async () => {
      const user = user1;

      await xvs.connect(user).approve(xvsVault.address, bigNumber18.mul(10000));
      await xvsVault.connect(user).deposit(xvs.address, 0, bigNumber18.mul(10000));
      await mine(90 * 24 * 60 * 60);
      await prime.connect(user).claim();

      expect(await prime.totalRevocable()).to.be.equal(1);

      await xvsVault.connect(user).requestWithdrawal(xvs.address, 0, bigNumber18.mul(5000));

      let token = await prime.tokens(user.getAddress());
      expect(token.exists).to.be.equal(true);
      expect(token.isIrrevocable).to.be.equal(false);

      await xvsVault.connect(user).requestWithdrawal(xvs.address, 0, bigNumber18.mul(5000));

      token = await prime.tokens(user.getAddress());
      expect(token.exists).to.be.equal(false);
      expect(token.isIrrevocable).to.be.equal(false);

      expect(await prime.totalRevocable()).to.be.equal(0);
    });

    it("cannot burn irrevocable token", async () => {
      await prime.issue(true, [user1.getAddress(), user2.getAddress()]);

      let token = await prime.tokens(user1.getAddress());
      expect(token.exists).to.be.equal(true);
      expect(token.isIrrevocable).to.be.equal(true);

      token = await prime.tokens(user2.getAddress());
      expect(token.isIrrevocable).to.be.equal(true);
      expect(token.exists).to.be.equal(true);

      await prime.xvsUpdated(user1.getAddress());
      expect(token.isIrrevocable).to.be.equal(true);
      expect(token.exists).to.be.equal(true);
    });

    it("manually burn irrevocable token", async () => {
      await prime.issue(true, [user1.getAddress(), user2.getAddress()]);

      let token = await prime.tokens(user1.getAddress());
      expect(token.exists).to.be.equal(true);
      expect(token.isIrrevocable).to.be.equal(true);

      token = await prime.tokens(user2.getAddress());
      expect(token.isIrrevocable).to.be.equal(true);
      expect(token.exists).to.be.equal(true);

      await prime.burn(user1.getAddress());
      token = await prime.tokens(user1.getAddress());
      expect(token.isIrrevocable).to.be.equal(false);
      expect(token.exists).to.be.equal(false);
    });

    it("issue", async () => {
      await prime.issue(true, [user1.getAddress(), user2.getAddress()]);

      let token = await prime.tokens(user1.getAddress());
      expect(token.exists).to.be.equal(true);
      expect(token.isIrrevocable).to.be.equal(true);

      token = await prime.tokens(user2.getAddress());
      expect(token.isIrrevocable).to.be.equal(true);
      expect(token.exists).to.be.equal(true);

      await prime.issue(false, [user3.getAddress()]);

      token = await prime.tokens(user3.getAddress());
      expect(token.isIrrevocable).to.be.equal(false);
      expect(token.exists).to.be.equal(true);
    });

    it("upgrade", async () => {
      await prime.issue(false, [user1.getAddress(), user2.getAddress()]);

      let token = await prime.tokens(user1.getAddress());
      expect(token.exists).to.be.equal(true);
      expect(token.isIrrevocable).to.be.equal(false);

      token = await prime.tokens(user2.getAddress());
      expect(token.isIrrevocable).to.be.equal(false);
      expect(token.exists).to.be.equal(true);

      await prime.issue(true, [user1.getAddress()]);

      token = await prime.tokens(user1.getAddress());
      expect(token.isIrrevocable).to.be.equal(true);
      expect(token.exists).to.be.equal(true);

      token = await prime.tokens(user2.getAddress());
      expect(token.isIrrevocable).to.be.equal(false);
      expect(token.exists).to.be.equal(true);
    });

    it("stake, issue and unstake", async () => {
      const user = user1;

      await xvs.connect(user).approve(xvsVault.address, bigNumber18.mul(10000));
      let tx = await xvsVault.connect(user).deposit(xvs.address, 0, bigNumber18.mul(10000));

      await expect(tx)
        .to.emit(prime, "StakedAtUpdated")
        .withArgs(await user.getAddress(), (await ethers.provider.getBlock(tx.blockNumber)).timestamp);

      let stake = await prime.stakedAt(user.getAddress());
      expect(stake).be.gt(0);

      await prime.issue(true, [user.getAddress()]);

      stake = await prime.stakedAt(user.getAddress());
      expect(stake).be.gt(0);

      await xvsVault.connect(user).requestWithdrawal(xvs.address, 0, bigNumber18.mul(1));

      stake = await prime.stakedAt(user.getAddress());
      expect(stake).be.gt(0);

      tx = await xvsVault.connect(user).requestWithdrawal(xvs.address, 0, bigNumber18.mul(9999));
      await expect(tx)
        .to.emit(prime, "StakedAtUpdated")
        .withArgs(await user.getAddress(), 0);

      stake = await prime.stakedAt(user.getAddress());
      expect(stake).be.equal(0);

      await mine(90 * 24 * 60 * 60);

      await expect(prime.connect(user).claim()).to.be.revertedWithCustomError(prime, "IneligibleToClaim");
    });

    it("issue, stake and burn", async () => {
      const user = user1;

      await prime.issue(true, [user.getAddress()]);

      let token = await prime.tokens(user.getAddress());
      expect(token.isIrrevocable).to.be.equal(true);
      expect(token.exists).to.be.equal(true);

      await xvs.connect(user).approve(xvsVault.address, bigNumber18.mul(10000));
      await xvsVault.connect(user).deposit(xvs.address, 0, bigNumber18.mul(10000));

      const stake = await prime.stakedAt(user.getAddress());
      expect(stake).be.gt(0);

      await mine(100 * 24 * 60 * 60);

      await prime.burn(user.getAddress());

      token = await prime.tokens(user.getAddress());
      expect(token.exists).to.be.equal(false);

      await prime.connect(user).claim();

      token = await prime.tokens(user.getAddress());
      expect(token.isIrrevocable).to.be.equal(false);
      expect(token.exists).to.be.equal(true);
    });
  });

  describe("boosted yield", () => {
    let comptroller: MockContract<ComptrollerMock>;
    let prime: PrimeScenario;
    let vusdt: VBep20Harness;
    let veth: VBep20Harness;
    let usdt: BEP20Harness;
    let eth: BEP20Harness;
    let xvsVault: XVSVault;
    let xvs: XVS;
    let oracle: FakeContract<ResilientOracleInterface>;
    let primeLiquidityProvider: FakeContract<PrimeLiquidityProvider>;

    beforeEach(async () => {
      ({ comptroller, prime, vusdt, veth, usdt, eth, xvsVault, xvs, oracle, primeLiquidityProvider } =
        await loadFixture(deployProtocol));

      await primeLiquidityProvider.tokenAmountAccrued.returns("0");

      await xvs.connect(user1).approve(xvsVault.address, bigNumber18.mul(10000));
      await xvsVault.connect(user1).deposit(xvs.address, 0, bigNumber18.mul(10000));
      await mine(90 * 24 * 60 * 60);
      await prime.connect(user1).claim();

      await xvs.connect(user2).approve(xvsVault.address, bigNumber18.mul(100));
      await xvsVault.connect(user2).deposit(xvs.address, 0, bigNumber18.mul(100));

      await eth.connect(user1).approve(veth.address, bigNumber18.mul(90));
      await veth.connect(user1).mint(bigNumber18.mul(90));

      await usdt.connect(user2).approve(vusdt.address, bigNumber18.mul(9000));
      await vusdt.connect(user2).mint(bigNumber18.mul(9000));

      await comptroller.connect(user1).enterMarkets([vusdt.address, veth.address]);

      await comptroller.connect(user2).enterMarkets([vusdt.address, veth.address]);
      await comptroller.setIsBorrowAllowed(0, vusdt.address, true);
      await comptroller.setIsBorrowAllowed(0, veth.address, true);

      await vusdt.connect(user1).borrow(bigNumber18.mul(5));
      await veth.connect(user2).borrow(bigNumber18.mul(1));
    });

    it("calculate score", async () => {
      const xvsBalance = bigNumber18.mul(5000);
      const capital = bigNumber18.mul(120);

      // 5000^0.5 * 120^1-0.5 = 774.5966692
      expect((await prime.calculateScore(xvsBalance, capital)).toString()).to.be.equal("774596669241483420144");

      await prime.updateAlpha(4, 5); //0.80

      //  5000^0.8 * 120^1-0.8 = 2371.44061
      expect((await prime.calculateScore(xvsBalance, capital)).toString()).to.be.equal("2371440609779311958519");
    });

    it("accrue interest - prime token minted after market is added", async () => {
      let interest = await prime.interests(vusdt.address, user1.getAddress());
      /**
       * score = 10000^0.5 * 5^0.5 = 223.6067977
       */
      expect(interest.score).to.be.equal("223606797749979014552");
      expect(interest.accrued).to.be.equal(0);
      expect(interest.rewardIndex).to.be.equal(0);

      let market = await prime.markets(vusdt.address);
      expect(market.sumOfMembersScore).to.be.equal("223606797749979014552");
      expect(market.rewardIndex).to.be.equal(0);

      await primeLiquidityProvider.tokenAmountAccrued.returns("518436");
      await prime.accrueInterest(vusdt.address);
      market = await prime.markets(vusdt.address);
      expect(market.sumOfMembersScore).to.be.equal("223606797749979014552");
      /**
       * IncomeToDistribute = 518436
       * IndexDelta = IncomeToDistribute/MarketScore = 518436 / 223606797749979014552 = 0.000000000000002318
       * NewIndex += IndexDelta = 2318
       */
      expect(market.rewardIndex).to.be.equal("2318");

      /**
       * index = 2318 - 0
       * score = 223606797749979014552 (223.606797749979014552)
       * interest = index * score = 2318 * 223.606797749979014552 = 518320
       */
      expect(await prime.callStatic.getInterestAccrued(vusdt.address, user1.getAddress())).to.be.equal(518320);

      const interestsAccrued = await prime.callStatic.getPendingRewards(user1.getAddress());
      expect(interestsAccrued[0].rewardToken).to.be.equal(usdt.address);
      expect(interestsAccrued[1].rewardToken).to.be.equal(eth.address);
      expect(interestsAccrued[0].amount).to.be.equal(518320);
      expect(interestsAccrued[1].amount).to.be.equal(518000);

      await prime.issue(false, [user2.getAddress()]);

      interest = await prime.interests(vusdt.address, user2.getAddress());
      /**
       * score = 100^0.5 * 300^0.5 = 173.2050808
       */
      expect(interest.score).to.be.equal("173205080756887726446");
      expect(interest.accrued).to.be.equal(0);
      expect(interest.rewardIndex).to.be.equal("2318");
    });

    it("claim interest", async () => {
      await primeLiquidityProvider.tokenAmountAccrued.returns("518436");
      await prime.accrueInterest(vusdt.address);
      expect(await prime.callStatic.getInterestAccrued(vusdt.address, user1.getAddress())).to.be.equal(518320);

      await expect(prime.connect(user1)["claimInterest(address)"](vusdt.address)).to.be.reverted;

      const interest = await prime.callStatic.getInterestAccrued(vusdt.address, user1.getAddress());
      await usdt.transfer(prime.address, interest);
      const previousBalance = await usdt.balanceOf(user1.getAddress());
      expect(await prime.callStatic["claimInterest(address,address)"](vusdt.address, user1.getAddress())).to.be.equal(
        interest,
      );
      await expect(prime["claimInterest(address,address)"](vusdt.address, user1.getAddress())).to.be.not.reverted;
      const newBalance = await usdt.balanceOf(user1.getAddress());
      expect(newBalance).to.be.equal(previousBalance.add(interest));
    });

    describe("update score", () => {
      let vbnb: VBep20Harness;
      let bnb: BEP20Harness;

      beforeEach(async () => {
        await primeLiquidityProvider.tokenAmountAccrued.returns(0);

        const tokenFactory = await ethers.getContractFactory("BEP20Harness");
        bnb = (await tokenFactory.deploy(
          bigNumber18.mul(100000000),
          "bnb",
          BigNumber.from(18),
          "BEP20 bnb",
        )) as BEP20Harness;

        const interestRateModelHarnessFactory = await ethers.getContractFactory("InterestRateModelHarness");
        const InterestRateModelHarness = (await interestRateModelHarnessFactory.deploy(
          BigNumber.from(18).mul(5),
        )) as InterestRateModelHarness;

        const vTokenFactory = await ethers.getContractFactory("VBep20Harness");
        vbnb = (await vTokenFactory.deploy(
          bnb.address,
          comptroller.address,
          InterestRateModelHarness.address,
          bigNumber18,
          "VToken bnb",
          "vbnb",
          BigNumber.from(18),
          deployer.getAddress(),
        )) as VBep20Harness;

        await vbnb.harnessSetReserveFactorFresh(bigNumber16.mul(20));

        oracle.getUnderlyingPrice.returns((vToken: string) => {
          if (vToken == vusdt.address) {
            return convertToUnit(1, 18);
          } else if (vToken == veth.address) {
            return convertToUnit(1200, 18);
          } else if (vToken == vbnb.address) {
            return convertToUnit(300, 18);
          }
        });

        oracle.getPrice.returns((token: string) => {
          if (token == xvs.address) {
            return convertToUnit(3, 18);
          }
        });

        const half = convertToUnit("0.5", 8);
        await comptroller._supportMarket(vbnb.address);
<<<<<<< HEAD
        await comptroller.setCollateralFactor(vbnb.address, half, half);
=======
        await comptroller.setIsBorrowAllowed(0, vbnb.address, true);
        await comptroller["setCollateralFactor(address,uint256,uint256)"](vbnb.address, half, half);
>>>>>>> a8ee3fcc

        await bnb.transfer(user3.getAddress(), bigNumber18.mul(100));

        await comptroller._setMarketSupplyCaps([vbnb.address], [bigNumber18.mul(100)]);
        await comptroller._setMarketBorrowCaps([vbnb.address], [bigNumber18.mul(100)]);

        await bnb.connect(user3).approve(vbnb.address, bigNumber18.mul(90));
        await vbnb.connect(user3).mint(bigNumber18.mul(90));

        await vbnb.connect(user2).borrow(bigNumber18.mul(1));

        await comptroller._setPrimeToken(prime.address);
      });

      it("add existing market after issuing prime tokens - update score gradually", async () => {
        await xvs.connect(user3).approve(xvsVault.address, bigNumber18.mul(2000));
        await xvsVault.connect(user3).deposit(xvs.address, 0, bigNumber18.mul(2000));
        await prime.issue(false, [user3.getAddress()]);
        await prime.addMarket(comptroller.address, vbnb.address, bigNumber18.mul(1), bigNumber18.mul(1));

        let interest = await prime.interests(vbnb.address, user3.getAddress());
        expect(interest.accrued).to.be.equal(0);
        expect(interest.score).to.be.equal(0);
        expect(interest.rewardIndex).to.be.equal(0);

        let market = await prime.markets(vbnb.address);
        expect(market.supplyMultiplier).to.be.equal(bigNumber18.mul(1));
        expect(market.borrowMultiplier).to.be.equal(bigNumber18.mul(1));
        expect(market.rewardIndex).to.be.equal(0);
        expect(market.sumOfMembersScore).to.be.equal(0);

        await bnb.connect(user3).approve(vbnb.address, bigNumber18.mul(90));
        await vbnb.connect(user3).mint(bigNumber18.mul(1));

        interest = await prime.interests(vbnb.address, user3.getAddress());
        expect(interest.accrued).to.be.equal(0);
        /**
         * score = 2000^0.5 * 20^0.5 = 200.000000000000029058
         */
        expect(interest.score).to.be.equal("200000000000000029058");
        expect(interest.rewardIndex).to.be.equal(0);

        market = await prime.markets(vbnb.address);
        expect(market.supplyMultiplier).to.be.equal(bigNumber18.mul(1));
        expect(market.borrowMultiplier).to.be.equal(bigNumber18.mul(1));
        expect(market.rewardIndex).to.be.equal(0);
        expect(market.sumOfMembersScore).to.be.equal("200000000000000029058");

        await primeLiquidityProvider.tokenAmountAccrued.returns("103683");
        await prime.accrueInterest(vbnb.address);
        market = await prime.markets(vbnb.address);
        expect(market.supplyMultiplier).to.be.equal(bigNumber18.mul(1));
        expect(market.borrowMultiplier).to.be.equal(bigNumber18.mul(1));

        /**
         * distributionIncome = 103683
         * rewardIndex += 103687/200000000000000029058 = 518
         */
        expect(market.rewardIndex).to.be.equal(518);
        expect(market.sumOfMembersScore).to.be.equal("200000000000000029058");

        /**
         * index = 463
         * score = 223606797749979014552 (223.606797749979014552)
         * interest = index * score = 463 * 223.606797749979014552 = 103529.9474
         */
        expect(await prime.callStatic.getInterestAccrued(vusdt.address, user1.getAddress())).to.be.equal(103529);

        await primeLiquidityProvider.tokenAmountAccrued.returns(103683 * 2);
        await prime.accrueInterest(vbnb.address);
        market = await prime.markets(vbnb.address);
        expect(market.supplyMultiplier).to.be.equal(bigNumber18.mul(1));
        expect(market.borrowMultiplier).to.be.equal(bigNumber18.mul(1));
        expect(market.rewardIndex).to.be.equal(1036);
        expect(market.sumOfMembersScore).to.be.equal("200000000000000029058");

        /**
         * 927 * 223.606797749979014552 = 207283.5015
         */
        expect(await prime.callStatic.getInterestAccrued(vusdt.address, user1.getAddress())).to.be.equal(207283);
      });

      it("add existing market after issuing prime tokens - update score manually", async () => {
        await xvs.connect(user3).approve(xvsVault.address, bigNumber18.mul(2000));
        await xvsVault.connect(user3).deposit(xvs.address, 0, bigNumber18.mul(2000));
        await prime.issue(false, [user3.getAddress()]);
        await prime.addMarket(comptroller.address, vbnb.address, bigNumber18.mul(1), bigNumber18.mul(1));

        let interest = await prime.interests(vbnb.address, user3.getAddress());
        expect(interest.accrued).to.be.equal(0);
        expect(interest.score).to.be.equal(0);
        expect(interest.rewardIndex).to.be.equal(0);

        let market = await prime.markets(vbnb.address);
        expect(market.supplyMultiplier).to.be.equal(bigNumber18.mul(1));
        expect(market.borrowMultiplier).to.be.equal(bigNumber18.mul(1));
        expect(market.rewardIndex).to.be.equal(0);
        expect(market.sumOfMembersScore).to.be.equal(0);

        let nextScoreUpdateRoundId = await prime.nextScoreUpdateRoundId();
        let totalScoreUpdatesRequired = await prime.totalScoreUpdatesRequired();
        let pendingScoreUpdates = await prime.pendingScoreUpdates();
        let isScoreUpdated = await prime.isScoreUpdated(nextScoreUpdateRoundId, user3.getAddress());
        expect(nextScoreUpdateRoundId).to.be.equal(3);
        expect(totalScoreUpdatesRequired).to.be.equal(2);
        expect(pendingScoreUpdates).to.be.equal(2);
        expect(isScoreUpdated).to.be.equal(false);

        await prime.updateScores([user1.getAddress(), user1.getAddress(), user3.getAddress()]);

        nextScoreUpdateRoundId = await prime.nextScoreUpdateRoundId();
        totalScoreUpdatesRequired = await prime.totalScoreUpdatesRequired();
        pendingScoreUpdates = await prime.pendingScoreUpdates();
        isScoreUpdated = await prime.isScoreUpdated(nextScoreUpdateRoundId, user3.getAddress());
        expect(nextScoreUpdateRoundId).to.be.equal(3);
        expect(totalScoreUpdatesRequired).to.be.equal(2);
        expect(pendingScoreUpdates).to.be.equal(0);
        expect(isScoreUpdated).to.be.equal(true);
        isScoreUpdated = await prime.isScoreUpdated(nextScoreUpdateRoundId, user1.getAddress());
        expect(isScoreUpdated).to.be.equal(true);

        interest = await prime.interests(vbnb.address, user3.getAddress());
        expect(interest.accrued).to.be.equal(0);
        /**
         * score = 2000^0.5 * 90^0.5 = 200.000000000000029058
         */
        expect(interest.score).to.be.equal("200000000000000029058");
        expect(interest.rewardIndex).to.be.equal(0);

        market = await prime.markets(vbnb.address);
        expect(market.supplyMultiplier).to.be.equal(bigNumber18.mul(1));
        expect(market.borrowMultiplier).to.be.equal(bigNumber18.mul(1));
        expect(market.rewardIndex).to.be.equal(0);
        expect(market.sumOfMembersScore).to.be.equal("200000000000000029058");

        await primeLiquidityProvider.tokenAmountAccrued.returns(103687);
        await prime.accrueInterest(vbnb.address);
        market = await prime.markets(vbnb.address);
        expect(market.supplyMultiplier).to.be.equal(bigNumber18.mul(1));
        expect(market.borrowMultiplier).to.be.equal(bigNumber18.mul(1));
        /**
         * distributionIncome = 103687
         * rewardIndex += 103687/200000000000000029058 = 518
         */
        expect(market.rewardIndex).to.be.equal(518);
        expect(market.sumOfMembersScore).to.be.equal("200000000000000029058");

        /**
         * interest = index * user score = 463 * 223.606797749979014552 = 103529
         */
        await prime.accrueInterest(vusdt.address);
        expect((await prime.interests(vusdt.address, user1.getAddress())).score).to.be.equal("223606797749979014552");
        expect((await prime.interests(vusdt.address, user1.getAddress())).rewardIndex).to.be.equal("0");
        expect(await prime.callStatic.getInterestAccrued(vusdt.address, user1.getAddress())).to.be.equal(103529);

        await primeLiquidityProvider.tokenAmountAccrued.returns(103687 * 2);
        await prime.accrueInterest(vbnb.address);
        market = await prime.markets(vbnb.address);
        expect(market.supplyMultiplier).to.be.equal(bigNumber18.mul(1));
        expect(market.borrowMultiplier).to.be.equal(bigNumber18.mul(1));
        /**
         * distributionIncome = 207374
         * rewardIndex += 207374/200000000000000029058 = 1036
         */
        expect(market.rewardIndex).to.be.equal(1036);
        expect(market.sumOfMembersScore).to.be.equal("200000000000000029058");

        /**
         * 926 * 223.606797749979014552 = 207059.8947
         */
        expect(await prime.callStatic.getInterestAccrued(vusdt.address, user1.getAddress())).to.be.equal(207059);
      });
    });
  });

  describe("PLP integration", () => {
    let comptroller: MockContract<ComptrollerMock>;
    let prime: PrimeScenario;
    let vusdt: VBep20Harness;
    let veth: VBep20Harness;
    let vmatic: VBep20Harness;
    let matic: BEP20Harness;
    let xvsVault: XVSVault;
    let xvs: XVS;
    let oracle: FakeContract<ResilientOracleInterface>;
    let _primeLiquidityProvider: PrimeLiquidityProvider;

    beforeEach(async () => {
      const [wallet, user1] = await ethers.getSigners();

      ({ comptroller, prime, vusdt, veth, xvsVault, xvs, oracle, _primeLiquidityProvider } =
        await loadFixture(deployProtocol));

      const accessControl = await smock.fake<IAccessControlManager>("AccessControlManager");
      accessControl.isAllowedToCall.returns(true);

      await _primeLiquidityProvider.setPrimeToken(prime.address);
      await prime.setPLP(_primeLiquidityProvider.address);

      const tokenFactory = await ethers.getContractFactory("BEP20Harness");
      matic = (await tokenFactory.deploy(
        bigNumber18.mul(100000000),
        "matic",
        BigNumber.from(18),
        "BEP20 MATIC",
      )) as BEP20Harness;

      await _primeLiquidityProvider.initializeTokens([matic.address]);
      const interestRateModelHarnessFactory = await ethers.getContractFactory("InterestRateModelHarness");
      const InterestRateModelHarness = (await interestRateModelHarnessFactory.deploy(
        BigNumber.from(18).mul(5),
      )) as InterestRateModelHarness;

      const vTokenFactory = await ethers.getContractFactory("VBep20Harness");
      vmatic = (await vTokenFactory.deploy(
        matic.address,
        comptroller.address,
        InterestRateModelHarness.address,
        bigNumber18,
        "VToken matic",
        "vmatic",
        BigNumber.from(18),
        wallet.address,
      )) as VBep20Harness;

      const half = convertToUnit("0.5", 18);
      await vmatic.harnessSetReserveFactorFresh(bigNumber16.mul(20));
      await comptroller._supportMarket(vmatic.address);

      oracle.getUnderlyingPrice.returns((vToken: string) => {
        if (vToken == vusdt.address) {
          return convertToUnit(1, 18);
        } else if (vToken == veth.address) {
          return convertToUnit(1200, 18);
        } else if (vToken == vmatic.address) {
          return convertToUnit(1, 18);
        }
      });

<<<<<<< HEAD
      await comptroller.setCollateralFactor(vmatic.address, half, half);
=======
      await comptroller["setCollateralFactor(address,uint256,uint256)"](vmatic.address, half, half);
>>>>>>> a8ee3fcc

      await comptroller._setMarketSupplyCaps([vmatic.address], [bigNumber18.mul(10000)]);
      await comptroller._setMarketBorrowCaps([vmatic.address], [bigNumber18.mul(10000)]);

      await prime.addMarket(comptroller.address, vmatic.address, bigNumber18.mul("1"), bigNumber18.mul("1"));

      await xvs.connect(user1).approve(xvsVault.address, bigNumber18.mul(10000));
      await xvsVault.connect(user1).deposit(xvs.address, 0, bigNumber18.mul(10000));
      await mine(90 * 24 * 60 * 60);
      await prime.connect(user1).claim();

      await matic.transfer(user1.getAddress(), bigNumber18.mul(90));
      await matic.connect(user1).approve(vmatic.address, bigNumber18.mul(90));
      await vmatic.connect(user1).mint(bigNumber18.mul(90));

      const speed = convertToUnit(1, 18);
      await _primeLiquidityProvider.setTokensDistributionSpeed([matic.address], [speed]);
      await matic.transfer(_primeLiquidityProvider.address, bigNumber18.mul(10000));
    });

    it("claim interest", async () => {
      let interest = await prime.interests(vmatic.address, user1.getAddress());
      expect(interest.score).to.be.equal("948683298050513937723");
      expect(interest.accrued).to.be.equal(0);
      expect(interest.rewardIndex).to.be.equal(0);

      let plpAccrued = await _primeLiquidityProvider.tokenAmountAccrued(matic.address);
      expect(plpAccrued).to.be.equal(0);

      await mine(100);
      await _primeLiquidityProvider.accrueTokens(matic.address);
      plpAccrued = await _primeLiquidityProvider.tokenAmountAccrued(matic.address);
      expect(plpAccrued).to.be.equal(bigNumber18.mul(102)); // (1 * 100) + 2 = 102

      await prime.accrueInterest(vmatic.address);
      interest = await prime.interests(vmatic.address, user1.getAddress());
      expect(interest.score).to.be.equal("948683298050513937723");
      expect(interest.accrued).to.be.equal(0);
      expect(interest.rewardIndex).to.be.equal(0);

      await prime.accrueInterestAndUpdateScore(user1.getAddress(), vmatic.address);

      const market = await prime.markets(vmatic.address);
      // 103000000000000000000 / 948683298050513937723 = 108571532999114341
      // 1000000000000000000 / 948683298050513937723 = 1054092553389459
      // 108571532999114341 + 1054092553389459 = 109625625552503800
      expect(market.rewardIndex).to.be.equal("109625625552503800");

      interest = await prime.interests(vmatic.address, user1.getAddress());
      expect(interest.score).to.be.equal("948683298050513937723");
      //109625625552503800 * 948683298050513937723 = 103999999999999999163
      expect(interest.accrued).to.be.equal("103999999999999999163");
      expect(interest.rewardIndex).to.be.equal("109625625552503800");

      const beforeBalance = await matic.balanceOf(user1.getAddress());
      expect(beforeBalance).to.be.equal(0);
      await prime["claimInterest(address,address)"](vmatic.address, user1.getAddress());
      const afterBalance = await matic.balanceOf(user1.getAddress());
      // 103999999999999999163 + 1000000000000000000 = 104999999999999998571
      expect(afterBalance).to.be.equal("104999999999999998571");
    });

    it("APR Estimation", async () => {
      const apr = await prime.calculateAPR(vmatic.address, user1.getAddress());
      expect(apr.supplyAPR.toString()).to.be.equal("4672000000");
    });

    it("Hypothetical APR Estimation", async () => {
      let apr = await prime.estimateAPR(
        vmatic.address,
        user1.getAddress(),
        bigNumber18.mul(100),
        bigNumber18.mul(100),
        bigNumber18.mul(1000000),
      );
      expect(apr.supplyAPR.toString()).to.be.equal("2102400000");
      expect(apr.borrowAPR.toString()).to.be.equal("2102400000");

      apr = await prime.estimateAPR(
        vmatic.address,
        user1.getAddress(),
        bigNumber18.mul(100),
        bigNumber18.mul(50),
        bigNumber18.mul(1000000),
      );
      expect(apr.supplyAPR.toString()).to.be.equal("2803200000");
      expect(apr.borrowAPR.toString()).to.be.equal("2803200000");

      apr = await prime.estimateAPR(
        vmatic.address,
        user1.getAddress(),
        bigNumber18.mul(100),
        bigNumber18.mul(0),
        bigNumber18.mul(1000000),
      );
      expect(apr.supplyAPR.toString()).to.be.equal("0");
      expect(apr.borrowAPR.toString()).to.be.equal("4204800000");
    });
  });
});<|MERGE_RESOLUTION|>--- conflicted
+++ resolved
@@ -147,15 +147,9 @@
 
   const half = convertToUnit("0.5", 18);
   await comptroller._supportMarket(vusdt.address);
-<<<<<<< HEAD
-  await comptroller.setCollateralFactor(vusdt.address, half, half);
-  await comptroller._supportMarket(veth.address);
-  await comptroller.setCollateralFactor(veth.address, half, half);
-=======
   await comptroller["setCollateralFactor(address,uint256,uint256)"](vusdt.address, half, half);
   await comptroller._supportMarket(veth.address);
   await comptroller["setCollateralFactor(address,uint256,uint256)"](veth.address, half, half);
->>>>>>> a8ee3fcc
 
   await eth.transfer(user1.address, bigNumber18.mul(100));
   await usdt.transfer(user2.address, bigNumber18.mul(10000));
@@ -764,12 +758,8 @@
 
         const half = convertToUnit("0.5", 8);
         await comptroller._supportMarket(vbnb.address);
-<<<<<<< HEAD
-        await comptroller.setCollateralFactor(vbnb.address, half, half);
-=======
         await comptroller.setIsBorrowAllowed(0, vbnb.address, true);
         await comptroller["setCollateralFactor(address,uint256,uint256)"](vbnb.address, half, half);
->>>>>>> a8ee3fcc
 
         await bnb.transfer(user3.getAddress(), bigNumber18.mul(100));
 
@@ -1009,11 +999,7 @@
         }
       });
 
-<<<<<<< HEAD
-      await comptroller.setCollateralFactor(vmatic.address, half, half);
-=======
       await comptroller["setCollateralFactor(address,uint256,uint256)"](vmatic.address, half, half);
->>>>>>> a8ee3fcc
 
       await comptroller._setMarketSupplyCaps([vmatic.address], [bigNumber18.mul(10000)]);
       await comptroller._setMarketBorrowCaps([vmatic.address], [bigNumber18.mul(10000)]);
