--- conflicted
+++ resolved
@@ -14,11 +14,7 @@
   IAccessControlManager,
   IProtocolShareReserve,
   InterestRateModelHarness,
-<<<<<<< HEAD
-  PriceOracle,
   PrimeLiquidityProvider,
-=======
->>>>>>> 0b429fe5
   PrimeScenario,
   ResilientOracleInterface,
   VBep20Harness,
@@ -185,25 +181,6 @@
   await xvsVault.add(xvs.address, allocPoint, xvs.address, rewardPerBlock, lockPeriod);
 
   const primeFactory = await ethers.getContractFactory("PrimeScenario");
-<<<<<<< HEAD
-  const prime: PrimeScenario = await upgrades.deployProxy(
-    primeFactory,
-    [
-      xvsVault.address,
-      xvs.address,
-      0,
-      1,
-      2,
-      accessControl.address,
-      protocolShareReserve.address,
-      primeLiquidityProvider.address,
-      comptroller.address,
-    ],
-    {
-      constructorArgs: [wbnb.address, vbnb.address, 10512000],
-    },
-  );
-=======
   const prime:PrimeScenario = await upgrades.deployProxy(primeFactory, [
     xvsVault.address,
     xvs.address,
@@ -212,13 +189,13 @@
     2,
     accessControl.address,
     protocolShareReserve.address,
+    primeLiquidityProvider.address,
     comptroller.address,
     oracle.address
   ], {
     constructorArgs: [wbnb.address,vbnb.address, 10512000],
   });
 
->>>>>>> 0b429fe5
 
   await xvsVault.setPrimeToken(prime.address, xvs.address, poolId);
 
