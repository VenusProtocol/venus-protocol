--- conflicted
+++ resolved
@@ -269,10 +269,7 @@
       await vTokenA._toggleFlashLoan();
       await vTokenB._toggleFlashLoan();
 
-<<<<<<< HEAD
-=======
       // whitelist alice for flashLoan
->>>>>>> 48b8d776
       await comptroller.setWhiteListFlashLoanAccount(alice.address, true);
 
       // Deploy the bad receiver contract
@@ -386,10 +383,7 @@
       await vTokenA._toggleFlashLoan();
       await vTokenB._toggleFlashLoan();
 
-<<<<<<< HEAD
-=======
       // whitelist alice for flashLoan
->>>>>>> 48b8d776
       await comptroller.setWhiteListFlashLoanAccount(bob.address, true);
 
       // Set collateral factors for the markets
