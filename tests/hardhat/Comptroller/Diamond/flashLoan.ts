import { FakeContract, MockContract, smock } from "@defi-wonderland/smock";
import { loadFixture, mine } from "@nomicfoundation/hardhat-network-helpers";
import chai from "chai";
import { parseUnits } from "ethers/lib/utils";
import { ethers } from "hardhat";
import { SignerWithAddress } from "hardhat-deploy-ethers/signers";

import { convertToUnit } from "../../../../helpers/utils";
import {
  BEP20Harness,
  BEP20Harness__factory,
  ComptrollerLens,
  ComptrollerLens__factory,
  ComptrollerMock,
  IAccessControlManagerV5,
  IProtocolShareReserve,
  InterestRateModel,
  MockFlashLoanReceiver,
  MockFlashLoanReceiver__factory,
  PriceOracle,
  Unitroller,
  VBep20Harness,
  VBep20Harness__factory,
} from "../../../../typechain";
import { deployDiamond } from "./scripts/deploy";

const { expect } = chai;
chai.use(smock.matchers);

const flashLoanAmount1 = parseUnits("10", 18);
const flashLoanAmount2 = parseUnits("10", 18);
const totalFeeMantissaTokenA = parseUnits("0.03", 18);
const totalFeeMantissaTokenB = parseUnits("0.04", 18);
const protocolShareMantissaTokenA = parseUnits("0.01", 18);
const protocolShareMantissaTokenB = parseUnits("0.01", 18);

// Declare the types here
type FlashLoanContractsFixture = {
  admin: SignerWithAddress;
  oracle: FakeContract<PriceOracle>;
  comptrollerLens: MockContract<ComptrollerLens>;
  accessControlManager: FakeContract<IAccessControlManagerV5>;
  interestRateModel: FakeContract<InterestRateModel>;
  unitroller: Unitroller;
  comptroller: ComptrollerMock;
};

// Create a fixture will deploy all the required contracts for flashLoan
const flashLoanTestFixture = async (): Promise<FlashLoanContractsFixture> => {
  const [admin] = await ethers.getSigners();
  const oracle = await smock.fake<PriceOracle>("contracts/Oracle/PriceOracle.sol:PriceOracle");
  oracle.getUnderlyingPrice.returns(convertToUnit(1, 18));

  const accessControlManager = await smock.fake<IAccessControlManagerV5>("IAccessControlManagerV5");
  accessControlManager.isAllowedToCall.returns(true);

  const interestRateModel = await smock.fake<InterestRateModel>("InterestRateModel");
  interestRateModel.isInterestRateModel.returns(true);

  const ComptrollerLensFactory = await smock.mock<ComptrollerLens__factory>("ComptrollerLens");

  const result = await deployDiamond("");
  const unitroller = result.unitroller;
  const comptroller = await ethers.getContractAt("ComptrollerMock", unitroller.address);
  const comptrollerLens = await ComptrollerLensFactory.deploy();
  await comptroller._setAccessControl(accessControlManager.address);
  await comptroller._setComptrollerLens(comptrollerLens.address);
  await comptroller._setPriceOracle(oracle.address);

  return {
    admin,
    oracle,
    comptrollerLens,
    accessControlManager,
    interestRateModel,
    unitroller,
    comptroller,
  };
};

describe("FlashLoan", async () => {
  let alice: SignerWithAddress;
  let vTokenA: MockContract<VBep20Harness>;
  let vTokenB: MockContract<VBep20Harness>;
  let underlyingA: MockContract<BEP20Harness>;
  let underlyingB: MockContract<BEP20Harness>;
  let unitroller: Unitroller;
  let comptroller: ComptrollerMock;
  let mockReceiverContract: MockFlashLoanReceiver;
  let protocolShareReserveMock: FakeContract<IProtocolShareReserve>;

  type Contracts = FlashLoanContractsFixture & {
    vTokenA: MockContract<VBep20Harness>;
    vTokenB: MockContract<VBep20Harness>;
    underlyingA: MockContract<BEP20Harness>;
    underlyingB: MockContract<BEP20Harness>;
  };

  const mockUnderlying = async (name: string, symbol: string): Promise<MockContract<BEP20Harness>> => {
    const underlyingFactory = await smock.mock<BEP20Harness__factory>("BEP20Harness");
    const underlying = await underlyingFactory.deploy(0, name, 18, symbol);
    return underlying;
  };

  async function deploy(): Promise<Contracts> {
    const contracts = await flashLoanTestFixture();
    const underlyingA = await mockUnderlying("TokenA", "TKNA");

    protocolShareReserveMock = await smock.fake<IProtocolShareReserve>(
      "contracts/external/IProtocolShareReserve.sol:IProtocolShareReserve",
    );

    const vTokenAFactory = await smock.mock<VBep20Harness__factory>("VBep20Harness");
    const vTokenA = await vTokenAFactory.deploy(
      underlyingA.address,
      contracts.comptroller.address,
      contracts.interestRateModel.address,
      "200000000000000000000000",
      "vTokenA",
      "VTKNA",
      18,
      contracts.admin.address,
    );

    vTokenA.setAccessControlManager(contracts.accessControlManager.address);

    const underlyingB = await mockUnderlying("TokenB", "TKNB");
    const vTokenBFactory = await smock.mock<VBep20Harness__factory>("VBep20Harness");
    const vTokenB = await vTokenBFactory.deploy(
      underlyingB.address,
      contracts.comptroller.address,
      contracts.interestRateModel.address,
      "200000000000000000000000",
      "vTokenB",
      "VTKNB",
      18,
      contracts.admin.address,
    );

    vTokenB.setAccessControlManager(contracts.accessControlManager.address);
    await vTokenA.setProtocolShareReserve(protocolShareReserveMock.address);
    await vTokenB.setProtocolShareReserve(protocolShareReserveMock.address);

    await vTokenA.setFlashLoanFeeMantissa(totalFeeMantissaTokenA, protocolShareMantissaTokenA);
    await vTokenB.setFlashLoanFeeMantissa(totalFeeMantissaTokenB, protocolShareMantissaTokenB);

    return { ...contracts, vTokenA, vTokenB, underlyingA, underlyingB };
  }

  beforeEach(async () => {
    [alice] = await ethers.getSigners();
    ({ unitroller, comptroller, vTokenA, vTokenB, underlyingA, underlyingB } = await loadFixture(deploy));
  });

  describe("FlashLoan Multi-Assets", async () => {
    beforeEach(async () => {
      await comptroller._setMarketSupplyCaps(
        [vTokenA.address, vTokenB.address],
        [convertToUnit(1, 50), convertToUnit(1, 50)],
      );

      await comptroller._supportMarket(vTokenA.address);
      await comptroller._supportMarket(vTokenB.address);

      await comptroller["setLiquidationIncentive(address,uint256)"](vTokenA.address, convertToUnit("1", 18));
      await comptroller["setLiquidationIncentive(address,uint256)"](vTokenB.address, convertToUnit("1", 18));

      const MockFlashLoanReceiver =
        await ethers.getContractFactory<MockFlashLoanReceiver__factory>("MockFlashLoanReceiver");
      mockReceiverContract = await MockFlashLoanReceiver.deploy(unitroller.address);
      await mockReceiverContract.deployed();
    });

    it("Should revert if flashLoan is not enabled", async () => {
      expect(await vTokenA.isFlashLoanEnabled()).to.be.false;
      expect(await vTokenB.isFlashLoanEnabled()).to.be.false;

      // whitelist alice for flashLoan
      await comptroller.setWhiteListFlashLoanAccount(alice.address, true);

      await expect(
        mockReceiverContract
          .connect(alice)
          .requestFlashLoan(
            [vTokenA.address, vTokenB.address],
            [flashLoanAmount1, flashLoanAmount2],
            mockReceiverContract.address,
            [0, 0],
            alice.address,
            "0x",
          ),
      ).to.be.revertedWith("FlashLoan not enabled");
    });

    it("Should revert if the user is zero address", async () => {
      // whitelist alice for flashLoan

      await expect(comptroller.setWhiteListFlashLoanAccount(ethers.constants.AddressZero, true)).to.be.revertedWith(
        "can't be zero address",
      );
    });

    it("Should revert if user is not whitelisted", async () => {
      await vTokenA._toggleFlashLoan();
      expect(await vTokenA.isFlashLoanEnabled()).to.be.true;
      await expect(
        mockReceiverContract.requestFlashLoan(
          [vTokenA.address, vTokenB.address],
          [flashLoanAmount1, flashLoanAmount2],
          mockReceiverContract.address,
          "0x",
        ),
      ).to.be.revertedWithCustomError(comptroller, "FlashLoanNotEnabled");
    });

    it("Should revert if array params are unequal", async () => {
      await vTokenA._toggleFlashLoan();
      await vTokenB._toggleFlashLoan();

      await expect(
        mockReceiverContract.requestFlashLoan(
          [vTokenB.address],
          [flashLoanAmount1, flashLoanAmount2],
          mockReceiverContract.address,
          "0x",
        ),
      ).to.be.revertedWithCustomError(comptroller, "InvalidFlashLoanParams");
    });

    it("should revert when requested flash loan amount is zero", async () => {
      await vTokenA._toggleFlashLoan();
      await vTokenB._toggleFlashLoan();

      // whitelist alice for flashLoan
      await comptroller.setWhiteListFlashLoanAccount(alice.address, true);

      expect(await vTokenA.isFlashLoanEnabled()).to.be.true;
      expect(await vTokenB.isFlashLoanEnabled()).to.be.true;

      await underlyingA.harnessSetBalance(vTokenA.address, parseUnits("50", 18));
      await underlyingB.harnessSetBalance(vTokenB.address, parseUnits("50", 18));

      // Execute the flashLoan from the mockReceiverContract
      await expect(
        mockReceiverContract.requestFlashLoan(
          [vTokenA.address, vTokenB.address],
          [0, 0],
          mockReceiverContract.address,
          [0, 0],
          alice.address,
          "0x",
        ),
      ).to.be.revertedWith("Invalid amount");
    });

    it("should revert if repayment is insufficient", async () => {
      await vTokenA._toggleFlashLoan();
      await vTokenB._toggleFlashLoan();

      // whitelist alice for flashLoan
      await comptroller.setWhiteListFlashLoanAccount(alice.address, true);

      expect(await vTokenA.isFlashLoanEnabled()).to.be.true;
      expect(await vTokenB.isFlashLoanEnabled()).to.be.true;

      await underlyingA.harnessSetBalance(vTokenA.address, parseUnits("50", 18));
      await underlyingB.harnessSetBalance(vTokenB.address, parseUnits("50", 18));

      // Execute the flashLoan from the mockReceiverContract
      await expect(
        mockReceiverContract.requestFlashLoan(
          [vTokenA.address, vTokenB.address],
          [flashLoanAmount1, flashLoanAmount2],
          mockReceiverContract.address,
          [0, 0],
          alice.address,
          "0x",
        ),
      ).to.be.revertedWith("Insufficient balance");
    });

    it("Should revert if receiver's executeOperation returns false", async () => {
      // Enable flashLoan for vTokens
      await vTokenA._toggleFlashLoan();
      await vTokenB._toggleFlashLoan();

      // whitelist alice for flashLoan
      await comptroller.setWhiteListFlashLoanAccount(alice.address, true);

      // Deploy the bad receiver contract
      const BadFlashLoanReceiver = await ethers.getContractFactory("BadFlashLoanReceiver");
      const badReceiver = await BadFlashLoanReceiver.deploy(unitroller.address);
      await badReceiver.deployed();

      // Set the balance of badReceiver to cover full repayment for both tokens
      await underlyingA.harnessSetBalance(badReceiver.address, parseUnits("20", 18));
      await underlyingB.harnessSetBalance(badReceiver.address, parseUnits("20", 18));

      await underlyingA.harnessSetBalance(vTokenA.address, parseUnits("50", 18));
      await underlyingB.harnessSetBalance(vTokenB.address, parseUnits("50", 18));

      await expect(
        badReceiver
          .connect(alice)
          .requestFlashLoan(
            [vTokenA.address, vTokenB.address],
            [flashLoanAmount1, flashLoanAmount2],
            badReceiver.address,
<<<<<<< HEAD
            "0x",
          ),
      ).to.be.revertedWithCustomError(comptroller, "ExecuteFlashLoanFailed");
=======
            [0, 0],
            alice.address,
            "0x",
          ),
      ).to.be.revertedWith("Execute flashLoan failed");
>>>>>>> 6ffbf15e
    });

    it("FlashLoan for multiple underlying and transfer funds to PSR (mode = 0)", async () => {
      // Enable flashLoan for multiple vToken
      await vTokenA._toggleFlashLoan();
      await vTokenB._toggleFlashLoan();

      // whitelist alice for flashLoan
      await comptroller.setWhiteListFlashLoanAccount(alice.address, true);

      expect(await vTokenA.isFlashLoanEnabled()).to.be.true;
      expect(await vTokenB.isFlashLoanEnabled()).to.be.true;

      // Set the balance of mockReceiver in order to pay for flashLoan fee
      await underlyingA.harnessSetBalance(mockReceiverContract.address, parseUnits("20", 18));
      await underlyingB.harnessSetBalance(mockReceiverContract.address, parseUnits("20", 18));

      await underlyingA.harnessSetBalance(vTokenA.address, parseUnits("50", 18));
      await underlyingB.harnessSetBalance(vTokenB.address, parseUnits("50", 18));

      // Get the balance before the flashLoan
      const beforeBalanceVTokenA = await underlyingA.balanceOf(vTokenA.address);
      const beforeBalanceVTokenB = await underlyingB.balanceOf(vTokenB.address);
      const psrABalanceBefore = await underlyingA.balanceOf(protocolShareReserveMock.address);
      const psrBBalanceBefore = await underlyingB.balanceOf(protocolShareReserveMock.address);

      // Execute the flashLoan from the mockReceiverContract
      const flashLoan = await mockReceiverContract
        .connect(alice)
        .requestFlashLoan(
          [vTokenA.address, vTokenB.address],
          [flashLoanAmount1, flashLoanAmount2],
          mockReceiverContract.address,
          "0x",
        );

      // Get the balance after the flashLoan
      const afterBalanceVTokenA = await underlyingA.balanceOf(vTokenA.address);
      const afterBalanceVTokenB = await underlyingB.balanceOf(vTokenB.address);

      // Calculate total fees and protocol fees according to the modified logic
      // totalFee = flashLoanAmount * totalFeeMantissa
      // protocolFee = totalFee * (protocolShareMantissa / totalFeeMantissa)
      const totalFeeA = flashLoanAmount1.mul(totalFeeMantissaTokenA).div(parseUnits("1", 18));
      const protocolFeeA = totalFeeA.mul(protocolShareMantissaTokenA).div(parseUnits("1", 18));
      const remainderFeeA = totalFeeA.sub(protocolFeeA);

      const totalFeeB = flashLoanAmount2.mul(totalFeeMantissaTokenB).div(parseUnits("1", 18));
      const protocolFeeB = totalFeeB.mul(protocolShareMantissaTokenB).div(parseUnits("1", 18));
      const remainderFeeB = totalFeeB.sub(protocolFeeB);

      // Verify vToken balances
      expect(afterBalanceVTokenA).to.be.equal(beforeBalanceVTokenA.add(remainderFeeA));
      expect(afterBalanceVTokenB).to.be.equal(beforeBalanceVTokenB.add(remainderFeeB));

      // Verify protocol share reserve balances
      expect(await underlyingA.balanceOf(protocolShareReserveMock.address)).to.equal(
        psrABalanceBefore.add(protocolFeeA),
      );
      expect(await underlyingB.balanceOf(protocolShareReserveMock.address)).to.equal(
        psrBBalanceBefore.add(protocolFeeB),
      );

      await expect(flashLoan)
        .to.emit(comptroller, "FlashLoanExecuted")
        .withArgs(
          mockReceiverContract.address,
          [vTokenA.address, vTokenB.address],
          [flashLoanAmount1, flashLoanAmount2],
        );

      expect(protocolShareReserveMock.updateAssetsState).to.have.been.calledWith(
        comptroller.address,
        underlyingA.address,
        2,
      );

      expect(protocolShareReserveMock.updateAssetsState).to.have.been.calledWith(
        comptroller.address,
        underlyingB.address,
        2,
      );
    });

<<<<<<< HEAD
    it("Should create debt position if receiver repays less than required", async () => {
      await vTokenA._toggleFlashLoan();
      await vTokenB._toggleFlashLoan();

      // Deploy the bad receiver contract
      const BorrowDebtFlashLoanReceiver = await ethers.getContractFactory("BorrowDebtFlashLoanReceiver");
      const borrowDebtReceiver = await BorrowDebtFlashLoanReceiver.deploy(unitroller.address);
      await borrowDebtReceiver.deployed();
=======
    it("should revert when no collateral is provided", async () => {
      // Enable flashLoan for multiple vTokens
      await vTokenA._toggleFlashLoan();
      await vTokenB._toggleFlashLoan();

      // whitelist bob for flashLoan
      await comptroller.setWhiteListFlashLoanAccount(bob.address, true);

      // Set collateral factors for the markets
      await comptroller["setCollateralFactor(address,uint256,uint256)"](
        vTokenA.address,
        parseUnits("0.9", 18),
        parseUnits("1", 18),
      );
      await comptroller["setCollateralFactor(address,uint256,uint256)"](
        vTokenB.address,
        parseUnits("0.9", 18),
        parseUnits("1", 18),
      );

      // Set borrow caps to allow borrowing
      await comptroller._setMarketBorrowCaps(
        [vTokenA.address, vTokenB.address],
        [parseUnits("100000", 18), parseUnits("100000", 18)],
      );

      // Set supply caps to allow supplying
      await comptroller._setMarketSupplyCaps(
        [vTokenA.address, vTokenB.address],
        [parseUnits("100000", 18), parseUnits("100000", 18)],
      );

      await comptroller.setIsBorrowAllowed(0, vTokenA.address, true);
      await comptroller.setIsBorrowAllowed(0, vTokenB.address, true);

      // This is needed because onBehalfOf is alice but the caller is bob
      await comptroller.connect(alice).setDelegateAuthorizationFlashloan(vTokenA.address, bob.address, true);
      await comptroller.connect(alice).setDelegateAuthorizationFlashloan(vTokenB.address, bob.address, true);

      // Alice needs to have collateral to borrow against in mode 1
      // Give Alice some underlying tokens and let her supply as collateral
      await underlyingA.harnessSetBalance(alice.address, parseUnits("1000", 18));
      await underlyingB.harnessSetBalance(alice.address, parseUnits("1000", 18));

      // Enter markets for Alice so she can borrow
      await comptroller.connect(alice).enterMarkets([vTokenA.address, vTokenB.address]);

      // Set balances for vTokens to have liquidity
      await underlyingA.harnessSetBalance(vTokenA.address, parseUnits("100", 18));
      await underlyingB.harnessSetBalance(vTokenB.address, parseUnits("100", 18));

      await expect(
        mockReceiverContract.connect(bob).requestFlashLoan(
          [vTokenA.address, vTokenB.address],
          [flashLoanAmount1, flashLoanAmount2],
          mockReceiverContract.address,
          [1, 1], // Both assets in mode 1
          alice.address,
          "0x",
        ),
      ).to.be.revertedWith("Failed to create debt position");
    });

    it("should revert when borrow cap is reached", async () => {
      // Enable flashLoan for multiple vTokens
      await vTokenA._toggleFlashLoan();
      await vTokenB._toggleFlashLoan();

      // whitelist bob for flashLoan
      await comptroller.setWhiteListFlashLoanAccount(bob.address, true);

      // Set collateral factors for the markets
      await comptroller["setCollateralFactor(address,uint256,uint256)"](
        vTokenA.address,
        parseUnits("0.9", 18),
        parseUnits("1", 18),
      );
      await comptroller["setCollateralFactor(address,uint256,uint256)"](
        vTokenB.address,
        parseUnits("0.9", 18),
        parseUnits("1", 18),
      );

      // Set borrow caps to allow borrowing
      await comptroller._setMarketBorrowCaps(
        [vTokenA.address, vTokenB.address],
        [parseUnits("12", 18), parseUnits("12", 18)],
      );

      // Set supply caps to allow supplying
      await comptroller._setMarketSupplyCaps(
        [vTokenA.address, vTokenB.address],
        [parseUnits("12", 18), parseUnits("12", 18)],
      );

      await comptroller.setIsBorrowAllowed(0, vTokenA.address, true);
      await comptroller.setIsBorrowAllowed(0, vTokenB.address, true);

      // This is needed because onBehalfOf is alice but the caller is bob
      await comptroller.connect(alice).setDelegateAuthorizationFlashloan(vTokenA.address, bob.address, true);
      await comptroller.connect(alice).setDelegateAuthorizationFlashloan(vTokenB.address, bob.address, true);

      // Alice needs to have collateral to borrow against in mode 1
      // Give Alice some underlying tokens and let her supply as collateral
      await underlyingA.harnessSetBalance(alice.address, parseUnits("1000", 18));
      await underlyingB.harnessSetBalance(alice.address, parseUnits("1000", 18));
      await underlyingA.connect(alice).approve(vTokenA.address, parseUnits("1000", 18));
      await underlyingB.connect(alice).approve(vTokenB.address, parseUnits("1000", 18));
      await vTokenA.connect(alice).mint(parseUnits("12", 18)); // Alice supplies 12 tokens as collateral
      await vTokenB.connect(alice).mint(parseUnits("12", 18)); // Alice supplies 12 tokens as collateral

      // Enter markets for Alice so she can borrow
      await comptroller.connect(alice).enterMarkets([vTokenA.address, vTokenB.address]);

      // Make small borrows to establish Alice as a borrower (much smaller amounts)
      await vTokenA.connect(alice).borrow(parseUnits("12", 18)); // Very small borrow
      await vTokenB.connect(alice).borrow(parseUnits("12", 18)); // Very small borrow

      // Set balances for vTokens to have liquidity
      await underlyingA.harnessSetBalance(vTokenA.address, parseUnits("100", 18));
      await underlyingB.harnessSetBalance(vTokenB.address, parseUnits("100", 18));

      await expect(
        mockReceiverContract.connect(bob).requestFlashLoan(
          [vTokenA.address, vTokenB.address],
          [flashLoanAmount1, flashLoanAmount2],
          mockReceiverContract.address,
          [1, 1], // Both assets in mode 1
          alice.address,
          "0x",
        ),
      ).to.be.revertedWith("market borrow cap reached");
    });

    it("should revert if delegate is not authorized for flash loan", async () => {
      // Enable flashLoan for multiple vTokens
      await vTokenA._toggleFlashLoan();
      await vTokenB._toggleFlashLoan();

      await expect(
        mockReceiverContract.connect(bob).requestFlashLoan(
          [vTokenA.address, vTokenB.address],
          [flashLoanAmount1, flashLoanAmount2],
          mockReceiverContract.address,
          [1, 1], // Both assets in mode 1
          alice.address,
          "0x",
        ),
      ).to.be.revertedWith("Sender not authorized to use flashloan on behalf");
    });

    it("FlashLoan for multiple underlying with debt position (mode = 1)", async () => {
      // Enable flashLoan for multiple vTokens
      await vTokenA._toggleFlashLoan();
      await vTokenB._toggleFlashLoan();

      // whitelist bob for flashLoan
      await comptroller.setWhiteListFlashLoanAccount(bob.address, true);
>>>>>>> 6ffbf15e

      // Set collateral factors for the markets
      await comptroller["setCollateralFactor(address,uint256,uint256)"](
        vTokenA.address,
        parseUnits("0.9", 18),
        parseUnits("1", 18),
      );
      await comptroller["setCollateralFactor(address,uint256,uint256)"](
        vTokenB.address,
        parseUnits("0.9", 18),
        parseUnits("1", 18),
      );

      // Set borrow caps to allow borrowing
      await comptroller._setMarketBorrowCaps(
        [vTokenA.address, vTokenB.address],
        [parseUnits("100000", 18), parseUnits("100000", 18)],
      );

      // Set supply caps to allow supplying
      await comptroller._setMarketSupplyCaps(
        [vTokenA.address, vTokenB.address],
        [parseUnits("100000", 18), parseUnits("100000", 18)],
      );

      await comptroller.setIsBorrowAllowed(0, vTokenA.address, true);
      await comptroller.setIsBorrowAllowed(0, vTokenB.address, true);

      // Alice needs to have collateral to borrow against
      await underlyingA.harnessSetBalance(alice.address, parseUnits("1000", 18));
      await underlyingB.harnessSetBalance(alice.address, parseUnits("1000", 18));
      await underlyingA.connect(alice).approve(vTokenA.address, parseUnits("1000", 18));
      await underlyingB.connect(alice).approve(vTokenB.address, parseUnits("1000", 18));
      await vTokenA.connect(alice).mint(parseUnits("500", 18)); // Alice supplies 500 tokens as collateral
      await vTokenB.connect(alice).mint(parseUnits("500", 18)); // Alice supplies 500 tokens as collateral

      // Enter markets for Alice so she can borrow
      await comptroller.connect(alice).enterMarkets([vTokenA.address, vTokenB.address]);

      // Set receiver balance to less than required repayment
      await underlyingA.harnessSetBalance(mockReceiverContract.address, flashLoanAmount1); // No fee
      await underlyingB.harnessSetBalance(mockReceiverContract.address, flashLoanAmount2); // No fee

      await underlyingA.harnessSetBalance(vTokenA.address, parseUnits("60", 18));
      await underlyingB.harnessSetBalance(vTokenB.address, parseUnits("60", 18));

      const aliceBorrowBalanceBeforeA = await vTokenA.borrowBalanceStored(alice.address);
      const aliceBorrowBalanceBeforeB = await vTokenB.borrowBalanceStored(alice.address);

      await expect(
        borrowDebtReceiver
          .connect(alice)
          .requestFlashLoan(
            [vTokenA.address, vTokenB.address],
            [flashLoanAmount1, flashLoanAmount2],
            borrowDebtReceiver.address,
            "0x",
          ),
      ).to.not.be.reverted;

      // Check that debt position was created for the initiator
      const aliceBorrowBalanceAfterA = await vTokenA.borrowBalanceStored(alice.address);
      const aliceBorrowBalanceAfterB = await vTokenB.borrowBalanceStored(alice.address);

      expect(aliceBorrowBalanceAfterA).to.be.gt(aliceBorrowBalanceBeforeA);
      expect(aliceBorrowBalanceAfterB).to.be.gt(aliceBorrowBalanceBeforeB);
<<<<<<< HEAD
=======

      // The debt should be approximately the flashloan amount + fees minus minimal repayment
      const expectedDebtA = flashLoanAmount1.add(totalFeeA);
      const expectedDebtB = flashLoanAmount2.add(totalFeeB); // minus what receiver could pay
      const actualDebtA = aliceBorrowBalanceAfterA.sub(aliceBorrowBalanceBeforeA);
      const actualDebtB = aliceBorrowBalanceAfterB.sub(aliceBorrowBalanceBeforeB);

      expect(actualDebtA).to.be.closeTo(expectedDebtA, parseUnits("0.1", 18));
      expect(actualDebtB).to.be.closeTo(expectedDebtB, parseUnits("0.1", 18));

      // Should emit FlashLoanExecuted event
      await expect(tx)
        .to.emit(comptroller, "FlashLoanExecuted")
        .withArgs(
          mockReceiverContract.address,
          [vTokenA.address, vTokenB.address],
          [flashLoanAmount1, flashLoanAmount2],
        );

      const borrowIndexPrevA = await vTokenA.borrowIndex();
      const borrowIndexPrevB = await vTokenB.borrowIndex();

      await mine(30000);
      await vTokenA.accrueInterest();
      await vTokenB.accrueInterest();

      const borrowIndexCurrentA = await vTokenA.borrowIndex();
      const borrowIndexCurrentB = await vTokenB.borrowIndex();

      // Change borrow balance of acc1
      const borrowBalanceStoredA = await vTokenA.borrowBalanceStored(alice.address);
      const borrowBalanceStoredB = await vTokenB.borrowBalanceStored(alice.address);

      expect(borrowIndexCurrentA.mul(aliceBorrowBalanceAfterA).div(borrowIndexPrevA)).equals(borrowBalanceStoredA);
      expect(borrowIndexCurrentB.mul(aliceBorrowBalanceAfterB).div(borrowIndexPrevB)).equals(borrowBalanceStoredB);
>>>>>>> 6ffbf15e
    });

    it("Should not create debt position if receiver repays full amount + fee", async () => {
      await vTokenA._toggleFlashLoan();
      await vTokenB._toggleFlashLoan();

<<<<<<< HEAD
      // Set the balance of mockReceiver in order to pay for flashLoan fee
      await underlyingA.harnessSetBalance(mockReceiverContract.address, parseUnits("30", 18));
      await underlyingB.harnessSetBalance(mockReceiverContract.address, parseUnits("30", 18));
=======
      // whitelist bob for flashLoan
      await comptroller.setWhiteListFlashLoanAccount(bob.address, true);

      // Set collateral factors for the markets
      await comptroller["setCollateralFactor(address,uint256,uint256)"](
        vTokenA.address,
        parseUnits("0.9", 18),
        parseUnits("1", 18),
      );
      await comptroller["setCollateralFactor(address,uint256,uint256)"](
        vTokenB.address,
        parseUnits("0.9", 18),
        parseUnits("1", 18),
      );

      // Set borrow caps to allow borrowing
      await comptroller._setMarketBorrowCaps(
        [vTokenA.address, vTokenB.address],
        [parseUnits("100000", 18), parseUnits("100000", 18)],
      );
      await comptroller._setMarketSupplyCaps(
        [vTokenA.address, vTokenB.address],
        [parseUnits("100000", 18), parseUnits("100000", 18)],
      );

      await comptroller.setIsBorrowAllowed(0, vTokenA.address, true);
      await comptroller.setIsBorrowAllowed(0, vTokenB.address, true);

      // Set delegation authorization (only needed for mode = 1)
      await comptroller.connect(alice).setDelegateAuthorizationFlashloan(vTokenB.address, bob.address, true);

      // Alice needs collateral to borrow against in mode 1 (for tokenB only)
      await underlyingA.harnessSetBalance(alice.address, parseUnits("1000", 18));
      await underlyingB.harnessSetBalance(alice.address, parseUnits("1000", 18));
      await underlyingA.connect(alice).approve(vTokenA.address, parseUnits("1000", 18));
      await underlyingB.connect(alice).approve(vTokenB.address, parseUnits("1000", 18));
      await vTokenA.connect(alice).mint(parseUnits("500", 18)); // Alice supplies collateral
      await vTokenB.connect(alice).mint(parseUnits("500", 18)); // Alice supplies collateral

      // Enter markets for Alice
      await comptroller.connect(alice).enterMarkets([vTokenA.address, vTokenB.address]);

      // Make small borrow in tokenB to establish Alice as a borrower (needed for mode = 1)
      await vTokenB.connect(alice).borrow(parseUnits("1", 18));

      // Set balances for vTokens to have liquidity
      await underlyingA.harnessSetBalance(vTokenA.address, parseUnits("100", 18));
      await underlyingB.harnessSetBalance(vTokenB.address, parseUnits("100", 18));

      // Set mockReceiver balance to cover mode = 0 repayment for tokenA
      const protocolFeeA = flashLoanAmount1.mul(protocolFeeMantissaTokenA).div(parseUnits("1", 18));
      const supplierFeeA = flashLoanAmount1.mul(supplierFeeMantissaTokenA).div(parseUnits("1", 18));
      const totalFeeA = protocolFeeA.add(supplierFeeA);
      const requiredRepaymentA = flashLoanAmount1.add(totalFeeA);

      await underlyingA.harnessSetBalance(mockReceiverContract.address, requiredRepaymentA.add(parseUnits("1", 18)));

      // TokenB (mode = 1): receiver has insufficient balance to force debt creation
      await underlyingB.harnessSetBalance(mockReceiverContract.address, parseUnits("0", 18));

      // Get balances before flash loan
      const beforeBalanceVTokenA = await underlyingA.balanceOf(vTokenA.address);
      const beforeBalanceVTokenB = await underlyingB.balanceOf(vTokenB.address);
      const psrABalanceBefore = await underlyingA.balanceOf(protocolShareReserveMock.address);
      const aliceBorrowBalanceBeforeA = await vTokenA.borrowBalanceStored(alice.address);
      const aliceBorrowBalanceBeforeB = await vTokenB.borrowBalanceStored(alice.address);

      // Execute flash loan with mixed modes
      const tx = await mockReceiverContract.connect(bob).requestFlashLoan(
        [vTokenA.address, vTokenB.address],
        [flashLoanAmount1, flashLoanAmount2],
        mockReceiverContract.address,
        [0, 1], // TokenA: mode 0 (classic), TokenB: mode 1 (debt position)
        alice.address,
        "0x",
      );

      // Get balances after flash loan
      const afterBalanceVTokenA = await underlyingA.balanceOf(vTokenA.address);
      const afterBalanceVTokenB = await underlyingB.balanceOf(vTokenB.address);
      const aliceBorrowBalanceAfterA = await vTokenA.borrowBalanceStored(alice.address);
      const aliceBorrowBalanceAfterB = await vTokenB.borrowBalanceStored(alice.address);

      // Calculate expected fees
      const protocolFeeB = flashLoanAmount2.mul(protocolFeeMantissaTokenB).div(parseUnits("1", 18));
      const supplierFeeB = flashLoanAmount2.mul(supplierFeeMantissaTokenB).div(parseUnits("1", 18));
      const totalFeeB = protocolFeeB.add(supplierFeeB);

      // Verify TokenA (mode = 0) behavior - classic flash loan
      expect(aliceBorrowBalanceAfterA).to.equal(aliceBorrowBalanceBeforeA); // No debt created for Alice in tokenA
      expect(afterBalanceVTokenA).to.equal(beforeBalanceVTokenA.add(supplierFeeA)); // vToken keeps supplier fee
      expect(await underlyingA.balanceOf(protocolShareReserveMock.address)).to.equal(
        psrABalanceBefore.add(protocolFeeA),
      ); // PSR receives protocol fee

      // Verify TokenB (mode = 1) behavior - debt position created
      expect(aliceBorrowBalanceAfterB).to.be.gt(aliceBorrowBalanceBeforeB); // Debt was created for Alice in tokenB

      const expectedDebtIncreaseB = flashLoanAmount2.add(totalFeeB); // Full amount becomes debt since no repayment
      const actualDebtIncreaseB = aliceBorrowBalanceAfterB.sub(aliceBorrowBalanceBeforeB);
      expect(actualDebtIncreaseB).to.be.closeTo(expectedDebtIncreaseB, parseUnits("0.01", 18));

      // ADJUSTED: Use a wider tolerance since there might be interest accrual or other factors
      const actualVTokenBDecrease = beforeBalanceVTokenB.sub(afterBalanceVTokenB);
      const expectedVTokenBDecrease = flashLoanAmount2.add(totalFeeB);
>>>>>>> 6ffbf15e

      await underlyingA.harnessSetBalance(vTokenA.address, parseUnits("60", 18));
      await underlyingB.harnessSetBalance(vTokenB.address, parseUnits("60", 18));

      await expect(
        mockReceiverContract
          .connect(alice)
          .requestFlashLoan(
            [vTokenA.address, vTokenB.address],
            [flashLoanAmount1, flashLoanAmount2],
            mockReceiverContract.address,
            "0x",
          ),
      ).to.not.be.reverted;

      // Check that no debt position was created
      const debtA = await vTokenA.borrowBalanceStored(alice.address);
      const debtB = await vTokenB.borrowBalanceStored(alice.address);
      expect(debtA).to.equal(0);
      expect(debtB).to.equal(0);
    });
  });
});<|MERGE_RESOLUTION|>--- conflicted
+++ resolved
@@ -306,17 +306,9 @@
             [vTokenA.address, vTokenB.address],
             [flashLoanAmount1, flashLoanAmount2],
             badReceiver.address,
-<<<<<<< HEAD
             "0x",
           ),
       ).to.be.revertedWithCustomError(comptroller, "ExecuteFlashLoanFailed");
-=======
-            [0, 0],
-            alice.address,
-            "0x",
-          ),
-      ).to.be.revertedWith("Execute flashLoan failed");
->>>>>>> 6ffbf15e
     });
 
     it("FlashLoan for multiple underlying and transfer funds to PSR (mode = 0)", async () => {
@@ -401,7 +393,6 @@
       );
     });
 
-<<<<<<< HEAD
     it("Should create debt position if receiver repays less than required", async () => {
       await vTokenA._toggleFlashLoan();
       await vTokenB._toggleFlashLoan();
@@ -410,166 +401,6 @@
       const BorrowDebtFlashLoanReceiver = await ethers.getContractFactory("BorrowDebtFlashLoanReceiver");
       const borrowDebtReceiver = await BorrowDebtFlashLoanReceiver.deploy(unitroller.address);
       await borrowDebtReceiver.deployed();
-=======
-    it("should revert when no collateral is provided", async () => {
-      // Enable flashLoan for multiple vTokens
-      await vTokenA._toggleFlashLoan();
-      await vTokenB._toggleFlashLoan();
-
-      // whitelist bob for flashLoan
-      await comptroller.setWhiteListFlashLoanAccount(bob.address, true);
-
-      // Set collateral factors for the markets
-      await comptroller["setCollateralFactor(address,uint256,uint256)"](
-        vTokenA.address,
-        parseUnits("0.9", 18),
-        parseUnits("1", 18),
-      );
-      await comptroller["setCollateralFactor(address,uint256,uint256)"](
-        vTokenB.address,
-        parseUnits("0.9", 18),
-        parseUnits("1", 18),
-      );
-
-      // Set borrow caps to allow borrowing
-      await comptroller._setMarketBorrowCaps(
-        [vTokenA.address, vTokenB.address],
-        [parseUnits("100000", 18), parseUnits("100000", 18)],
-      );
-
-      // Set supply caps to allow supplying
-      await comptroller._setMarketSupplyCaps(
-        [vTokenA.address, vTokenB.address],
-        [parseUnits("100000", 18), parseUnits("100000", 18)],
-      );
-
-      await comptroller.setIsBorrowAllowed(0, vTokenA.address, true);
-      await comptroller.setIsBorrowAllowed(0, vTokenB.address, true);
-
-      // This is needed because onBehalfOf is alice but the caller is bob
-      await comptroller.connect(alice).setDelegateAuthorizationFlashloan(vTokenA.address, bob.address, true);
-      await comptroller.connect(alice).setDelegateAuthorizationFlashloan(vTokenB.address, bob.address, true);
-
-      // Alice needs to have collateral to borrow against in mode 1
-      // Give Alice some underlying tokens and let her supply as collateral
-      await underlyingA.harnessSetBalance(alice.address, parseUnits("1000", 18));
-      await underlyingB.harnessSetBalance(alice.address, parseUnits("1000", 18));
-
-      // Enter markets for Alice so she can borrow
-      await comptroller.connect(alice).enterMarkets([vTokenA.address, vTokenB.address]);
-
-      // Set balances for vTokens to have liquidity
-      await underlyingA.harnessSetBalance(vTokenA.address, parseUnits("100", 18));
-      await underlyingB.harnessSetBalance(vTokenB.address, parseUnits("100", 18));
-
-      await expect(
-        mockReceiverContract.connect(bob).requestFlashLoan(
-          [vTokenA.address, vTokenB.address],
-          [flashLoanAmount1, flashLoanAmount2],
-          mockReceiverContract.address,
-          [1, 1], // Both assets in mode 1
-          alice.address,
-          "0x",
-        ),
-      ).to.be.revertedWith("Failed to create debt position");
-    });
-
-    it("should revert when borrow cap is reached", async () => {
-      // Enable flashLoan for multiple vTokens
-      await vTokenA._toggleFlashLoan();
-      await vTokenB._toggleFlashLoan();
-
-      // whitelist bob for flashLoan
-      await comptroller.setWhiteListFlashLoanAccount(bob.address, true);
-
-      // Set collateral factors for the markets
-      await comptroller["setCollateralFactor(address,uint256,uint256)"](
-        vTokenA.address,
-        parseUnits("0.9", 18),
-        parseUnits("1", 18),
-      );
-      await comptroller["setCollateralFactor(address,uint256,uint256)"](
-        vTokenB.address,
-        parseUnits("0.9", 18),
-        parseUnits("1", 18),
-      );
-
-      // Set borrow caps to allow borrowing
-      await comptroller._setMarketBorrowCaps(
-        [vTokenA.address, vTokenB.address],
-        [parseUnits("12", 18), parseUnits("12", 18)],
-      );
-
-      // Set supply caps to allow supplying
-      await comptroller._setMarketSupplyCaps(
-        [vTokenA.address, vTokenB.address],
-        [parseUnits("12", 18), parseUnits("12", 18)],
-      );
-
-      await comptroller.setIsBorrowAllowed(0, vTokenA.address, true);
-      await comptroller.setIsBorrowAllowed(0, vTokenB.address, true);
-
-      // This is needed because onBehalfOf is alice but the caller is bob
-      await comptroller.connect(alice).setDelegateAuthorizationFlashloan(vTokenA.address, bob.address, true);
-      await comptroller.connect(alice).setDelegateAuthorizationFlashloan(vTokenB.address, bob.address, true);
-
-      // Alice needs to have collateral to borrow against in mode 1
-      // Give Alice some underlying tokens and let her supply as collateral
-      await underlyingA.harnessSetBalance(alice.address, parseUnits("1000", 18));
-      await underlyingB.harnessSetBalance(alice.address, parseUnits("1000", 18));
-      await underlyingA.connect(alice).approve(vTokenA.address, parseUnits("1000", 18));
-      await underlyingB.connect(alice).approve(vTokenB.address, parseUnits("1000", 18));
-      await vTokenA.connect(alice).mint(parseUnits("12", 18)); // Alice supplies 12 tokens as collateral
-      await vTokenB.connect(alice).mint(parseUnits("12", 18)); // Alice supplies 12 tokens as collateral
-
-      // Enter markets for Alice so she can borrow
-      await comptroller.connect(alice).enterMarkets([vTokenA.address, vTokenB.address]);
-
-      // Make small borrows to establish Alice as a borrower (much smaller amounts)
-      await vTokenA.connect(alice).borrow(parseUnits("12", 18)); // Very small borrow
-      await vTokenB.connect(alice).borrow(parseUnits("12", 18)); // Very small borrow
-
-      // Set balances for vTokens to have liquidity
-      await underlyingA.harnessSetBalance(vTokenA.address, parseUnits("100", 18));
-      await underlyingB.harnessSetBalance(vTokenB.address, parseUnits("100", 18));
-
-      await expect(
-        mockReceiverContract.connect(bob).requestFlashLoan(
-          [vTokenA.address, vTokenB.address],
-          [flashLoanAmount1, flashLoanAmount2],
-          mockReceiverContract.address,
-          [1, 1], // Both assets in mode 1
-          alice.address,
-          "0x",
-        ),
-      ).to.be.revertedWith("market borrow cap reached");
-    });
-
-    it("should revert if delegate is not authorized for flash loan", async () => {
-      // Enable flashLoan for multiple vTokens
-      await vTokenA._toggleFlashLoan();
-      await vTokenB._toggleFlashLoan();
-
-      await expect(
-        mockReceiverContract.connect(bob).requestFlashLoan(
-          [vTokenA.address, vTokenB.address],
-          [flashLoanAmount1, flashLoanAmount2],
-          mockReceiverContract.address,
-          [1, 1], // Both assets in mode 1
-          alice.address,
-          "0x",
-        ),
-      ).to.be.revertedWith("Sender not authorized to use flashloan on behalf");
-    });
-
-    it("FlashLoan for multiple underlying with debt position (mode = 1)", async () => {
-      // Enable flashLoan for multiple vTokens
-      await vTokenA._toggleFlashLoan();
-      await vTokenB._toggleFlashLoan();
-
-      // whitelist bob for flashLoan
-      await comptroller.setWhiteListFlashLoanAccount(bob.address, true);
->>>>>>> 6ffbf15e
 
       // Set collateral factors for the markets
       await comptroller["setCollateralFactor(address,uint256,uint256)"](
@@ -636,55 +467,15 @@
 
       expect(aliceBorrowBalanceAfterA).to.be.gt(aliceBorrowBalanceBeforeA);
       expect(aliceBorrowBalanceAfterB).to.be.gt(aliceBorrowBalanceBeforeB);
-<<<<<<< HEAD
-=======
-
-      // The debt should be approximately the flashloan amount + fees minus minimal repayment
-      const expectedDebtA = flashLoanAmount1.add(totalFeeA);
-      const expectedDebtB = flashLoanAmount2.add(totalFeeB); // minus what receiver could pay
-      const actualDebtA = aliceBorrowBalanceAfterA.sub(aliceBorrowBalanceBeforeA);
-      const actualDebtB = aliceBorrowBalanceAfterB.sub(aliceBorrowBalanceBeforeB);
-
-      expect(actualDebtA).to.be.closeTo(expectedDebtA, parseUnits("0.1", 18));
-      expect(actualDebtB).to.be.closeTo(expectedDebtB, parseUnits("0.1", 18));
-
-      // Should emit FlashLoanExecuted event
-      await expect(tx)
-        .to.emit(comptroller, "FlashLoanExecuted")
-        .withArgs(
-          mockReceiverContract.address,
-          [vTokenA.address, vTokenB.address],
-          [flashLoanAmount1, flashLoanAmount2],
-        );
-
-      const borrowIndexPrevA = await vTokenA.borrowIndex();
-      const borrowIndexPrevB = await vTokenB.borrowIndex();
-
-      await mine(30000);
-      await vTokenA.accrueInterest();
-      await vTokenB.accrueInterest();
-
-      const borrowIndexCurrentA = await vTokenA.borrowIndex();
-      const borrowIndexCurrentB = await vTokenB.borrowIndex();
-
-      // Change borrow balance of acc1
-      const borrowBalanceStoredA = await vTokenA.borrowBalanceStored(alice.address);
-      const borrowBalanceStoredB = await vTokenB.borrowBalanceStored(alice.address);
-
-      expect(borrowIndexCurrentA.mul(aliceBorrowBalanceAfterA).div(borrowIndexPrevA)).equals(borrowBalanceStoredA);
-      expect(borrowIndexCurrentB.mul(aliceBorrowBalanceAfterB).div(borrowIndexPrevB)).equals(borrowBalanceStoredB);
->>>>>>> 6ffbf15e
     });
 
     it("Should not create debt position if receiver repays full amount + fee", async () => {
       await vTokenA._toggleFlashLoan();
       await vTokenB._toggleFlashLoan();
 
-<<<<<<< HEAD
       // Set the balance of mockReceiver in order to pay for flashLoan fee
       await underlyingA.harnessSetBalance(mockReceiverContract.address, parseUnits("30", 18));
       await underlyingB.harnessSetBalance(mockReceiverContract.address, parseUnits("30", 18));
-=======
       // whitelist bob for flashLoan
       await comptroller.setWhiteListFlashLoanAccount(bob.address, true);
 
@@ -699,98 +490,6 @@
         parseUnits("0.9", 18),
         parseUnits("1", 18),
       );
-
-      // Set borrow caps to allow borrowing
-      await comptroller._setMarketBorrowCaps(
-        [vTokenA.address, vTokenB.address],
-        [parseUnits("100000", 18), parseUnits("100000", 18)],
-      );
-      await comptroller._setMarketSupplyCaps(
-        [vTokenA.address, vTokenB.address],
-        [parseUnits("100000", 18), parseUnits("100000", 18)],
-      );
-
-      await comptroller.setIsBorrowAllowed(0, vTokenA.address, true);
-      await comptroller.setIsBorrowAllowed(0, vTokenB.address, true);
-
-      // Set delegation authorization (only needed for mode = 1)
-      await comptroller.connect(alice).setDelegateAuthorizationFlashloan(vTokenB.address, bob.address, true);
-
-      // Alice needs collateral to borrow against in mode 1 (for tokenB only)
-      await underlyingA.harnessSetBalance(alice.address, parseUnits("1000", 18));
-      await underlyingB.harnessSetBalance(alice.address, parseUnits("1000", 18));
-      await underlyingA.connect(alice).approve(vTokenA.address, parseUnits("1000", 18));
-      await underlyingB.connect(alice).approve(vTokenB.address, parseUnits("1000", 18));
-      await vTokenA.connect(alice).mint(parseUnits("500", 18)); // Alice supplies collateral
-      await vTokenB.connect(alice).mint(parseUnits("500", 18)); // Alice supplies collateral
-
-      // Enter markets for Alice
-      await comptroller.connect(alice).enterMarkets([vTokenA.address, vTokenB.address]);
-
-      // Make small borrow in tokenB to establish Alice as a borrower (needed for mode = 1)
-      await vTokenB.connect(alice).borrow(parseUnits("1", 18));
-
-      // Set balances for vTokens to have liquidity
-      await underlyingA.harnessSetBalance(vTokenA.address, parseUnits("100", 18));
-      await underlyingB.harnessSetBalance(vTokenB.address, parseUnits("100", 18));
-
-      // Set mockReceiver balance to cover mode = 0 repayment for tokenA
-      const protocolFeeA = flashLoanAmount1.mul(protocolFeeMantissaTokenA).div(parseUnits("1", 18));
-      const supplierFeeA = flashLoanAmount1.mul(supplierFeeMantissaTokenA).div(parseUnits("1", 18));
-      const totalFeeA = protocolFeeA.add(supplierFeeA);
-      const requiredRepaymentA = flashLoanAmount1.add(totalFeeA);
-
-      await underlyingA.harnessSetBalance(mockReceiverContract.address, requiredRepaymentA.add(parseUnits("1", 18)));
-
-      // TokenB (mode = 1): receiver has insufficient balance to force debt creation
-      await underlyingB.harnessSetBalance(mockReceiverContract.address, parseUnits("0", 18));
-
-      // Get balances before flash loan
-      const beforeBalanceVTokenA = await underlyingA.balanceOf(vTokenA.address);
-      const beforeBalanceVTokenB = await underlyingB.balanceOf(vTokenB.address);
-      const psrABalanceBefore = await underlyingA.balanceOf(protocolShareReserveMock.address);
-      const aliceBorrowBalanceBeforeA = await vTokenA.borrowBalanceStored(alice.address);
-      const aliceBorrowBalanceBeforeB = await vTokenB.borrowBalanceStored(alice.address);
-
-      // Execute flash loan with mixed modes
-      const tx = await mockReceiverContract.connect(bob).requestFlashLoan(
-        [vTokenA.address, vTokenB.address],
-        [flashLoanAmount1, flashLoanAmount2],
-        mockReceiverContract.address,
-        [0, 1], // TokenA: mode 0 (classic), TokenB: mode 1 (debt position)
-        alice.address,
-        "0x",
-      );
-
-      // Get balances after flash loan
-      const afterBalanceVTokenA = await underlyingA.balanceOf(vTokenA.address);
-      const afterBalanceVTokenB = await underlyingB.balanceOf(vTokenB.address);
-      const aliceBorrowBalanceAfterA = await vTokenA.borrowBalanceStored(alice.address);
-      const aliceBorrowBalanceAfterB = await vTokenB.borrowBalanceStored(alice.address);
-
-      // Calculate expected fees
-      const protocolFeeB = flashLoanAmount2.mul(protocolFeeMantissaTokenB).div(parseUnits("1", 18));
-      const supplierFeeB = flashLoanAmount2.mul(supplierFeeMantissaTokenB).div(parseUnits("1", 18));
-      const totalFeeB = protocolFeeB.add(supplierFeeB);
-
-      // Verify TokenA (mode = 0) behavior - classic flash loan
-      expect(aliceBorrowBalanceAfterA).to.equal(aliceBorrowBalanceBeforeA); // No debt created for Alice in tokenA
-      expect(afterBalanceVTokenA).to.equal(beforeBalanceVTokenA.add(supplierFeeA)); // vToken keeps supplier fee
-      expect(await underlyingA.balanceOf(protocolShareReserveMock.address)).to.equal(
-        psrABalanceBefore.add(protocolFeeA),
-      ); // PSR receives protocol fee
-
-      // Verify TokenB (mode = 1) behavior - debt position created
-      expect(aliceBorrowBalanceAfterB).to.be.gt(aliceBorrowBalanceBeforeB); // Debt was created for Alice in tokenB
-
-      const expectedDebtIncreaseB = flashLoanAmount2.add(totalFeeB); // Full amount becomes debt since no repayment
-      const actualDebtIncreaseB = aliceBorrowBalanceAfterB.sub(aliceBorrowBalanceBeforeB);
-      expect(actualDebtIncreaseB).to.be.closeTo(expectedDebtIncreaseB, parseUnits("0.01", 18));
-
-      // ADJUSTED: Use a wider tolerance since there might be interest accrual or other factors
-      const actualVTokenBDecrease = beforeBalanceVTokenB.sub(afterBalanceVTokenB);
-      const expectedVTokenBDecrease = flashLoanAmount2.add(totalFeeB);
->>>>>>> 6ffbf15e
 
       await underlyingA.harnessSetBalance(vTokenA.address, parseUnits("60", 18));
       await underlyingB.harnessSetBalance(vTokenB.address, parseUnits("60", 18));
