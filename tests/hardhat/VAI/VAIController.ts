--- conflicted
+++ resolved
@@ -6,14 +6,9 @@
 
 import {
   ComptrollerLens__factory,
-<<<<<<< HEAD
-  Comptroller__factory,
-  IAccessControlManagerV5,
-=======
   ComptrollerMock,
   ComptrollerMock__factory,
-  IAccessControlManager,
->>>>>>> d02b2b42
+  IAccessControlManagerV5,
   VAIControllerHarness__factory,
 } from "../../../typechain";
 import { SimplePriceOracle } from "../../../typechain";
@@ -35,13 +30,8 @@
 
 interface ComptrollerFixture {
   usdt: BEP20Harness;
-<<<<<<< HEAD
   accessControl: FakeContract<IAccessControlManagerV5>;
-  comptroller: MockContract<Comptroller>;
-=======
-  accessControl: FakeContract<IAccessControlManager>;
   comptroller: MockContract<ComptrollerMock>;
->>>>>>> d02b2b42
   priceOracle: SimplePriceOracle;
   vai: VAIScenario;
   vaiController: MockContract<VAIControllerHarness>;
@@ -54,13 +44,8 @@
   let wallet: Wallet;
   let treasuryGuardian: Wallet;
   let treasuryAddress: Wallet;
-<<<<<<< HEAD
   let accessControl: FakeContract<IAccessControlManagerV5>;
-  let comptroller: MockContract<Comptroller>;
-=======
-  let accessControl: FakeContract<IAccessControlManager>;
   let comptroller: MockContract<ComptrollerMock>;
->>>>>>> d02b2b42
   let priceOracle: SimplePriceOracle;
   let vai: VAIScenario;
   let vaiController: MockContract<VAIControllerHarness>;
