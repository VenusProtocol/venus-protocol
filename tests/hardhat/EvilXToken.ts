import { smock } from "@defi-wonderland/smock";
import chai from "chai";
import { ethers } from "hardhat";

import { convertToUnit } from "../../helpers/utils";
<<<<<<< HEAD
import { ComptrollerHarness__factory, IAccessControlManager, IProtocolShareReserve } from "../../typechain";
=======
import { ComptrollerHarness__factory, IAccessControlManagerV5 } from "../../typechain";
>>>>>>> e43619e6

const { expect } = chai;

describe("Evil Token test", async () => {
  let vToken1, vToken2, vToken3, unitroller, user;

  beforeEach(async () => {
    const [root, account1] = await ethers.getSigners();

    const accessControlMock = await smock.fake<IAccessControlManagerV5>("IAccessControlManagerV5");
    accessControlMock.isAllowedToCall.returns(true);

    user = account1;
    const cf1 = 0.5,
      cf2 = 0.666,
      cf3 = 0,
      up1 = 3,
      up2 = 2.718,
      up3 = 1;

    const comptrollerLensFactory = await ethers.getContractFactory("ComptrollerLens");
    const comptrollerLens = await comptrollerLensFactory.deploy();
    await comptrollerLens.deployed();

    const unitrollerFactory = await ethers.getContractFactory("Unitroller");
    unitroller = await unitrollerFactory.deploy();
    await unitroller.deployed();

    const comptrollerFactory = await ethers.getContractFactory("ComptrollerHarness");
    const comptroller = await comptrollerFactory.deploy();
    await comptroller.deployed();

    const priceOracleFactory = await ethers.getContractFactory("SimplePriceOracle");
    const priceOracle = await priceOracleFactory.deploy();
    await priceOracle.deployed();

    const xvsFactory = await ethers.getContractFactory("XVS");
    const xvs = await xvsFactory.deploy(root.address);
    await xvs.deployed();

    const venusRate = 1;

    await unitroller._setPendingImplementation(comptroller.address);
    await comptroller._become(unitroller.address);

    unitroller = ComptrollerHarness__factory.connect(unitroller.address, root);

    await unitroller._setAccessControl(accessControlMock.address);

    await unitroller._setLiquidationIncentive(convertToUnit(1.1, 18));
    await unitroller._setCloseFactor(convertToUnit(0.8, 18));
    await unitroller._setPriceOracle(priceOracle.address);
    await unitroller._setComptrollerLens(comptrollerLens.address);
    await unitroller.setXVSAddress(xvs.address); // harness only
    await unitroller.harnessSetVenusRate(venusRate);

    await unitroller._setTreasuryData(account1.address, account1.address, 1e14);

    const borrowRate = 1e10;

    const interestRateModelFactory = await ethers.getContractFactory("InterestRateModelHarness");
    const interestRateModel = await interestRateModelFactory.deploy(borrowRate);
    await interestRateModel.deployed();
    const decimals = 18;
    const symbol = "vBNB";
    const name = `VToken ${symbol}`;
    const admin = root;
    const quantity = 1e10;

    const underlying1Factory = await ethers.getContractFactory("BEP20Harness");
    const underlying1 = await underlying1Factory.deploy(quantity, name, decimals, symbol);
    await underlying1.deployed();

    const vDelegatee1Factory = await ethers.getContractFactory("VBep20MockDelegate");
    const vDelegatee1 = await vDelegatee1Factory.deploy();
    await vDelegatee1.deployed();

    const vDelegator1Factory = await ethers.getContractFactory("VBep20Delegator");
    const vDelegator1 = await vDelegator1Factory.deploy(
      underlying1.address,
      unitroller.address,
      interestRateModel.address,
      convertToUnit(1.1, 18),
      "token1",
      symbol,
      decimals,
      admin.address,
      vDelegatee1.address,
      "0x00",
    );
    await vDelegator1.deployed();

    vToken1 = await ethers.getContractAt("VBep20MockDelegate", vDelegator1.address);
    await vToken1.setAccessControlManager(accessControlMock.address);

    await unitroller._supportMarket(vToken1.address);
    await unitroller._setCollateralFactor(vToken1.address, convertToUnit(cf1, 18));
    await priceOracle.setUnderlyingPrice(vToken1.address, convertToUnit(up1, 18));

    const underlying2Factory = await ethers.getContractFactory("BEP20Harness");
    const underlying2 = await underlying2Factory.deploy(quantity, name, decimals, symbol);
    await underlying2.deployed();

    const vDelegatee2Factory = await ethers.getContractFactory("VBep20MockDelegate");
    const vDelegatee2 = await vDelegatee2Factory.deploy();
    await vDelegatee2.deployed();

    const vDelegator2Factory = await ethers.getContractFactory("VBep20Delegator");
    const vDelegator2 = await vDelegator2Factory.deploy(
      underlying2.address,
      unitroller.address,
      interestRateModel.address,
      convertToUnit(1.1, 18),
      "token2",
      symbol,
      decimals,
      admin.address,
      vDelegatee1.address,
      "0x00",
    );
    await vDelegator2.deployed();

    vToken2 = await ethers.getContractAt("VBep20MockDelegate", vDelegator2.address);

    await unitroller._supportMarket(vToken2.address);
    await unitroller._setCollateralFactor(vToken2.address, convertToUnit(cf2, 18));
    await priceOracle.setUnderlyingPrice(vToken2.address, convertToUnit(up2, 18));

    const underlying3Factory = await ethers.getContractFactory("BEP20Harness");
    const underlying3 = await underlying3Factory.deploy(quantity, name, decimals, symbol);
    await underlying3.deployed();

    const vDelegatee3Factory = await ethers.getContractFactory("EvilXToken");
    const vDelegatee3 = await vDelegatee3Factory.deploy();
    await vDelegatee3.deployed();

    const vDelegator3Factory = await ethers.getContractFactory("EvilXDelegator");
    const vDelegator3 = await vDelegator3Factory.deploy(
      underlying3.address,
      unitroller.address,
      interestRateModel.address,
      convertToUnit(1.5, 18),
      "token3",
      symbol,
      decimals,
      admin.address,
      vDelegatee3.address,
      "0x00",
    );
    await vDelegator3.deployed();

    vToken3 = await ethers.getContractAt("EvilXToken", vDelegator3.address);
    await unitroller._supportMarket(vToken3.address);

    await unitroller._setCollateralFactor(vToken3.address, convertToUnit(cf2, 18));
    await unitroller._setCollateralFactor(vToken3.address, convertToUnit(cf3, 18));
    await priceOracle.setUnderlyingPrice(vToken2.address, convertToUnit(up3, 18));

    await unitroller._setMarketSupplyCaps(
      [vToken1.address, vToken2.address, vToken3.address],
      [convertToUnit(1, 18), convertToUnit(1, 18), convertToUnit(1, 18)],
    );

    await unitroller.connect(user).enterMarkets([vToken1.address, vToken2.address, vToken3.address]);
    await underlying1.harnessSetBalance(user.address, convertToUnit(1, 8));
    await underlying1.connect(user).approve(vToken1.address, convertToUnit(1, 10));
    await vToken1.setReduceReservesBlockDelta(10000);
    await vToken1.connect(user).mint(convertToUnit(1, 4));
    await underlying3.harnessSetBalance(vToken3.address, convertToUnit(1, 8));

    const protocolShareReserve = await smock.fake<IProtocolShareReserve>("IProtocolShareReserve");
    protocolShareReserve.updateAssetsState.returns(true);
    await vToken1.setProtocolShareReserve(protocolShareReserve.address);
    await vToken2.setProtocolShareReserve(protocolShareReserve.address);
    await vToken3.setProtocolShareReserve(protocolShareReserve.address);
  });

  it("Check the updated vToken states after transfer out", async () => {
    let liquidity = 0;

    ({ 1: liquidity } = await unitroller.getAccountLiquidity(user.address));

    expect(liquidity).equal("4999");
    await vToken3.setComptrollerAddress(unitroller.address);

    // Emitting event from the Evil token to get the state of the account's liquidity which should be
    // less than before calling the borrow hence vToken's internal states are updated before the Transfer out.
    await expect(vToken3.connect(user).borrow(100)).to.emit(vToken3, "LogLiquidity").withArgs("4899");
  });
});<|MERGE_RESOLUTION|>--- conflicted
+++ resolved
@@ -3,11 +3,7 @@
 import { ethers } from "hardhat";
 
 import { convertToUnit } from "../../helpers/utils";
-<<<<<<< HEAD
-import { ComptrollerHarness__factory, IAccessControlManager, IProtocolShareReserve } from "../../typechain";
-=======
-import { ComptrollerHarness__factory, IAccessControlManagerV5 } from "../../typechain";
->>>>>>> e43619e6
+import { ComptrollerHarness__factory, IAccessControlManagerV5, IProtocolShareReserve } from "../../typechain";
 
 const { expect } = chai;
 
@@ -178,7 +174,9 @@
     await vToken1.connect(user).mint(convertToUnit(1, 4));
     await underlying3.harnessSetBalance(vToken3.address, convertToUnit(1, 8));
 
-    const protocolShareReserve = await smock.fake<IProtocolShareReserve>("IProtocolShareReserve");
+    const protocolShareReserve = await smock.fake<IProtocolShareReserve>(
+      "contracts/Tokens/VTokens/VTokenInterfaces.sol:IProtocolShareReserve",
+    );
     protocolShareReserve.updateAssetsState.returns(true);
     await vToken1.setProtocolShareReserve(protocolShareReserve.address);
     await vToken2.setProtocolShareReserve(protocolShareReserve.address);
