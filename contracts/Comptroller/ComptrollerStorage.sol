// SPDX-License-Identifier: BSD-3-Clause

pragma solidity 0.8.25;

import { ResilientOracleInterface } from "@venusprotocol/oracle/contracts/interfaces/OracleInterface.sol";
import { PoolMarketId } from "./Types/PoolMarketId.sol";

import { VToken } from "../Tokens/VTokens/VToken.sol";
import { VAIControllerInterface } from "../Tokens/VAI/VAIControllerInterface.sol";
import { ComptrollerLensInterface } from "./ComptrollerLensInterface.sol";
import { IPrime } from "../Tokens/Prime/IPrime.sol";

contract UnitrollerAdminStorage {
    /**
     * @notice Administrator for this contract
     */
    address public admin;

    /**
     * @notice Pending administrator for this contract
     */
    address public pendingAdmin;

    /**
     * @notice Active brains of Unitroller
     */
    address public comptrollerImplementation;

    /**
     * @notice Pending brains of Unitroller
     */
    address public pendingComptrollerImplementation;
}

contract ComptrollerV1Storage is UnitrollerAdminStorage {
    /**
     * @notice Oracle which gives the price of any given asset
     */
    ResilientOracleInterface public oracle;

    /**
     * @notice Multiplier used to calculate the maximum repayAmount when liquidating a borrow
     */
    uint256 public closeFactorMantissa;

    /**
     * @notice Multiplier representing the discount on collateral that a liquidator receives (deprecated)
     */
    uint256 public oldLiquidationIncentiveMantissa;

    /**
     * @notice Max number of assets a single account can participate in (borrow or use as collateral)
     */
    uint256 public maxAssets;

    /**
     * @notice Per-account mapping of "assets you are in", capped by maxAssets
     */
    mapping(address => VToken[]) public accountAssets;

    struct Market {
        /// @notice Whether or not this market is listed
        bool isListed;
        /**
         * @notice Multiplier representing the most one can borrow against their collateral in this market.
         *  For instance, 0.9 to allow borrowing 90% of collateral value.
         *  Must be between 0 and 1, and stored as a mantissa.
         */
        uint256 collateralFactorMantissa;
        /// @notice Per-market mapping of "accounts in this asset"
        mapping(address => bool) accountMembership;
        /// @notice Whether or not this market receives XVS
        bool isVenus;
        /**
         * @notice Multiplier representing the collateralization after which the borrow is eligible
         * for liquidation. For instance, 0.8 liquidate when the borrow is 80% of collateral
         * value. Must be between 0 and collateral factor, stored as a mantissa.
         */
        uint256 liquidationThresholdMantissa;
        /// @notice discount on collateral that a liquidator receives when liquidating a borrow in this market
        uint256 liquidationIncentiveMantissa;
        /// @notice The pool ID this market is associated with, Used to support pools/emodes
        uint96 poolId;
        /// @notice Flag  to restrict borrowing in certain pools/emodes.
        bool isBorrowAllowed;
    }

    /**
     * @notice Mapping of PoolMarketId -> Market metadata
     * Underlying key layout: First 12 bytes (96 bits) represent the poolId, last 20 bytes the vToken address
     */
    mapping(PoolMarketId => Market) internal _poolMarkets;

    /**
     * @notice The Pause Guardian can pause certain actions as a safety mechanism.
     */
    address public pauseGuardian;

    /// @notice Whether minting is paused (deprecated, superseded by actionPaused)
    bool private _mintGuardianPaused;
    /// @notice Whether borrowing is paused (deprecated, superseded by actionPaused)
    bool private _borrowGuardianPaused;
    /// @notice Whether borrowing is paused (deprecated, superseded by actionPaused)
    bool internal transferGuardianPaused;
    /// @notice Whether borrowing is paused (deprecated, superseded by actionPaused)
    bool internal seizeGuardianPaused;
    /// @notice Whether borrowing is paused (deprecated, superseded by actionPaused)
    mapping(address => bool) internal mintGuardianPaused;
    /// @notice Whether borrowing is paused (deprecated, superseded by actionPaused)
    mapping(address => bool) internal borrowGuardianPaused;

    struct VenusMarketState {
        /// @notice The market's last updated venusBorrowIndex or venusSupplyIndex
        uint224 index;
        /// @notice The block number the index was last updated at
        uint32 block;
    }

    /// @notice A list of all markets
    VToken[] public allMarkets;

    /// @notice The rate at which the flywheel distributes XVS, per block
    uint256 internal venusRate;

    /// @notice The portion of venusRate that each market currently receives
    mapping(address => uint256) internal venusSpeeds;

    /// @notice The Venus market supply state for each market
    mapping(address => VenusMarketState) public venusSupplyState;

    /// @notice The Venus market borrow state for each market
    mapping(address => VenusMarketState) public venusBorrowState;

    /// @notice The Venus supply index for each market for each supplier as of the last time they accrued XVS
    mapping(address => mapping(address => uint256)) public venusSupplierIndex;

    /// @notice The Venus borrow index for each market for each borrower as of the last time they accrued XVS
    mapping(address => mapping(address => uint256)) public venusBorrowerIndex;

    /// @notice The XVS accrued but not yet transferred to each user
    mapping(address => uint256) public venusAccrued;

    /// @notice The Address of VAIController
    VAIControllerInterface public vaiController;

    /// @notice The minted VAI amount to each user
    mapping(address => uint256) public mintedVAIs;

    /// @notice VAI Mint Rate as a percentage
    uint256 public vaiMintRate;

    /**
     * @notice The Pause Guardian can pause certain actions as a safety mechanism.
     */
    bool public mintVAIGuardianPaused;
    bool public repayVAIGuardianPaused;

    /**
     * @notice Pause/Unpause whole protocol actions
     */
    bool public protocolPaused;

    /// @notice The rate at which the flywheel distributes XVS to VAI Minters, per block (deprecated)
    uint256 private venusVAIRate;
}

contract ComptrollerV2Storage is ComptrollerV1Storage {
    /// @notice The rate at which the flywheel distributes XVS to VAI Vault, per block
    uint256 public venusVAIVaultRate;

    // address of VAI Vault
    address public vaiVaultAddress;

    // start block of release to VAI Vault
    uint256 public releaseStartBlock;

    // minimum release amount to VAI Vault
    uint256 public minReleaseAmount;
}

contract ComptrollerV3Storage is ComptrollerV2Storage {
    /// @notice The borrowCapGuardian can set borrowCaps to any number for any market. Lowering the borrow cap could disable borrowing on the given market.
    address public borrowCapGuardian;

    /// @notice Borrow caps enforced by borrowAllowed for each vToken address.
    mapping(address => uint256) public borrowCaps;
}

contract ComptrollerV4Storage is ComptrollerV3Storage {
    /// @notice Treasury Guardian address
    address public treasuryGuardian;

    /// @notice Treasury address
    address public treasuryAddress;

    /// @notice Fee percent of accrued interest with decimal 18
    uint256 public treasuryPercent;
}

contract ComptrollerV5Storage is ComptrollerV4Storage {
    /// @notice The portion of XVS that each contributor receives per block (deprecated)
    mapping(address => uint256) private venusContributorSpeeds;

    /// @notice Last block at which a contributor's XVS rewards have been allocated (deprecated)
    mapping(address => uint256) private lastContributorBlock;
}

contract ComptrollerV6Storage is ComptrollerV5Storage {
    address public liquidatorContract;
}

contract ComptrollerV7Storage is ComptrollerV6Storage {
    ComptrollerLensInterface public comptrollerLens;
}

contract ComptrollerV8Storage is ComptrollerV7Storage {
    /// @notice Supply caps enforced by mintAllowed for each vToken address. Defaults to zero which corresponds to minting notAllowed
    mapping(address => uint256) public supplyCaps;
}

contract ComptrollerV9Storage is ComptrollerV8Storage {
    /// @notice AccessControlManager address
    address internal accessControl;

    /// @notice True if a certain action is paused on a certain market
    mapping(address => mapping(uint256 => bool)) internal _actionPaused;
}

contract ComptrollerV10Storage is ComptrollerV9Storage {
    /// @notice The rate at which venus is distributed to the corresponding borrow market (per block)
    mapping(address => uint256) public venusBorrowSpeeds;

    /// @notice The rate at which venus is distributed to the corresponding supply market (per block)
    mapping(address => uint256) public venusSupplySpeeds;
}

contract ComptrollerV11Storage is ComptrollerV10Storage {
    /// @notice Whether the delegate is allowed to borrow or redeem on behalf of the user
    //mapping(address user => mapping (address delegate => bool approved)) public approvedDelegates;
    mapping(address => mapping(address => bool)) public approvedDelegates;
}

contract ComptrollerV12Storage is ComptrollerV11Storage {
    /// @notice Whether forced liquidation is enabled for all users borrowing in a certain market
    mapping(address => bool) public isForcedLiquidationEnabled;
}

contract ComptrollerV13Storage is ComptrollerV12Storage {
    struct FacetAddressAndPosition {
        address facetAddress;
        uint96 functionSelectorPosition; // position in _facetFunctionSelectors.functionSelectors array
    }

    struct FacetFunctionSelectors {
        bytes4[] functionSelectors;
        uint256 facetAddressPosition; // position of facetAddress in _facetAddresses array
    }

    mapping(bytes4 => FacetAddressAndPosition) internal _selectorToFacetAndPosition;
    // maps facet addresses to function selectors
    mapping(address => FacetFunctionSelectors) internal _facetFunctionSelectors;
    // facet addresses
    address[] internal _facetAddresses;
}

contract ComptrollerV14Storage is ComptrollerV13Storage {
    /// @notice Prime token address
    IPrime public prime;
}

contract ComptrollerV15Storage is ComptrollerV14Storage {
    /// @notice Whether forced liquidation is enabled for the borrows of a user in a market
    mapping(address user => mapping(address market => bool)) public isForcedLiquidationEnabledForUser;
}

contract ComptrollerV16Storage is ComptrollerV15Storage {
    /// @notice The XVS token contract address
    address internal xvs;

    /// @notice The XVS vToken contract address
    address internal xvsVToken;
}
<<<<<<< HEAD
contract ComptrollerV17Storage is ComptrollerV16Storage {
    /// @notice Mapping of accounts authorized to execute flash loans
    mapping(address => bool) public authorizedFlashLoan;
=======

contract ComptrollerV17Storage is ComptrollerV16Storage {
    struct FlashLoanData {
        uint256[] protocolFees;
        uint256[] supplierFees;
        uint256[] totalFees;
        uint256[] balanceAfterTransfer;
        uint256[] actualRepayments;
        uint256[] remainingDebts;
    }
    /// @notice Mapping to store delegate authorization for flash loans
    mapping(address /* delegator */ => mapping(address /* market */ => mapping(address /* sender */ => bool)))
        public delegateAuthorizationFlashloan;
    struct PoolData {
        /// @notice label for the pool
        string label;
        /// @notice List of vToken addresses associated with this pool
        address[] vTokens;
    }

    /**
     * @notice Tracks the selected pool for each user.
     * @dev
     * - The mapping stores the pool ID (`uint96`) that each user (`address`) is currently in.
     * - A value of `0` represents the default core pool (legacy behavior).
     */
    mapping(address => uint96) public userPoolId;

    /**
     * @notice Mapping of pool ID to its corresponding metadata and configuration
     * @dev Pool IDs are unique and incremented via `nextPoolId` when a new pool is created
     */
    mapping(uint96 => PoolData) public pools;

    /**
     * @notice Counter used to generate unique pool IDs
     * @dev Increments each time a pool is created; `poolId = 0` is reserved for the core pool
     */
    uint96 public lastPoolId;
>>>>>>> 11cf73a2
}<|MERGE_RESOLUTION|>--- conflicted
+++ resolved
@@ -280,13 +280,11 @@
     /// @notice The XVS vToken contract address
     address internal xvsVToken;
 }
-<<<<<<< HEAD
+
 contract ComptrollerV17Storage is ComptrollerV16Storage {
     /// @notice Mapping of accounts authorized to execute flash loans
     mapping(address => bool) public authorizedFlashLoan;
-=======
-
-contract ComptrollerV17Storage is ComptrollerV16Storage {
+
     struct FlashLoanData {
         uint256[] protocolFees;
         uint256[] supplierFees;
@@ -324,5 +322,4 @@
      * @dev Increments each time a pool is created; `poolId = 0` is reserved for the core pool
      */
     uint96 public lastPoolId;
->>>>>>> 11cf73a2
 }