// SPDX-License-Identifier: BSD-3-Clause

pragma solidity 0.8.25;

import { ResilientOracleInterface } from "@venusprotocol/oracle/contracts/interfaces/OracleInterface.sol";
import { PoolMarketId } from "./Types/PoolMarketId.sol";

import { VToken } from "../Tokens/VTokens/VToken.sol";
import { VAIControllerInterface } from "../Tokens/VAI/VAIControllerInterface.sol";
import { ComptrollerLensInterface } from "./ComptrollerLensInterface.sol";
import { IPrime } from "../Tokens/Prime/IPrime.sol";

contract UnitrollerAdminStorage {
    /**
     * @notice Administrator for this contract
     */
    address public admin;

    /**
     * @notice Pending administrator for this contract
     */
    address public pendingAdmin;

    /**
     * @notice Active brains of Unitroller
     */
    address public comptrollerImplementation;

    /**
     * @notice Pending brains of Unitroller
     */
    address public pendingComptrollerImplementation;
}

contract ComptrollerV1Storage is UnitrollerAdminStorage {
    /**
     * @notice Oracle which gives the price of any given asset
     */
    ResilientOracleInterface public oracle;

    /**
     * @notice Multiplier used to calculate the maximum repayAmount when liquidating a borrow
     */
    uint256 public closeFactorMantissa;

    /**
     * @notice Multiplier representing the discount on collateral that a liquidator receives (deprecated)
     */
    uint256 private _oldLiquidationIncentiveMantissa;

    /**
     * @notice Max number of assets a single account can participate in (borrow or use as collateral)
     */
    uint256 public maxAssets;

    /**
     * @notice Per-account mapping of "assets you are in", capped by maxAssets
     */
    mapping(address => VToken[]) public accountAssets;

    struct Market {
        /// @notice Whether or not this market is listed
        bool isListed;
        /**
         * @notice Multiplier representing the most one can borrow against their collateral in this market.
         *  For instance, 0.9 to allow borrowing 90% of collateral value.
         *  Must be between 0 and 1, and stored as a mantissa.
         */
        uint256 collateralFactorMantissa;
        /// @notice Per-market mapping of "accounts in this asset" (used for Core Pool only)
        mapping(address => bool) accountMembership;
        /// @notice Whether or not this market receives XVS
        bool isVenus;
        /**
         * @notice Multiplier representing the collateralization after which the borrow is eligible
         * for liquidation. For instance, 0.8 liquidate when the borrow is 80% of collateral
         * value. Must be between 0 and collateral factor, stored as a mantissa.
         */
        uint256 liquidationThresholdMantissa;
        /// @notice discount on collateral that a liquidator receives when liquidating a borrow in this market
        uint256 liquidationIncentiveMantissa;
        /// @notice The pool ID this market is associated with, Used to support pools/emodes
        uint96 poolId;
        /// @notice Flag  to restrict borrowing in certain pools/emodes.
        bool isBorrowAllowed;
    }

    /**
     * @notice Mapping of PoolMarketId -> Market metadata
     * Underlying key layout: First 12 bytes (96 bits) represent the poolId, last 20 bytes the vToken address
     */
    mapping(PoolMarketId => Market) internal _poolMarkets;

    /**
     * @notice The Pause Guardian can pause certain actions as a safety mechanism.
     */
    address public pauseGuardian;

    /// @notice Whether minting is paused (deprecated, superseded by actionPaused)
    bool private _mintGuardianPaused;
    /// @notice Whether borrowing is paused (deprecated, superseded by actionPaused)
    bool private _borrowGuardianPaused;
    /// @notice Whether borrowing is paused (deprecated, superseded by actionPaused)
    bool internal transferGuardianPaused;
    /// @notice Whether borrowing is paused (deprecated, superseded by actionPaused)
    bool internal seizeGuardianPaused;
    /// @notice Whether borrowing is paused (deprecated, superseded by actionPaused)
    mapping(address => bool) internal mintGuardianPaused;
    /// @notice Whether borrowing is paused (deprecated, superseded by actionPaused)
    mapping(address => bool) internal borrowGuardianPaused;

    struct VenusMarketState {
        /// @notice The market's last updated venusBorrowIndex or venusSupplyIndex
        uint224 index;
        /// @notice The block number the index was last updated at
        uint32 block;
    }

    /// @notice A list of all markets
    VToken[] public allMarkets;

    /// @notice The rate at which the flywheel distributes XVS, per block
    uint256 internal venusRate;

    /// @notice The portion of venusRate that each market currently receives
    mapping(address => uint256) internal venusSpeeds;

    /// @notice The Venus market supply state for each market
    mapping(address => VenusMarketState) public venusSupplyState;

    /// @notice The Venus market borrow state for each market
    mapping(address => VenusMarketState) public venusBorrowState;

    /// @notice The Venus supply index for each market for each supplier as of the last time they accrued XVS
    mapping(address => mapping(address => uint256)) public venusSupplierIndex;

    /// @notice The Venus borrow index for each market for each borrower as of the last time they accrued XVS
    mapping(address => mapping(address => uint256)) public venusBorrowerIndex;

    /// @notice The XVS accrued but not yet transferred to each user
    mapping(address => uint256) public venusAccrued;

    /// @notice The Address of VAIController
    VAIControllerInterface public vaiController;

    /// @notice The minted VAI amount to each user
    mapping(address => uint256) public mintedVAIs;

    /// @notice VAI Mint Rate as a percentage
    uint256 public vaiMintRate;

    /**
     * @notice The Pause Guardian can pause certain actions as a safety mechanism.
     */
    bool public mintVAIGuardianPaused;
    bool public repayVAIGuardianPaused;

    /**
     * @notice Pause/Unpause whole protocol actions
     */
    bool public protocolPaused;

    /// @notice The rate at which the flywheel distributes XVS to VAI Minters, per block (deprecated)
    uint256 private venusVAIRate;
}

contract ComptrollerV2Storage is ComptrollerV1Storage {
    /// @notice The rate at which the flywheel distributes XVS to VAI Vault, per block
    uint256 public venusVAIVaultRate;

    // address of VAI Vault
    address public vaiVaultAddress;

    // start block of release to VAI Vault
    uint256 public releaseStartBlock;

    // minimum release amount to VAI Vault
    uint256 public minReleaseAmount;
}

contract ComptrollerV3Storage is ComptrollerV2Storage {
    /// @notice The borrowCapGuardian can set borrowCaps to any number for any market. Lowering the borrow cap could disable borrowing on the given market.
    address public borrowCapGuardian;

    /// @notice Borrow caps enforced by borrowAllowed for each vToken address.
    mapping(address => uint256) public borrowCaps;
}

contract ComptrollerV4Storage is ComptrollerV3Storage {
    /// @notice Treasury Guardian address
    address public treasuryGuardian;

    /// @notice Treasury address
    address public treasuryAddress;

    /// @notice Fee percent of accrued interest with decimal 18
    uint256 public treasuryPercent;
}

contract ComptrollerV5Storage is ComptrollerV4Storage {
    /// @notice The portion of XVS that each contributor receives per block (deprecated)
    mapping(address => uint256) private venusContributorSpeeds;

    /// @notice Last block at which a contributor's XVS rewards have been allocated (deprecated)
    mapping(address => uint256) private lastContributorBlock;
}

contract ComptrollerV6Storage is ComptrollerV5Storage {
    address public liquidatorContract;
}

contract ComptrollerV7Storage is ComptrollerV6Storage {
    ComptrollerLensInterface public comptrollerLens;
}

contract ComptrollerV8Storage is ComptrollerV7Storage {
    /// @notice Supply caps enforced by mintAllowed for each vToken address. Defaults to zero which corresponds to minting notAllowed
    mapping(address => uint256) public supplyCaps;
}

contract ComptrollerV9Storage is ComptrollerV8Storage {
    /// @notice AccessControlManager address
    address internal accessControl;

    /// @notice True if a certain action is paused on a certain market
    mapping(address => mapping(uint256 => bool)) internal _actionPaused;
}

contract ComptrollerV10Storage is ComptrollerV9Storage {
    /// @notice The rate at which venus is distributed to the corresponding borrow market (per block)
    mapping(address => uint256) public venusBorrowSpeeds;

    /// @notice The rate at which venus is distributed to the corresponding supply market (per block)
    mapping(address => uint256) public venusSupplySpeeds;
}

contract ComptrollerV11Storage is ComptrollerV10Storage {
    /// @notice Whether the delegate is allowed to borrow or redeem on behalf of the user
    //mapping(address user => mapping (address delegate => bool approved)) public approvedDelegates;
    mapping(address => mapping(address => bool)) public approvedDelegates;
}

contract ComptrollerV12Storage is ComptrollerV11Storage {
    /// @notice Whether forced liquidation is enabled for all users borrowing in a certain market
    mapping(address => bool) public isForcedLiquidationEnabled;
}

contract ComptrollerV13Storage is ComptrollerV12Storage {
    struct FacetAddressAndPosition {
        address facetAddress;
        uint96 functionSelectorPosition; // position in _facetFunctionSelectors.functionSelectors array
    }

    struct FacetFunctionSelectors {
        bytes4[] functionSelectors;
        uint256 facetAddressPosition; // position of facetAddress in _facetAddresses array
    }

    mapping(bytes4 => FacetAddressAndPosition) internal _selectorToFacetAndPosition;
    // maps facet addresses to function selectors
    mapping(address => FacetFunctionSelectors) internal _facetFunctionSelectors;
    // facet addresses
    address[] internal _facetAddresses;
}

contract ComptrollerV14Storage is ComptrollerV13Storage {
    /// @notice Prime token address
    IPrime public prime;
}

contract ComptrollerV15Storage is ComptrollerV14Storage {
    /// @notice Whether forced liquidation is enabled for the borrows of a user in a market
    mapping(address user => mapping(address market => bool)) public isForcedLiquidationEnabledForUser;
}

contract ComptrollerV16Storage is ComptrollerV15Storage {
    /// @notice The XVS token contract address
    address internal xvs;

    /// @notice The XVS vToken contract address
    address internal xvsVToken;
}

contract ComptrollerV17Storage is ComptrollerV16Storage {
<<<<<<< HEAD
    struct FlashLoanData {
        uint256[] protocolFees;
        uint256[] totalFees;
        uint256[] balanceAfterTransfer;
        uint256[] actualRepayments;
        uint256[] remainingDebts;
    }
    /// @notice Mapping to store delegate authorization for flash loans
    mapping(address delegator => mapping(address market => mapping(address sender => bool)))
        public delegateAuthorizationFlashloan;

=======
>>>>>>> 6ffbf15e
    struct PoolData {
        /// @notice label for the pool
        string label;
        /// @notice List of vToken addresses associated with this pool
        address[] vTokens;
        /// @notice whether pool is active and can be entered, falls back to core pool values if false
        bool isActive;
    }

    /**
     * @notice Tracks the selected pool for each user
     * @dev
     * - The mapping stores the pool ID (`uint96`) that each user (`address`) is currently in
     * - A value of `0` represents the default core pool (legacy behavior)
     */
    mapping(address => uint96) public userPoolId;

    /**
     * @notice Mapping of pool ID to its corresponding metadata and configuration
     * @dev Pool IDs are unique and incremented via `lastPoolId` when a new pool is created
     *      Not updated for the Core Pool (`poolId = 0`)
     */
    mapping(uint96 => PoolData) public pools;

    /**
     * @notice Counter used to generate unique pool IDs
     * @dev Increments each time a pool is created; `poolId = 0` is reserved for the core pool
     */
    uint96 public lastPoolId;

    /// @notice Mapping of accounts authorized to execute flash loans
    mapping(address => bool) public authorizedFlashLoan;

    struct FlashLoanData {
        uint256[] protocolFees;
        uint256[] supplierFees;
        uint256[] totalFees;
        uint256[] balanceAfterTransfer;
        uint256[] actualRepayments;
        uint256[] remainingDebts;
    }
    /// @notice Mapping to store delegate authorization for flash loans
    mapping(address /* delegator */ => mapping(address /* market */ => mapping(address /* sender */ => bool)))
        public delegateAuthorizationFlashloan;
}<|MERGE_RESOLUTION|>--- conflicted
+++ resolved
@@ -282,20 +282,6 @@
 }
 
 contract ComptrollerV17Storage is ComptrollerV16Storage {
-<<<<<<< HEAD
-    struct FlashLoanData {
-        uint256[] protocolFees;
-        uint256[] totalFees;
-        uint256[] balanceAfterTransfer;
-        uint256[] actualRepayments;
-        uint256[] remainingDebts;
-    }
-    /// @notice Mapping to store delegate authorization for flash loans
-    mapping(address delegator => mapping(address market => mapping(address sender => bool)))
-        public delegateAuthorizationFlashloan;
-
-=======
->>>>>>> 6ffbf15e
     struct PoolData {
         /// @notice label for the pool
         string label;
