--- conflicted
+++ resolved
@@ -79,15 +79,11 @@
          */
         uint256 liquidationThresholdMantissa;
         /// @notice discount on collateral that a liquidator receives when liquidating a borrow in this market
-<<<<<<< HEAD
         uint256 maxLiquidationIncentiveMantissa;
-=======
-        uint256 liquidationIncentiveMantissa;
         /// @notice The pool ID this market is associated with, Used to support pools/emodes
         uint96 poolId;
         /// @notice Flag  to restrict borrowing in certain pools/emodes.
         bool isBorrowAllowed;
->>>>>>> a8ee3fcc
     }
 
     /**
@@ -287,10 +283,9 @@
 }
 
 contract ComptrollerV17Storage is ComptrollerV16Storage {
-<<<<<<< HEAD
     /// @notice The LiquidationManager contract address
     LiquidationManager public liquidationManager;
-=======
+
     /// @notice Mapping of accounts authorized to execute flash loans
     mapping(address => bool) public authorizedFlashLoan;
 
@@ -302,9 +297,11 @@
         uint256[] actualRepayments;
         uint256[] remainingDebts;
     }
+
     /// @notice Mapping to store delegate authorization for flash loans
     mapping(address /* delegator */ => mapping(address /* market */ => mapping(address /* sender */ => bool)))
         public delegateAuthorizationFlashloan;
+        
     struct PoolData {
         /// @notice label for the pool
         string label;
@@ -331,5 +328,4 @@
      * @dev Increments each time a pool is created; `poolId = 0` is reserved for the core pool
      */
     uint96 public lastPoolId;
->>>>>>> a8ee3fcc
 }