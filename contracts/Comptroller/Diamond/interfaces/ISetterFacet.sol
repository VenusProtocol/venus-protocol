--- conflicted
+++ resolved
@@ -94,9 +94,6 @@
 
     function _setXVSVToken(address xvsVToken_) external;
 
-<<<<<<< HEAD
     function setDelegateAuthorizationFlashloan(address market, address delegate, bool approved) external;
-=======
     function setIsBorrowAllowed(uint96 poolId, address vToken, bool borrowAllowed) external;
->>>>>>> 8d9cf1e9
 }