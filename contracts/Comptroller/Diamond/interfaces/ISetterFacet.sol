// SPDX-License-Identifier: BSD-3-Clause

pragma solidity 0.8.25;

import { ResilientOracleInterface } from "@venusprotocol/oracle/contracts/interfaces/OracleInterface.sol";
import { VToken } from "../../../Tokens/VTokens/VToken.sol";
import { Action } from "../../ComptrollerInterface.sol";
import { VAIControllerInterface } from "../../../Tokens/VAI/VAIControllerInterface.sol";
import { ComptrollerLensInterface } from "../../../Comptroller/ComptrollerLensInterface.sol";
import { IPrime } from "../../../Tokens/Prime/IPrime.sol";

interface ISetterFacet {
    function setPriceOracle(ResilientOracleInterface newOracle) external returns (uint256);

    function _setPriceOracle(ResilientOracleInterface newOracle) external returns (uint256);

    function setCloseFactor(uint256 newCloseFactorMantissa) external returns (uint256);

    function _setCloseFactor(uint256 newCloseFactorMantissa) external returns (uint256);

    function _setAccessControl(address newAccessControlAddress) external returns (uint256);

<<<<<<< HEAD
    function _setCollateralFactor(
=======
    function setCollateralFactor(
>>>>>>> f16a9b54
        VToken vToken,
        uint256 newCollateralFactorMantissa,
        uint256 newLiquidationThresholdMantissa
    ) external returns (uint256);
<<<<<<< HEAD
=======

    function _setCollateralFactor(VToken vToken, uint256 newCollateralFactorMantissa) external returns (uint256);
>>>>>>> f16a9b54

    function setLiquidationIncentive(uint256 newLiquidationIncentiveMantissa) external returns (uint256);

    function _setLiquidationIncentive(uint256 newLiquidationIncentiveMantissa) external returns (uint256);

    function _setLiquidatorContract(address newLiquidatorContract_) external;

    function _setPauseGuardian(address newPauseGuardian) external returns (uint256);

    function setMarketBorrowCaps(VToken[] calldata vTokens, uint256[] calldata newBorrowCaps) external;

    function _setMarketBorrowCaps(VToken[] calldata vTokens, uint256[] calldata newBorrowCaps) external;

    function setMarketSupplyCaps(VToken[] calldata vTokens, uint256[] calldata newSupplyCaps) external;

    function _setMarketSupplyCaps(VToken[] calldata vTokens, uint256[] calldata newSupplyCaps) external;

    function _setProtocolPaused(bool state) external returns (bool);

    function setActionsPaused(address[] calldata markets, Action[] calldata actions, bool paused) external;

    function _setActionsPaused(address[] calldata markets, Action[] calldata actions, bool paused) external;

    function _setVAIController(VAIControllerInterface vaiController_) external returns (uint256);

    function _setVAIMintRate(uint256 newVAIMintRate) external returns (uint256);

    function setMintedVAIOf(address owner, uint256 amount) external returns (uint256);

    function _setTreasuryData(
        address newTreasuryGuardian,
        address newTreasuryAddress,
        uint256 newTreasuryPercent
    ) external returns (uint256);

    function _setComptrollerLens(ComptrollerLensInterface comptrollerLens_) external returns (uint256);

    function _setVenusVAIVaultRate(uint256 venusVAIVaultRate_) external;

    function _setVAIVaultInfo(address vault_, uint256 releaseStartBlock_, uint256 minReleaseAmount_) external;

    function _setForcedLiquidation(address vToken, bool enable) external;

    function setPrimeToken(IPrime _prime) external returns (uint256);

    function _setPrimeToken(IPrime _prime) external returns (uint);

    function setForcedLiquidation(address vTokenBorrowed, bool enable) external;

    function _setForcedLiquidationForUser(address borrower, address vTokenBorrowed, bool enable) external;

    function _setXVSToken(address xvs_) external;

    function _setXVSVToken(address xvsVToken_) external;

    function _setMarketLiquidationIncentive(address vToken, uint256 newLiquidationIncentive) external returns (uint256);

    function _setLiquidationModule(address liquidationManager_) external;
}<|MERGE_RESOLUTION|>--- conflicted
+++ resolved
@@ -20,20 +20,13 @@
 
     function _setAccessControl(address newAccessControlAddress) external returns (uint256);
 
-<<<<<<< HEAD
-    function _setCollateralFactor(
-=======
     function setCollateralFactor(
->>>>>>> f16a9b54
         VToken vToken,
         uint256 newCollateralFactorMantissa,
         uint256 newLiquidationThresholdMantissa
     ) external returns (uint256);
-<<<<<<< HEAD
-=======
 
     function _setCollateralFactor(VToken vToken, uint256 newCollateralFactorMantissa) external returns (uint256);
->>>>>>> f16a9b54
 
     function setLiquidationIncentive(uint256 newLiquidationIncentiveMantissa) external returns (uint256);
 
