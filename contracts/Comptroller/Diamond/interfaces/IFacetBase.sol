--- conflicted
+++ resolved
@@ -5,21 +5,17 @@
 import { Action } from "../../../Comptroller/ComptrollerInterface.sol";
 import { PoolMarketId } from "../../../Comptroller/Types/PoolMarketId.sol";
 
-<<<<<<< HEAD
 import { VToken } from "../../../Tokens/VTokens/VToken.sol";
 import { ComptrollerErrorReporter } from "../../../Utils/ErrorReporter.sol";
 import { ExponentialNoError } from "../../../Utils/ExponentialNoError.sol";
 import { IVAIVault, Action } from "../../../Comptroller/ComptrollerInterface.sol";
-import { ComptrollerV16Storage } from "../../../Comptroller/ComptrollerStorage.sol";
 import { ComptrollerLensInterface } from "../../../Comptroller/ComptrollerLensInterface.sol";
-=======
 enum WeightFunction {
     /// @notice Use the collateral factor of the asset for weighting
     USE_COLLATERAL_FACTOR,
     /// @notice Use the liquidation threshold of the asset for weighting
     USE_LIQUIDATION_THRESHOLD
 }
->>>>>>> a8ee3fcc
 
 interface IFacetBase {
     /**
@@ -40,7 +36,6 @@
      */
     function getXVSAddress() external view returns (address);
 
-<<<<<<< HEAD
     function getDynamicLiquidationIncentive(address borrower, address vToken) external view returns (uint256);
 
     function getDynamicLiquidationIncentive(
@@ -59,9 +54,8 @@
         uint256 redeemTokens,
         uint256 borrowAmount
     ) external view returns (uint256 err, ComptrollerLensInterface.AccountSnapshot memory snapshot);
-=======
+    
     function getPoolMarketIndex(uint96 poolId, address vToken) external pure returns (PoolMarketId);
 
     function corePoolId() external pure returns (uint96);
->>>>>>> a8ee3fcc
 }