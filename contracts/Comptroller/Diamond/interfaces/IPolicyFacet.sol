// SPDX-License-Identifier: BSD-3-Clause

pragma solidity 0.5.16;

import { VToken } from "../../../Tokens/VTokens/VToken.sol";

interface IPolicyFacet {
    function mintAllowed(address vToken, address minter, uint256 mintAmount) external returns (uint256);

    function mintVerify(address vToken, address minter, uint256 mintAmount, uint256 mintTokens) external;

    function redeemAllowed(address vToken, address redeemer, uint256 redeemTokens) external returns (uint256);

    function redeemVerify(address vToken, address redeemer, uint256 redeemAmount, uint256 redeemTokens) external;

    function borrowAllowed(address vToken, address borrower, uint256 borrowAmount) external returns (uint256);

    function borrowVerify(address vToken, address borrower, uint256 borrowAmount) external;

    function repayBorrowAllowed(
        address vToken,
        address payer,
        address borrower,
        uint256 repayAmount
    ) external returns (uint256);

    function repayBorrowVerify(
        address vToken,
        address payer,
        address borrower,
        uint256 repayAmount,
        uint256 borrowerIndex
    ) external;

    function liquidateBorrowAllowed(
        address vTokenBorrowed,
        address vTokenCollateral,
        address liquidator,
        address borrower,
        uint256 repayAmount
    ) external view returns (uint256);

    function liquidateBorrowVerify(
        address vTokenBorrowed,
        address vTokenCollateral,
        address liquidator,
        address borrower,
        uint256 repayAmount,
        uint256 seizeTokens
    ) external;

    function seizeAllowed(
        address vTokenCollateral,
        address vTokenBorrowed,
        address liquidator,
        address borrower,
        uint256 seizeTokens
    ) external returns (uint256);

    function seizeVerify(
        address vTokenCollateral,
        address vTokenBorrowed,
        address liquidator,
        address borrower,
        uint256 seizeTokens
    ) external;

    function transferAllowed(
        address vToken,
        address src,
        address dst,
        uint256 transferTokens
    ) external returns (uint256);

    function transferVerify(address vToken, address src, address dst, uint256 transferTokens) external;

    function getAccountLiquidity(address account) external view returns (uint256, uint256, uint256);

    function getHypotheticalAccountLiquidity(
        address account,
        address vTokenModify,
        uint256 redeemTokens,
        uint256 borrowAmount
    ) external view returns (uint256, uint256, uint256);

    function _setVenusSpeeds(
        VToken[] calldata vTokens,
        uint256[] calldata supplySpeeds,
        uint256[] calldata borrowSpeeds
    ) external;

<<<<<<< HEAD
    function executeFlashLoan(
        address payable receiver,
        VToken[] calldata assets,
        uint256[] calldata amounts,
        uint256[] calldata modes,
        address onBehalfOf,
        bytes calldata param
    ) external;
=======
    function getBorrowingPower(
        address account
    ) external view returns (uint256 error, uint256 liquidity, uint256 shortfall);
>>>>>>> ced4835b
}<|MERGE_RESOLUTION|>--- conflicted
+++ resolved
@@ -89,7 +89,6 @@
         uint256[] calldata borrowSpeeds
     ) external;
 
-<<<<<<< HEAD
     function executeFlashLoan(
         address payable receiver,
         VToken[] calldata assets,
@@ -98,9 +97,7 @@
         address onBehalfOf,
         bytes calldata param
     ) external;
-=======
     function getBorrowingPower(
         address account
     ) external view returns (uint256 error, uint256 liquidity, uint256 shortfall);
->>>>>>> ced4835b
 }