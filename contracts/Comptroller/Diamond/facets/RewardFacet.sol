// SPDX-License-Identifier: BSD-3-Clause

pragma solidity 0.5.16;

import { VToken } from "../../../Tokens/VTokens/VToken.sol";
import { IRewardFacet } from "../interfaces/IRewardFacet.sol";
import { XVSRewardsHelper } from "./XVSRewardsHelper.sol";
import { SafeBEP20, IBEP20 } from "../../../Utils/SafeBEP20.sol";
import { VBep20Interface } from "../../../Tokens/VTokens/VTokenInterfaces.sol";

/**
 * @title RewardFacet
 * @author Venus
 * @dev This facet contains all the methods related to the reward functionality
 * @notice This facet contract provides the external functions related to all claims and rewards of the protocol
 */
contract RewardFacet is IRewardFacet, XVSRewardsHelper {
    /// @notice Emitted when Venus is granted by admin
    event VenusGranted(address indexed recipient, uint256 amount);

    /// @notice Emitted when XVS are seized for the holder
    event VenusSeized(address indexed holder, uint256 amount);

    using SafeBEP20 for IBEP20;

    /**
     * @notice Claim all the xvs accrued by holder in all markets and VAI
     * @param holder The address to claim XVS for
     */
    function claimVenus(address holder) public {
        return claimVenus(holder, allMarkets);
    }

    /**
     * @notice Claim all the xvs accrued by holder in the specified markets
     * @param holder The address to claim XVS for
     * @param vTokens The list of markets to claim XVS in
     */
    function claimVenus(address holder, VToken[] memory vTokens) public {
        address[] memory holders = new address[](1);
        holders[0] = holder;
        claimVenus(holders, vTokens, true, true);
    }

    /**
     * @notice Claim all xvs accrued by the holders
     * @param holders The addresses to claim XVS for
     * @param vTokens The list of markets to claim XVS in
     * @param borrowers Whether or not to claim XVS earned by borrowing
     * @param suppliers Whether or not to claim XVS earned by supplying
     */
    function claimVenus(address[] memory holders, VToken[] memory vTokens, bool borrowers, bool suppliers) public {
        claimVenus(holders, vTokens, borrowers, suppliers, false);
    }

    /**
     * @notice Claim all the xvs accrued by holder in all markets, a shorthand for `claimVenus` with collateral set to `true`
     * @param holder The address to claim XVS for
     */
    function claimVenusAsCollateral(address holder) external {
        address[] memory holders = new address[](1);
        holders[0] = holder;
        claimVenus(holders, allMarkets, true, true, true);
    }

    /**
     * @notice Transfer XVS to the user with user's shortfall considered
     * @dev Note: If there is not enough XVS, we do not perform the transfer all
     * @param user The address of the user to transfer XVS to
     * @param amount The amount of XVS to (possibly) transfer
     * @param shortfall The shortfall of the user
     * @param collateral Whether or not we will use user's venus reward as collateral to pay off the debt
     * @return The amount of XVS which was NOT transferred to the user
     */
    function grantXVSInternal(
        address user,
        uint256 amount,
        uint256 shortfall,
        bool collateral
    ) internal returns (uint256) {
        // If the user is blacklisted, they can't get XVS rewards
        require(
            user != 0xEF044206Db68E40520BfA82D45419d498b4bc7Bf &&
                user != 0x7589dD3355DAE848FDbF75044A3495351655cB1A &&
                user != 0x33df7a7F6D44307E1e5F3B15975b47515e5524c0 &&
                user != 0x24e77E5b74B30b026E9996e4bc3329c881e24968,
            "Blacklisted"
        );

        IBEP20 xvs_ = IBEP20(xvs);

        if (amount == 0 || amount > xvs_.balanceOf(address(this))) {
            return amount;
        }

        if (shortfall == 0) {
            xvs_.safeTransfer(user, amount);
            return 0;
        }
        // If user's bankrupt and doesn't use pending xvs as collateral, don't grant
        // anything, otherwise, we will transfer the pending xvs as collateral to
        // vXVS token and mint vXVS for the user
        //
        // If mintBehalf failed, don't grant any xvs
        require(collateral, "bankrupt");

        address xvsVToken_ = xvsVToken;

        xvs_.safeApprove(xvsVToken_, 0);
        xvs_.safeApprove(xvsVToken_, amount);
        require(VBep20Interface(xvsVToken_).mintBehalf(user, amount) == uint256(Error.NO_ERROR), "mint behalf error");

        // set venusAccrued[user] to 0
        return 0;
    }

    /*** Venus Distribution Admin ***/

    /**
     * @notice Transfer XVS to the recipient
     * @dev Allows the contract admin to transfer XVS to any recipient based on the recipient's shortfall
     *      Note: If there is not enough XVS, we do not perform the transfer all
     * @param recipient The address of the recipient to transfer XVS to
     * @param amount The amount of XVS to (possibly) transfer
     */
    function _grantXVS(address recipient, uint256 amount) external {
        ensureAdmin();
        uint256 amountLeft = grantXVSInternal(recipient, amount, 0, false);
        require(amountLeft == 0, "no xvs");
        emit VenusGranted(recipient, amount);
    }

    /**
<<<<<<< HEAD
=======
     * @notice Return the address of the XVS vToken
     * @return The address of XVS vToken
     */
    function getXVSVTokenAddress() public pure returns (address) {
        return 0x151B1e2635A717bcDc836ECd6FbB62B674FE3E1D;
    }

    /**
     * @dev Seize XVS tokens from the specified holders and transfer to recipient
     * @notice Seize XVS rewards allocated to holders
     * @param holders Addresses of the XVS holders
     * @param recipient Address of the XVS token recipient
     * @return The total amount of XVS tokens seized and transferred to recipient
     */
    function seizeVenus(address[] calldata holders, address recipient) external returns (uint256) {
        ensureAllowed("seizeVenus(address[],address)");

        uint256 holdersLength = holders.length;
        uint256 totalHoldings;

        updateAndDistributeRewardsInternal(holders, allMarkets, true, true);
        for (uint256 j; j < holdersLength; ++j) {
            address holder = holders[j];
            uint256 userHolding = venusAccrued[holder];

            if (userHolding != 0) {
                totalHoldings += userHolding;
                delete venusAccrued[holder];
            }

            emit VenusSeized(holder, userHolding);
        }

        if (totalHoldings != 0) {
            IBEP20(getXVSAddress()).safeTransfer(recipient, totalHoldings);
            emit VenusGranted(recipient, totalHoldings);
        }

        return totalHoldings;
    }

    /**
>>>>>>> 7dfd1bbc
     * @notice Claim all xvs accrued by the holders
     * @param holders The addresses to claim XVS for
     * @param vTokens The list of markets to claim XVS in
     * @param borrowers Whether or not to claim XVS earned by borrowing
     * @param suppliers Whether or not to claim XVS earned by supplying
     * @param collateral Whether or not to use XVS earned as collateral, only takes effect when the holder has a shortfall
     */
    function claimVenus(
        address[] memory holders,
        VToken[] memory vTokens,
        bool borrowers,
        bool suppliers,
        bool collateral
    ) public {
        uint256 holdersLength = holders.length;

        updateAndDistributeRewardsInternal(holders, vTokens, borrowers, suppliers);
        for (uint256 j; j < holdersLength; ++j) {
            address holder = holders[j];

            // If there is a positive shortfall, the XVS reward is accrued,
            // but won't be granted to this holder
            (, , uint256 shortfall) = getHypotheticalAccountLiquidityInternal(holder, VToken(address(0)), 0, 0);

            uint256 value = venusAccrued[holder];
            delete venusAccrued[holder];

            uint256 returnAmount = grantXVSInternal(holder, value, shortfall, collateral);

            // returnAmount can only be positive if balance of xvsAddress is less than grant amount(venusAccrued[holder])
            if (returnAmount != 0) {
                venusAccrued[holder] = returnAmount;
            }
        }
    }

    /**
     * @notice Update and distribute tokens
     * @param holders The addresses to claim XVS for
     * @param vTokens The list of markets to claim XVS in
     * @param borrowers Whether or not to claim XVS earned by borrowing
     * @param suppliers Whether or not to claim XVS earned by supplying
     */
    function updateAndDistributeRewardsInternal(
        address[] memory holders,
        VToken[] memory vTokens,
        bool borrowers,
        bool suppliers
    ) internal {
        uint256 j;
        uint256 holdersLength = holders.length;
        uint256 vTokensLength = vTokens.length;

        for (uint256 i; i < vTokensLength; ++i) {
            VToken vToken = vTokens[i];
            ensureListed(markets[address(vToken)]);
            if (borrowers) {
                Exp memory borrowIndex = Exp({ mantissa: vToken.borrowIndex() });
                updateVenusBorrowIndex(address(vToken), borrowIndex);
                for (j = 0; j < holdersLength; ++j) {
                    distributeBorrowerVenus(address(vToken), holders[j], borrowIndex);
                }
            }

            if (suppliers) {
                updateVenusSupplyIndex(address(vToken));
                for (j = 0; j < holdersLength; ++j) {
                    distributeSupplierVenus(address(vToken), holders[j]);
                }
            }
        }
    }

    /**
     * @notice Returns the XVS vToken address
     * @return The address of XVS vToken
     */
    function getXVSVTokenAddress() external view returns (address) {
        return xvsVToken;
    }
}<|MERGE_RESOLUTION|>--- conflicted
+++ resolved
@@ -131,16 +131,6 @@
     }
 
     /**
-<<<<<<< HEAD
-=======
-     * @notice Return the address of the XVS vToken
-     * @return The address of XVS vToken
-     */
-    function getXVSVTokenAddress() public pure returns (address) {
-        return 0x151B1e2635A717bcDc836ECd6FbB62B674FE3E1D;
-    }
-
-    /**
      * @dev Seize XVS tokens from the specified holders and transfer to recipient
      * @notice Seize XVS rewards allocated to holders
      * @param holders Addresses of the XVS holders
@@ -167,7 +157,7 @@
         }
 
         if (totalHoldings != 0) {
-            IBEP20(getXVSAddress()).safeTransfer(recipient, totalHoldings);
+            IBEP20(xvs).safeTransfer(recipient, totalHoldings);
             emit VenusGranted(recipient, totalHoldings);
         }
 
@@ -175,7 +165,6 @@
     }
 
     /**
->>>>>>> 7dfd1bbc
      * @notice Claim all xvs accrued by the holders
      * @param holders The addresses to claim XVS for
      * @param vTokens The list of markets to claim XVS in
