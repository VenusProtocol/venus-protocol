// SPDX-License-Identifier: BSD-3-Clause

pragma solidity 0.5.16;

import { ISetterFacet } from "../interfaces/ISetterFacet.sol";
import { PriceOracle } from "../../../Oracle/PriceOracle.sol";
import { ComptrollerLensInterface } from "../../ComptrollerLensInterface.sol";
import { VAIControllerInterface } from "../../../Tokens/VAI/VAIControllerInterface.sol";
import { FacetBase, VToken } from "./FacetBase.sol";
import { IPrime } from "../../../Tokens/Prime/IPrime.sol";

/**
 * @title SetterFacet
 * @author Venus
 * @dev This facet contains all the setters for the states
 * @notice This facet contract contains all the configurational setter functions
 */
contract SetterFacet is ISetterFacet, FacetBase {
    /// @notice Emitted when close factor is changed by admin
    event NewCloseFactor(uint256 oldCloseFactorMantissa, uint256 newCloseFactorMantissa);

    /// @notice Emitted when a collateral factor is changed by admin
    event NewCollateralFactor(
        VToken indexed vToken,
        uint256 oldCollateralFactorMantissa,
        uint256 newCollateralFactorMantissa
    );

    /// @notice Emitted when liquidation incentive is changed by admin
    event NewLiquidationIncentive(uint256 oldLiquidationIncentiveMantissa, uint256 newLiquidationIncentiveMantissa);

    /// @notice Emitted when price oracle is changed
    event NewPriceOracle(PriceOracle oldPriceOracle, PriceOracle newPriceOracle);

    /// @notice Emitted when borrow cap for a vToken is changed
    event NewBorrowCap(VToken indexed vToken, uint256 newBorrowCap);

    /// @notice Emitted when VAIController is changed
    event NewVAIController(VAIControllerInterface oldVAIController, VAIControllerInterface newVAIController);

    /// @notice Emitted when VAI mint rate is changed by admin
    event NewVAIMintRate(uint256 oldVAIMintRate, uint256 newVAIMintRate);

    /// @notice Emitted when protocol state is changed by admin
    event ActionProtocolPaused(bool state);

    /// @notice Emitted when treasury guardian is changed
    event NewTreasuryGuardian(address oldTreasuryGuardian, address newTreasuryGuardian);

    /// @notice Emitted when treasury address is changed
    event NewTreasuryAddress(address oldTreasuryAddress, address newTreasuryAddress);

    /// @notice Emitted when treasury percent is changed
    event NewTreasuryPercent(uint256 oldTreasuryPercent, uint256 newTreasuryPercent);

    /// @notice Emitted when liquidator adress is changed
    event NewLiquidatorContract(address oldLiquidatorContract, address newLiquidatorContract);

    /// @notice Emitted when ComptrollerLens address is changed
    event NewComptrollerLens(address oldComptrollerLens, address newComptrollerLens);

    /// @notice Emitted when supply cap for a vToken is changed
    event NewSupplyCap(VToken indexed vToken, uint256 newSupplyCap);

    /// @notice Emitted when access control address is changed by admin
    event NewAccessControl(address oldAccessControlAddress, address newAccessControlAddress);

    /// @notice Emitted when pause guardian is changed
    event NewPauseGuardian(address oldPauseGuardian, address newPauseGuardian);

    /// @notice Emitted when an action is paused on a market
    event ActionPausedMarket(VToken indexed vToken, Action indexed action, bool pauseState);

    /// @notice Emitted when VAI Vault info is changed
    event NewVAIVaultInfo(address indexed vault_, uint256 releaseStartBlock_, uint256 releaseInterval_);

    /// @notice Emitted when Venus VAI Vault rate is changed
    event NewVenusVAIVaultRate(uint256 oldVenusVAIVaultRate, uint256 newVenusVAIVaultRate);

<<<<<<< HEAD
    /// @notice Emitted when prime token contract address is changed
    event NewPrimeToken(IPrime oldPrimeToken, IPrime newPrimeToken);
=======
    /// @notice Emitted when force liquidation enabled for a market
    event IsForcedLiquidationEnabledUpdated(address indexed vToken, bool enable);
>>>>>>> 33139486

    /**
     * @notice Compare two addresses to ensure they are different
     * @param oldAddress The original address to compare
     * @param newAddress The new address to compare
     */
    modifier compareAddress(address oldAddress, address newAddress) {
        require(oldAddress != newAddress, "old address is same as new address");
        _;
    }

    /**
     * @notice Compare two values to ensure they are different
     * @param oldValue The original value to compare
     * @param newValue The new value to compare
     */
    modifier compareValue(uint256 oldValue, uint256 newValue) {
        require(oldValue != newValue, "old value is same as new value");
        _;
    }

    /**
     * @notice Sets a new price oracle for the comptroller
     * @dev Allows the contract admin to set a new price oracle used by the Comptroller
     * @return uint256 0=success, otherwise a failure (see ErrorReporter.sol for details)
     */
    function _setPriceOracle(
        PriceOracle newOracle
    ) external compareAddress(address(oracle), address(newOracle)) returns (uint256) {
        // Check caller is admin
        ensureAdmin();
        ensureNonzeroAddress(address(newOracle));

        // Track the old oracle for the comptroller
        PriceOracle oldOracle = oracle;

        // Set comptroller's oracle to newOracle
        oracle = newOracle;

        // Emit NewPriceOracle(oldOracle, newOracle)
        emit NewPriceOracle(oldOracle, newOracle);

        return uint256(Error.NO_ERROR);
    }

    /**
     * @notice Sets the closeFactor used when liquidating borrows
     * @dev Allows the contract admin to set the closeFactor used to liquidate borrows
     * @param newCloseFactorMantissa New close factor, scaled by 1e18
     * @return uint256 0=success, otherwise will revert
     */
    function _setCloseFactor(
        uint256 newCloseFactorMantissa
    ) external compareValue(closeFactorMantissa, newCloseFactorMantissa) returns (uint256) {
        // Check caller is admin
        ensureAdmin();

        Exp memory newCloseFactorExp = Exp({ mantissa: newCloseFactorMantissa });

        //-- Check close factor <= 0.9
        Exp memory highLimit = Exp({ mantissa: closeFactorMaxMantissa });
        //-- Check close factor >= 0.05
        Exp memory lowLimit = Exp({ mantissa: closeFactorMinMantissa });

        if (lessThanExp(highLimit, newCloseFactorExp) || greaterThanExp(lowLimit, newCloseFactorExp)) {
            return fail(Error.INVALID_CLOSE_FACTOR, FailureInfo.SET_CLOSE_FACTOR_VALIDATION);
        }

        uint256 oldCloseFactorMantissa = closeFactorMantissa;
        closeFactorMantissa = newCloseFactorMantissa;
        emit NewCloseFactor(oldCloseFactorMantissa, newCloseFactorMantissa);

        return uint256(Error.NO_ERROR);
    }

    /**
     * @notice Sets the address of the access control of this contract
     * @dev Allows the contract admin to set the address of access control of this contract
     * @param newAccessControlAddress New address for the access control
     * @return uint256 0=success, otherwise will revert
     */
    function _setAccessControl(
        address newAccessControlAddress
    ) external compareAddress(accessControl, newAccessControlAddress) returns (uint256) {
        // Check caller is admin
        ensureAdmin();
        ensureNonzeroAddress(newAccessControlAddress);

        address oldAccessControlAddress = accessControl;

        accessControl = newAccessControlAddress;
        emit NewAccessControl(oldAccessControlAddress, newAccessControlAddress);

        return uint256(Error.NO_ERROR);
    }

    /**
     * @notice Sets the collateralFactor for a market
     * @dev Allows a privileged role to set the collateralFactorMantissa
     * @param vToken The market to set the factor on
     * @param newCollateralFactorMantissa The new collateral factor, scaled by 1e18
     * @return uint256 0=success, otherwise a failure. (See ErrorReporter for details)
     */
    function _setCollateralFactor(
        VToken vToken,
        uint256 newCollateralFactorMantissa
    )
        external
        compareValue(markets[address(vToken)].collateralFactorMantissa, newCollateralFactorMantissa)
        returns (uint256)
    {
        // Check caller is allowed by access control manager
        ensureAllowed("_setCollateralFactor(address,uint256)");
        ensureNonzeroAddress(address(vToken));

        // Verify market is listed
        Market storage market = markets[address(vToken)];
        ensureListed(market);

        Exp memory newCollateralFactorExp = Exp({ mantissa: newCollateralFactorMantissa });

        //-- Check collateral factor <= 0.9
        Exp memory highLimit = Exp({ mantissa: collateralFactorMaxMantissa });
        if (lessThanExp(highLimit, newCollateralFactorExp)) {
            return fail(Error.INVALID_COLLATERAL_FACTOR, FailureInfo.SET_COLLATERAL_FACTOR_VALIDATION);
        }

        // If collateral factor != 0, fail if price == 0
        if (newCollateralFactorMantissa != 0 && oracle.getUnderlyingPrice(vToken) == 0) {
            return fail(Error.PRICE_ERROR, FailureInfo.SET_COLLATERAL_FACTOR_WITHOUT_PRICE);
        }

        // Set market's collateral factor to new collateral factor, remember old value
        uint256 oldCollateralFactorMantissa = market.collateralFactorMantissa;
        market.collateralFactorMantissa = newCollateralFactorMantissa;

        // Emit event with asset, old collateral factor, and new collateral factor
        emit NewCollateralFactor(vToken, oldCollateralFactorMantissa, newCollateralFactorMantissa);

        return uint256(Error.NO_ERROR);
    }

    /**
     * @notice Sets liquidationIncentive
     * @dev Allows a privileged role to set the liquidationIncentiveMantissa
     * @param newLiquidationIncentiveMantissa New liquidationIncentive scaled by 1e18
     * @return uint256 0=success, otherwise a failure. (See ErrorReporter for details)
     */
    function _setLiquidationIncentive(
        uint256 newLiquidationIncentiveMantissa
    ) external compareValue(liquidationIncentiveMantissa, newLiquidationIncentiveMantissa) returns (uint256) {
        ensureAllowed("_setLiquidationIncentive(uint256)");

        require(newLiquidationIncentiveMantissa >= 1e18, "incentive < 1e18");

        // Save current value for use in log
        uint256 oldLiquidationIncentiveMantissa = liquidationIncentiveMantissa;
        // Set liquidation incentive to new incentive
        liquidationIncentiveMantissa = newLiquidationIncentiveMantissa;

        // Emit event with old incentive, new incentive
        emit NewLiquidationIncentive(oldLiquidationIncentiveMantissa, newLiquidationIncentiveMantissa);

        return uint256(Error.NO_ERROR);
    }

    /**
     * @notice Update the address of the liquidator contract
     * @dev Allows the contract admin to update the address of liquidator contract
     * @param newLiquidatorContract_ The new address of the liquidator contract
     */
    function _setLiquidatorContract(
        address newLiquidatorContract_
    ) external compareAddress(liquidatorContract, newLiquidatorContract_) {
        // Check caller is admin
        ensureAdmin();
        ensureNonzeroAddress(newLiquidatorContract_);
        address oldLiquidatorContract = liquidatorContract;
        liquidatorContract = newLiquidatorContract_;
        emit NewLiquidatorContract(oldLiquidatorContract, newLiquidatorContract_);
    }

    /**
     * @notice Admin function to change the Pause Guardian
     * @dev Allows the contract admin to change the Pause Guardian
     * @param newPauseGuardian The address of the new Pause Guardian
     * @return uint256 0=success, otherwise a failure. (See enum Error for details)
     */
    function _setPauseGuardian(
        address newPauseGuardian
    ) external compareAddress(pauseGuardian, newPauseGuardian) returns (uint256) {
        ensureAdmin();
        ensureNonzeroAddress(newPauseGuardian);

        // Save current value for inclusion in log
        address oldPauseGuardian = pauseGuardian;
        // Store pauseGuardian with value newPauseGuardian
        pauseGuardian = newPauseGuardian;

        // Emit NewPauseGuardian(OldPauseGuardian, NewPauseGuardian)
        emit NewPauseGuardian(oldPauseGuardian, newPauseGuardian);

        return uint256(Error.NO_ERROR);
    }

    /**
     * @notice Set the given borrow caps for the given vToken market Borrowing that brings total borrows to or above borrow cap will revert
     * @dev Allows a privileged role to set the borrowing cap for a vToken market. A borrow cap of 0 corresponds to unlimited borrowing
     * @param vTokens The addresses of the markets (tokens) to change the borrow caps for
     * @param newBorrowCaps The new borrow cap values in underlying to be set. A value of 0 corresponds to unlimited borrowing
     */
    function _setMarketBorrowCaps(VToken[] calldata vTokens, uint256[] calldata newBorrowCaps) external {
        ensureAllowed("_setMarketBorrowCaps(address[],uint256[])");

        uint256 numMarkets = vTokens.length;
        uint256 numBorrowCaps = newBorrowCaps.length;

        require(numMarkets != 0 && numMarkets == numBorrowCaps, "invalid input");

        for (uint256 i; i < numMarkets; ++i) {
            borrowCaps[address(vTokens[i])] = newBorrowCaps[i];
            emit NewBorrowCap(vTokens[i], newBorrowCaps[i]);
        }
    }

    /**
     * @notice Set the given supply caps for the given vToken market Supply that brings total Supply to or above supply cap will revert
     * @dev Allows a privileged role to set the supply cap for a vToken. A supply cap of 0 corresponds to Minting NotAllowed
     * @param vTokens The addresses of the markets (tokens) to change the supply caps for
     * @param newSupplyCaps The new supply cap values in underlying to be set. A value of 0 corresponds to Minting NotAllowed
     */
    function _setMarketSupplyCaps(VToken[] calldata vTokens, uint256[] calldata newSupplyCaps) external {
        ensureAllowed("_setMarketSupplyCaps(address[],uint256[])");

        uint256 numMarkets = vTokens.length;
        uint256 numSupplyCaps = newSupplyCaps.length;

        require(numMarkets != 0 && numMarkets == numSupplyCaps, "invalid input");

        for (uint256 i; i < numMarkets; ++i) {
            supplyCaps[address(vTokens[i])] = newSupplyCaps[i];
            emit NewSupplyCap(vTokens[i], newSupplyCaps[i]);
        }
    }

    /**
     * @notice Set whole protocol pause/unpause state
     * @dev Allows a privileged role to pause/unpause protocol
     * @param state The new state (true=paused, false=unpaused)
     * @return bool The updated state of the protocol
     */
    function _setProtocolPaused(bool state) external returns (bool) {
        ensureAllowed("_setProtocolPaused(bool)");

        protocolPaused = state;
        emit ActionProtocolPaused(state);
        return state;
    }

    /**
     * @notice Pause/unpause certain actions
     * @dev Allows a privileged role to pause/unpause the protocol action state
     * @param markets_ Markets to pause/unpause the actions on
     * @param actions_ List of action ids to pause/unpause
     * @param paused_ The new paused state (true=paused, false=unpaused)
     */
    function _setActionsPaused(address[] calldata markets_, Action[] calldata actions_, bool paused_) external {
        ensureAllowed("_setActionsPaused(address[],uint8[],bool)");

        uint256 numMarkets = markets_.length;
        uint256 numActions = actions_.length;
        for (uint256 marketIdx; marketIdx < numMarkets; ++marketIdx) {
            for (uint256 actionIdx; actionIdx < numActions; ++actionIdx) {
                setActionPausedInternal(markets_[marketIdx], actions_[actionIdx], paused_);
            }
        }
    }

    /**
     * @dev Pause/unpause an action on a market
     * @param market Market to pause/unpause the action on
     * @param action Action id to pause/unpause
     * @param paused The new paused state (true=paused, false=unpaused)
     */
    function setActionPausedInternal(address market, Action action, bool paused) internal {
        ensureListed(markets[market]);
        _actionPaused[market][uint256(action)] = paused;
        emit ActionPausedMarket(VToken(market), action, paused);
    }

    /**
     * @notice Sets a new VAI controller
     * @dev Admin function to set a new VAI controller
     * @return uint256 0=success, otherwise a failure (see ErrorReporter.sol for details)
     */
    function _setVAIController(
        VAIControllerInterface vaiController_
    ) external compareAddress(address(vaiController), address(vaiController_)) returns (uint256) {
        // Check caller is admin
        ensureAdmin();
        ensureNonzeroAddress(address(vaiController_));

        VAIControllerInterface oldVaiController = vaiController;
        vaiController = vaiController_;
        emit NewVAIController(oldVaiController, vaiController_);

        return uint256(Error.NO_ERROR);
    }

    /**
     * @notice Set the VAI mint rate
     * @param newVAIMintRate The new VAI mint rate to be set
     * @return uint256 0=success, otherwise a failure (see ErrorReporter.sol for details)
     */
    function _setVAIMintRate(
        uint256 newVAIMintRate
    ) external compareValue(vaiMintRate, newVAIMintRate) returns (uint256) {
        // Check caller is admin
        ensureAdmin();
        uint256 oldVAIMintRate = vaiMintRate;
        vaiMintRate = newVAIMintRate;
        emit NewVAIMintRate(oldVAIMintRate, newVAIMintRate);

        return uint256(Error.NO_ERROR);
    }

    /**
     * @notice Set the minted VAI amount of the `owner`
     * @param owner The address of the account to set
     * @param amount The amount of VAI to set to the account
     * @return The number of minted VAI by `owner`
     */
    function setMintedVAIOf(address owner, uint256 amount) external returns (uint256) {
        checkProtocolPauseState();

        // Pausing is a very serious situation - we revert to sound the alarms
        require(!mintVAIGuardianPaused && !repayVAIGuardianPaused, "VAI is paused");
        // Check caller is vaiController
        if (msg.sender != address(vaiController)) {
            return fail(Error.REJECTION, FailureInfo.SET_MINTED_VAI_REJECTION);
        }
        mintedVAIs[owner] = amount;
        return uint256(Error.NO_ERROR);
    }

    /**
     * @notice Set the treasury data.
     * @param newTreasuryGuardian The new address of the treasury guardian to be set
     * @param newTreasuryAddress The new address of the treasury to be set
     * @param newTreasuryPercent The new treasury percent to be set
     * @return uint256 0=success, otherwise a failure (see ErrorReporter.sol for details)
     */
    function _setTreasuryData(
        address newTreasuryGuardian,
        address newTreasuryAddress,
        uint256 newTreasuryPercent
    ) external returns (uint256) {
        // Check caller is admin
        ensureAdminOr(treasuryGuardian);

        require(newTreasuryPercent < 1e18, "percent >= 100%");
        ensureNonzeroAddress(newTreasuryGuardian);
        ensureNonzeroAddress(newTreasuryAddress);

        address oldTreasuryGuardian = treasuryGuardian;
        address oldTreasuryAddress = treasuryAddress;
        uint256 oldTreasuryPercent = treasuryPercent;

        treasuryGuardian = newTreasuryGuardian;
        treasuryAddress = newTreasuryAddress;
        treasuryPercent = newTreasuryPercent;

        emit NewTreasuryGuardian(oldTreasuryGuardian, newTreasuryGuardian);
        emit NewTreasuryAddress(oldTreasuryAddress, newTreasuryAddress);
        emit NewTreasuryPercent(oldTreasuryPercent, newTreasuryPercent);

        return uint256(Error.NO_ERROR);
    }

    /*** Venus Distribution ***/

    /**
     * @dev Set ComptrollerLens contract address
     * @param comptrollerLens_ The new ComptrollerLens contract address to be set
     * @return uint256 0=success, otherwise a failure (see ErrorReporter.sol for details)
     */
    function _setComptrollerLens(
        ComptrollerLensInterface comptrollerLens_
    ) external compareAddress(address(comptrollerLens), address(comptrollerLens_)) returns (uint256) {
        ensureAdmin();
        ensureNonzeroAddress(address(comptrollerLens_));
        address oldComptrollerLens = address(comptrollerLens);
        comptrollerLens = comptrollerLens_;
        emit NewComptrollerLens(oldComptrollerLens, address(comptrollerLens));

        return uint256(Error.NO_ERROR);
    }

    /**
     * @notice Set the amount of XVS distributed per block to VAI Vault
     * @param venusVAIVaultRate_ The amount of XVS wei per block to distribute to VAI Vault
     */
    function _setVenusVAIVaultRate(
        uint256 venusVAIVaultRate_
    ) external compareValue(venusVAIVaultRate, venusVAIVaultRate_) {
        ensureAdmin();
        if (vaiVaultAddress != address(0)) {
            releaseToVault();
        }
        uint256 oldVenusVAIVaultRate = venusVAIVaultRate;
        venusVAIVaultRate = venusVAIVaultRate_;
        emit NewVenusVAIVaultRate(oldVenusVAIVaultRate, venusVAIVaultRate_);
    }

    /**
     * @notice Set the VAI Vault infos
     * @param vault_ The address of the VAI Vault
     * @param releaseStartBlock_ The start block of release to VAI Vault
     * @param minReleaseAmount_ The minimum release amount to VAI Vault
     */
    function _setVAIVaultInfo(
        address vault_,
        uint256 releaseStartBlock_,
        uint256 minReleaseAmount_
    ) external compareAddress(vaiVaultAddress, vault_) {
        ensureAdmin();
        ensureNonzeroAddress(vault_);
        if (vaiVaultAddress != address(0)) {
            releaseToVault();
        }

        vaiVaultAddress = vault_;
        releaseStartBlock = releaseStartBlock_;
        minReleaseAmount = minReleaseAmount_;
        emit NewVAIVaultInfo(vault_, releaseStartBlock_, minReleaseAmount_);
    }

<<<<<<< HEAD
    /**
     * @notice Sets the prime token contract for the comptroller
     * @return uint 0=success, otherwise a failure (see ErrorReporter.sol for details)
     */
    function _setPrimeToken(IPrime _prime) external returns (uint) {
        ensureAdmin();
        ensureNonzeroAddress(address(_prime));

        IPrime oldPrime = prime;
        prime = _prime;
        emit NewPrimeToken(oldPrime, _prime);

        return uint(Error.NO_ERROR);
=======
    function _setForcedLiquidation(address vTokenBorrowed, bool enable) external {
        ensureAllowed("_setForcedLiquidation(address,bool)");
        if (vTokenBorrowed != address(vaiController)) {
            ensureListed(markets[vTokenBorrowed]);
        }
        isForcedLiquidationEnabled[address(vTokenBorrowed)] = enable;
        emit IsForcedLiquidationEnabledUpdated(vTokenBorrowed, enable);
>>>>>>> 33139486
    }
}<|MERGE_RESOLUTION|>--- conflicted
+++ resolved
@@ -77,13 +77,11 @@
     /// @notice Emitted when Venus VAI Vault rate is changed
     event NewVenusVAIVaultRate(uint256 oldVenusVAIVaultRate, uint256 newVenusVAIVaultRate);
 
-<<<<<<< HEAD
     /// @notice Emitted when prime token contract address is changed
     event NewPrimeToken(IPrime oldPrimeToken, IPrime newPrimeToken);
-=======
+    
     /// @notice Emitted when force liquidation enabled for a market
     event IsForcedLiquidationEnabledUpdated(address indexed vToken, bool enable);
->>>>>>> 33139486
 
     /**
      * @notice Compare two addresses to ensure they are different
@@ -521,7 +519,6 @@
         emit NewVAIVaultInfo(vault_, releaseStartBlock_, minReleaseAmount_);
     }
 
-<<<<<<< HEAD
     /**
      * @notice Sets the prime token contract for the comptroller
      * @return uint 0=success, otherwise a failure (see ErrorReporter.sol for details)
@@ -535,7 +532,8 @@
         emit NewPrimeToken(oldPrime, _prime);
 
         return uint(Error.NO_ERROR);
-=======
+    }
+    
     function _setForcedLiquidation(address vTokenBorrowed, bool enable) external {
         ensureAllowed("_setForcedLiquidation(address,bool)");
         if (vTokenBorrowed != address(vaiController)) {
@@ -543,6 +541,5 @@
         }
         isForcedLiquidationEnabled[address(vTokenBorrowed)] = enable;
         emit IsForcedLiquidationEnabledUpdated(vTokenBorrowed, enable);
->>>>>>> 33139486
     }
 }