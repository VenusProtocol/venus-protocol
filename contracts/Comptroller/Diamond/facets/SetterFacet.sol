// SPDX-License-Identifier: BSD-3-Clause

pragma solidity 0.8.25;

import { ResilientOracleInterface } from "@venusprotocol/oracle/contracts/interfaces/OracleInterface.sol";

import { VToken } from "../../../Tokens/VTokens/VToken.sol";
import { Action } from "../../ComptrollerInterface.sol";
import { ComptrollerLensInterface } from "../../ComptrollerLensInterface.sol";
import { VAIControllerInterface } from "../../../Tokens/VAI/VAIControllerInterface.sol";
import { IPrime } from "../../../Tokens/Prime/IPrime.sol";
import { ISetterFacet } from "../interfaces/ISetterFacet.sol";
import { FacetBase } from "./FacetBase.sol";
import { PoolMarketId } from "../../../Comptroller/Types/PoolMarketId.sol";

/**
 * @title SetterFacet
 * @author Venus
 * @dev This facet contains all the setters for the states
 * @notice This facet contract contains all the configurational setter functions
 */
contract SetterFacet is ISetterFacet, FacetBase {
    /// @notice Emitted when close factor is changed by admin
    event NewCloseFactor(uint256 oldCloseFactorMantissa, uint256 newCloseFactorMantissa);

    /// @notice Emitted when a collateral factor is changed by admin
    event NewCollateralFactor(
        uint96 indexed poolId,
        VToken indexed vToken,
        uint256 oldCollateralFactorMantissa,
        uint256 newCollateralFactorMantissa
    );

    /// @notice Emitted when liquidation incentive is changed by admin
    event NewLiquidationIncentive(
        uint96 indexed poolId,
        uint256 oldLiquidationIncentiveMantissa,
        uint256 newLiquidationIncentiveMantissa
    );

    /// @notice Emitted when price oracle is changed
    event NewPriceOracle(ResilientOracleInterface oldPriceOracle, ResilientOracleInterface newPriceOracle);

    /// @notice Emitted when borrow cap for a vToken is changed
    event NewBorrowCap(VToken indexed vToken, uint256 newBorrowCap);

    /// @notice Emitted when VAIController is changed
    event NewVAIController(VAIControllerInterface oldVAIController, VAIControllerInterface newVAIController);

    /// @notice Emitted when VAI mint rate is changed by admin
    event NewVAIMintRate(uint256 oldVAIMintRate, uint256 newVAIMintRate);

    /// @notice Emitted when protocol state is changed by admin
    event ActionProtocolPaused(bool state);

    /// @notice Emitted when treasury guardian is changed
    event NewTreasuryGuardian(address oldTreasuryGuardian, address newTreasuryGuardian);

    /// @notice Emitted when treasury address is changed
    event NewTreasuryAddress(address oldTreasuryAddress, address newTreasuryAddress);

    /// @notice Emitted when treasury percent is changed
    event NewTreasuryPercent(uint256 oldTreasuryPercent, uint256 newTreasuryPercent);

    /// @notice Emitted when liquidator adress is changed
    event NewLiquidatorContract(address oldLiquidatorContract, address newLiquidatorContract);

    /// @notice Emitted when ComptrollerLens address is changed
    event NewComptrollerLens(address oldComptrollerLens, address newComptrollerLens);

    /// @notice Emitted when supply cap for a vToken is changed
    event NewSupplyCap(VToken indexed vToken, uint256 newSupplyCap);

    /// @notice Emitted when access control address is changed by admin
    event NewAccessControl(address oldAccessControlAddress, address newAccessControlAddress);

    /// @notice Emitted when pause guardian is changed
    event NewPauseGuardian(address oldPauseGuardian, address newPauseGuardian);

    /// @notice Emitted when an action is paused on a market
    event ActionPausedMarket(VToken indexed vToken, Action indexed action, bool pauseState);

    /// @notice Emitted when VAI Vault info is changed
    event NewVAIVaultInfo(address indexed vault_, uint256 releaseStartBlock_, uint256 releaseInterval_);

    /// @notice Emitted when Venus VAI Vault rate is changed
    event NewVenusVAIVaultRate(uint256 oldVenusVAIVaultRate, uint256 newVenusVAIVaultRate);

    /// @notice Emitted when prime token contract address is changed
    event NewPrimeToken(IPrime oldPrimeToken, IPrime newPrimeToken);

    /// @notice Emitted when forced liquidation is enabled or disabled for all users in a market
    event IsForcedLiquidationEnabledUpdated(address indexed vToken, bool enable);

    /// @notice Emitted when forced liquidation is enabled or disabled for a user borrowing in a market
    event IsForcedLiquidationEnabledForUserUpdated(address indexed borrower, address indexed vToken, bool enable);

    /// @notice Emitted when XVS token address is changed
    event NewXVSToken(address indexed oldXVS, address indexed newXVS);

    /// @notice Emitted when XVS vToken address is changed
    event NewXVSVToken(address indexed oldXVSVToken, address indexed newXVSVToken);

<<<<<<< HEAD
    /// @notice Emitted when delegate authorization for flash loans is changed
    event DelegateAuthorizationFlashloanChanged(
        address indexed user,
        address indexed market,
        address indexed delegate,
        bool approved
    );

=======
    /// @notice Emitted when liquidation threshold is changed by admin
    event NewLiquidationThreshold(
        uint96 indexed poolId,
        VToken indexed vToken,
        uint256 oldLiquidationThresholdMantissa,
        uint256 newLiquidationThresholdMantissa
    );

    /// @notice Emitted when the borrowAllowed flag is updated for a market
    event BorrowAllowedUpdated(uint96 indexed poolId, address indexed market, bool isAllowed);

>>>>>>> 8d9cf1e9
    /**
     * @notice Compare two addresses to ensure they are different
     * @param oldAddress The original address to compare
     * @param newAddress The new address to compare
     */
    modifier compareAddress(address oldAddress, address newAddress) {
        require(oldAddress != newAddress, "old address is same as new address");
        _;
    }

    /**
     * @notice Compare two values to ensure they are different
     * @param oldValue The original value to compare
     * @param newValue The new value to compare
     */
    modifier compareValue(uint256 oldValue, uint256 newValue) {
        require(oldValue != newValue, "old value is same as new value");
        _;
    }

    /**
     * @notice Alias to _setPriceOracle to support the Isolated Lending Comptroller Interface
     * @param newOracle The new price oracle to set
     * @return uint256 0=success, otherwise a failure (see ErrorReporter.sol for details)
     */
    function setPriceOracle(ResilientOracleInterface newOracle) external returns (uint256) {
        return __setPriceOracle(newOracle);
    }

    /**
     * @notice Sets a new price oracle for the comptroller
     * @dev Allows the contract admin to set a new price oracle used by the Comptroller
     * @param newOracle The new price oracle to set
     * @return uint256 0=success, otherwise a failure (see ErrorReporter.sol for details)
     */
    function _setPriceOracle(ResilientOracleInterface newOracle) external returns (uint256) {
        return __setPriceOracle(newOracle);
    }

    /**
     * @notice Alias to _setCloseFactor to support the Isolated Lending Comptroller Interface
     * @param newCloseFactorMantissa New close factor, scaled by 1e18
     * @return uint256 0=success, otherwise will revert
     */
    function setCloseFactor(uint256 newCloseFactorMantissa) external returns (uint256) {
        return __setCloseFactor(newCloseFactorMantissa);
    }

    /**
     * @notice Sets the closeFactor used when liquidating borrows
     * @dev Allows the contract admin to set the closeFactor used to liquidate borrows
     * @param newCloseFactorMantissa New close factor, scaled by 1e18
     * @return uint256 0=success, otherwise will revert
     */
    function _setCloseFactor(uint256 newCloseFactorMantissa) external returns (uint256) {
        return __setCloseFactor(newCloseFactorMantissa);
    }

    /**
     * @notice Sets the address of the access control of this contract
     * @dev Allows the contract admin to set the address of access control of this contract
     * @param newAccessControlAddress New address for the access control
     * @return uint256 0=success, otherwise will revert
     */
    function _setAccessControl(
        address newAccessControlAddress
    ) external compareAddress(accessControl, newAccessControlAddress) returns (uint256) {
        // Check caller is admin
        ensureAdmin();
        ensureNonzeroAddress(newAccessControlAddress);

        address oldAccessControlAddress = accessControl;

        accessControl = newAccessControlAddress;
        emit NewAccessControl(oldAccessControlAddress, newAccessControlAddress);

        return uint256(Error.NO_ERROR);
    }

    /**
     * @notice Sets the collateral factor and liquidation threshold for a market in the Core Pool only.
     * @dev Alias to _setCollateralFactor to support the Isolated Lending Comptroller Interface
     * @param vToken The market to set the factor on
     * @param newCollateralFactorMantissa The new collateral factor, scaled by 1e18
     * @param newLiquidationThresholdMantissa The new liquidation threshold, scaled by 1e18
     * @return uint256 0=success, otherwise a failure. (See ErrorReporter for details)
     */
    function setCollateralFactor(
        VToken vToken,
        uint256 newCollateralFactorMantissa,
        uint256 newLiquidationThresholdMantissa
    ) external returns (uint256) {
        ensureAllowed("setCollateralFactor(address,uint256,uint256)");
        return __setCollateralFactor(corePoolId, vToken, newCollateralFactorMantissa, newLiquidationThresholdMantissa);
    }

    /**
     * @notice Sets the liquidation incentive for a market in the Core Pool only.
     * @dev Alias to _setLiquidationIncentive to support the Isolated Lending Comptroller Interface
     * @param newLiquidationIncentiveMantissa New liquidationIncentive scaled by 1e18
     * @return uint256 0=success, otherwise a failure. (See ErrorReporter for details)
     */
    function setLiquidationIncentive(
        address vToken,
        uint256 newLiquidationIncentiveMantissa
    ) external returns (uint256) {
        ensureAllowed("setLiquidationIncentive(address,uint256)");
        return __setLiquidationIncentive(corePoolId, vToken, newLiquidationIncentiveMantissa);
    }

    /**
     * @notice Sets the collateral factor and liquidation threshold for a market in the specified pool.
     * @param poolId The ID of the pool.
     * @param vToken The market to set the factor on
     * @param newCollateralFactorMantissa The new collateral factor, scaled by 1e18
     * @param newLiquidationThresholdMantissa The new liquidation threshold, scaled by 1e18
     * @return uint256 0=success, otherwise a failure. (See ErrorReporter for details)
     */
    function setCollateralFactor(
        uint96 poolId,
        VToken vToken,
        uint256 newCollateralFactorMantissa,
        uint256 newLiquidationThresholdMantissa
    ) external returns (uint256) {
        ensureAllowed("setCollateralFactor(uint96,address,uint256,uint256)");
        return __setCollateralFactor(poolId, vToken, newCollateralFactorMantissa, newLiquidationThresholdMantissa);
    }

    /**
     * @notice Sets the liquidation incentive for a market in the specified pool.
     * @param poolId The ID of the pool.
     * @param newLiquidationIncentiveMantissa New liquidationIncentive scaled by 1e18
     * @return uint256 0=success, otherwise a failure. (See ErrorReporter for details)
     */
    function setLiquidationIncentive(
        uint96 poolId,
        address vToken,
        uint256 newLiquidationIncentiveMantissa
    ) external returns (uint256) {
        ensureAllowed("setLiquidationIncentive(uint96,address,uint256)");
        return __setLiquidationIncentive(poolId, vToken, newLiquidationIncentiveMantissa);
    }

    /**
     * @notice Update the address of the liquidator contract
     * @dev Allows the contract admin to update the address of liquidator contract
     * @param newLiquidatorContract_ The new address of the liquidator contract
     */
    function _setLiquidatorContract(
        address newLiquidatorContract_
    ) external compareAddress(liquidatorContract, newLiquidatorContract_) {
        // Check caller is admin
        ensureAdmin();
        ensureNonzeroAddress(newLiquidatorContract_);
        address oldLiquidatorContract = liquidatorContract;
        liquidatorContract = newLiquidatorContract_;
        emit NewLiquidatorContract(oldLiquidatorContract, newLiquidatorContract_);
    }

    /**
     * @notice Admin function to change the Pause Guardian
     * @dev Allows the contract admin to change the Pause Guardian
     * @param newPauseGuardian The address of the new Pause Guardian
     * @return uint256 0=success, otherwise a failure. (See enum Error for details)
     */
    function _setPauseGuardian(
        address newPauseGuardian
    ) external compareAddress(pauseGuardian, newPauseGuardian) returns (uint256) {
        ensureAdmin();
        ensureNonzeroAddress(newPauseGuardian);

        // Save current value for inclusion in log
        address oldPauseGuardian = pauseGuardian;
        // Store pauseGuardian with value newPauseGuardian
        pauseGuardian = newPauseGuardian;

        // Emit NewPauseGuardian(OldPauseGuardian, NewPauseGuardian)
        emit NewPauseGuardian(oldPauseGuardian, newPauseGuardian);

        return uint256(Error.NO_ERROR);
    }

    /**
     * @notice Alias to _setMarketBorrowCaps to support the Isolated Lending Comptroller Interface
     * @param vTokens The addresses of the markets (tokens) to change the borrow caps for
     * @param newBorrowCaps The new borrow cap values in underlying to be set. A value of 0 corresponds to Borrow not allowed
     */
    function setMarketBorrowCaps(VToken[] calldata vTokens, uint256[] calldata newBorrowCaps) external {
        __setMarketBorrowCaps(vTokens, newBorrowCaps);
    }

    /**
     * @notice Set the given borrow caps for the given vToken market Borrowing that brings total borrows to or above borrow cap will revert
     * @dev Allows a privileged role to set the borrowing cap for a vToken market. A borrow cap of 0 corresponds to Borrow not allowed
     * @param vTokens The addresses of the markets (tokens) to change the borrow caps for
     * @param newBorrowCaps The new borrow cap values in underlying to be set. A value of 0 corresponds to Borrow not allowed
     */
    function _setMarketBorrowCaps(VToken[] calldata vTokens, uint256[] calldata newBorrowCaps) external {
        __setMarketBorrowCaps(vTokens, newBorrowCaps);
    }

    /**
     * @notice Alias to _setMarketSupplyCaps to support the Isolated Lending Comptroller Interface
     * @param vTokens The addresses of the markets (tokens) to change the supply caps for
     * @param newSupplyCaps The new supply cap values in underlying to be set. A value of 0 corresponds to Minting NotAllowed
     */
    function setMarketSupplyCaps(VToken[] calldata vTokens, uint256[] calldata newSupplyCaps) external {
        __setMarketSupplyCaps(vTokens, newSupplyCaps);
    }

    /**
     * @notice Set the given supply caps for the given vToken market Supply that brings total Supply to or above supply cap will revert
     * @dev Allows a privileged role to set the supply cap for a vToken. A supply cap of 0 corresponds to Minting NotAllowed
     * @param vTokens The addresses of the markets (tokens) to change the supply caps for
     * @param newSupplyCaps The new supply cap values in underlying to be set. A value of 0 corresponds to Minting NotAllowed
     */
    function _setMarketSupplyCaps(VToken[] calldata vTokens, uint256[] calldata newSupplyCaps) external {
        __setMarketSupplyCaps(vTokens, newSupplyCaps);
    }

    /**
     * @notice Set whole protocol pause/unpause state
     * @dev Allows a privileged role to pause/unpause protocol
     * @param state The new state (true=paused, false=unpaused)
     * @return bool The updated state of the protocol
     */
    function _setProtocolPaused(bool state) external returns (bool) {
        ensureAllowed("_setProtocolPaused(bool)");

        protocolPaused = state;
        emit ActionProtocolPaused(state);
        return state;
    }

    /**
     * @notice Alias to _setActionsPaused to support the Isolated Lending Comptroller Interface
     * @param markets_ Markets to pause/unpause the actions on
     * @param actions_ List of action ids to pause/unpause
     * @param paused_ The new paused state (true=paused, false=unpaused)
     */
    function setActionsPaused(address[] calldata markets_, Action[] calldata actions_, bool paused_) external {
        __setActionsPaused(markets_, actions_, paused_);
    }

    /**
     * @notice Pause/unpause certain actions
     * @dev Allows a privileged role to pause/unpause the protocol action state
     * @param markets_ Markets to pause/unpause the actions on
     * @param actions_ List of action ids to pause/unpause
     * @param paused_ The new paused state (true=paused, false=unpaused)
     */
    function _setActionsPaused(address[] calldata markets_, Action[] calldata actions_, bool paused_) external {
        __setActionsPaused(markets_, actions_, paused_);
    }

    /**
     * @dev Pause/unpause an action on a market
     * @param market Market to pause/unpause the action on
     * @param action Action id to pause/unpause
     * @param paused The new paused state (true=paused, false=unpaused)
     */
    function setActionPausedInternal(address market, Action action, bool paused) internal {
        ensureListed(getCorePoolMarket(market));
        _actionPaused[market][uint256(action)] = paused;
        emit ActionPausedMarket(VToken(market), action, paused);
    }

    /**
     * @notice Sets a new VAI controller
     * @dev Admin function to set a new VAI controller
     * @return uint256 0=success, otherwise a failure (see ErrorReporter.sol for details)
     */
    function _setVAIController(
        VAIControllerInterface vaiController_
    ) external compareAddress(address(vaiController), address(vaiController_)) returns (uint256) {
        // Check caller is admin
        ensureAdmin();
        ensureNonzeroAddress(address(vaiController_));

        VAIControllerInterface oldVaiController = vaiController;
        vaiController = vaiController_;
        emit NewVAIController(oldVaiController, vaiController_);

        return uint256(Error.NO_ERROR);
    }

    /**
     * @notice Set the VAI mint rate
     * @param newVAIMintRate The new VAI mint rate to be set
     * @return uint256 0=success, otherwise a failure (see ErrorReporter.sol for details)
     */
    function _setVAIMintRate(
        uint256 newVAIMintRate
    ) external compareValue(vaiMintRate, newVAIMintRate) returns (uint256) {
        // Check caller is admin
        ensureAdmin();
        uint256 oldVAIMintRate = vaiMintRate;
        vaiMintRate = newVAIMintRate;
        emit NewVAIMintRate(oldVAIMintRate, newVAIMintRate);

        return uint256(Error.NO_ERROR);
    }

    /**
     * @notice Set the minted VAI amount of the `owner`
     * @param owner The address of the account to set
     * @param amount The amount of VAI to set to the account
     * @return The number of minted VAI by `owner`
     */
    function setMintedVAIOf(address owner, uint256 amount) external returns (uint256) {
        checkProtocolPauseState();

        // Pausing is a very serious situation - we revert to sound the alarms
        require(!mintVAIGuardianPaused && !repayVAIGuardianPaused, "VAI is paused");
        // Check caller is vaiController
        if (msg.sender != address(vaiController)) {
            return fail(Error.REJECTION, FailureInfo.SET_MINTED_VAI_REJECTION);
        }
        mintedVAIs[owner] = amount;
        return uint256(Error.NO_ERROR);
    }

    /**
     * @notice Set the treasury data.
     * @param newTreasuryGuardian The new address of the treasury guardian to be set
     * @param newTreasuryAddress The new address of the treasury to be set
     * @param newTreasuryPercent The new treasury percent to be set
     * @return uint256 0=success, otherwise a failure (see ErrorReporter.sol for details)
     */
    function _setTreasuryData(
        address newTreasuryGuardian,
        address newTreasuryAddress,
        uint256 newTreasuryPercent
    ) external returns (uint256) {
        // Check caller is admin
        ensureAdminOr(treasuryGuardian);

        require(newTreasuryPercent < 1e18, "percent >= 100%");
        ensureNonzeroAddress(newTreasuryGuardian);
        ensureNonzeroAddress(newTreasuryAddress);

        address oldTreasuryGuardian = treasuryGuardian;
        address oldTreasuryAddress = treasuryAddress;
        uint256 oldTreasuryPercent = treasuryPercent;

        treasuryGuardian = newTreasuryGuardian;
        treasuryAddress = newTreasuryAddress;
        treasuryPercent = newTreasuryPercent;

        emit NewTreasuryGuardian(oldTreasuryGuardian, newTreasuryGuardian);
        emit NewTreasuryAddress(oldTreasuryAddress, newTreasuryAddress);
        emit NewTreasuryPercent(oldTreasuryPercent, newTreasuryPercent);

        return uint256(Error.NO_ERROR);
    }

    /*** Venus Distribution ***/

    /**
     * @dev Set ComptrollerLens contract address
     * @param comptrollerLens_ The new ComptrollerLens contract address to be set
     * @return uint256 0=success, otherwise a failure (see ErrorReporter.sol for details)
     */
    function _setComptrollerLens(
        ComptrollerLensInterface comptrollerLens_
    ) external virtual compareAddress(address(comptrollerLens), address(comptrollerLens_)) returns (uint256) {
        ensureAdmin();
        ensureNonzeroAddress(address(comptrollerLens_));
        address oldComptrollerLens = address(comptrollerLens);
        comptrollerLens = comptrollerLens_;
        emit NewComptrollerLens(oldComptrollerLens, address(comptrollerLens));

        return uint256(Error.NO_ERROR);
    }

    /**
     * @notice Set the amount of XVS distributed per block to VAI Vault
     * @param venusVAIVaultRate_ The amount of XVS wei per block to distribute to VAI Vault
     */
    function _setVenusVAIVaultRate(
        uint256 venusVAIVaultRate_
    ) external compareValue(venusVAIVaultRate, venusVAIVaultRate_) {
        ensureAdmin();
        if (vaiVaultAddress != address(0)) {
            releaseToVault();
        }
        uint256 oldVenusVAIVaultRate = venusVAIVaultRate;
        venusVAIVaultRate = venusVAIVaultRate_;
        emit NewVenusVAIVaultRate(oldVenusVAIVaultRate, venusVAIVaultRate_);
    }

    /**
     * @notice Set the VAI Vault infos
     * @param vault_ The address of the VAI Vault
     * @param releaseStartBlock_ The start block of release to VAI Vault
     * @param minReleaseAmount_ The minimum release amount to VAI Vault
     */
    function _setVAIVaultInfo(
        address vault_,
        uint256 releaseStartBlock_,
        uint256 minReleaseAmount_
    ) external compareAddress(vaiVaultAddress, vault_) {
        ensureAdmin();
        ensureNonzeroAddress(vault_);
        if (vaiVaultAddress != address(0)) {
            releaseToVault();
        }

        vaiVaultAddress = vault_;
        releaseStartBlock = releaseStartBlock_;
        minReleaseAmount = minReleaseAmount_;
        emit NewVAIVaultInfo(vault_, releaseStartBlock_, minReleaseAmount_);
    }

    /**
     * @notice Alias to _setPrimeToken to support the Isolated Lending Comptroller Interface
     * @param _prime The new prime token contract to be set
     * @return uint 0=success, otherwise a failure (see ErrorReporter.sol for details)
     */
    function setPrimeToken(IPrime _prime) external returns (uint256) {
        return __setPrimeToken(_prime);
    }

    /**
     * @notice Sets the prime token contract for the comptroller
     * @param _prime The new prime token contract to be set
     * @return uint 0=success, otherwise a failure (see ErrorReporter.sol for details)
     */
    function _setPrimeToken(IPrime _prime) external returns (uint256) {
        return __setPrimeToken(_prime);
    }

    /**
     * @notice Alias to _setForcedLiquidation to support the Isolated Lending Comptroller Interface
     * @param vTokenBorrowed Borrowed vToken
     * @param enable Whether to enable forced liquidations
     */
    function setForcedLiquidation(address vTokenBorrowed, bool enable) external {
        __setForcedLiquidation(vTokenBorrowed, enable);
    }

    /** @notice Enables forced liquidations for a market. If forced liquidation is enabled,
     * borrows in the market may be liquidated regardless of the account liquidity
     * @dev Allows a privileged role to set enable/disable forced liquidations
     * @param vTokenBorrowed Borrowed vToken
     * @param enable Whether to enable forced liquidations
     */
    function _setForcedLiquidation(address vTokenBorrowed, bool enable) external {
        __setForcedLiquidation(vTokenBorrowed, enable);
    }

    /**
     * @notice Enables forced liquidations for user's borrows in a certain market. If forced
     * liquidation is enabled, user's borrows in the market may be liquidated regardless of
     * the account liquidity. Forced liquidation may be enabled for a user even if it is not
     * enabled for the entire market.
     * @param borrower The address of the borrower
     * @param vTokenBorrowed Borrowed vToken
     * @param enable Whether to enable forced liquidations
     */
    function _setForcedLiquidationForUser(address borrower, address vTokenBorrowed, bool enable) external {
        ensureAllowed("_setForcedLiquidationForUser(address,address,bool)");
        if (vTokenBorrowed != address(vaiController)) {
            ensureListed(getCorePoolMarket(vTokenBorrowed));
        }
        isForcedLiquidationEnabledForUser[borrower][vTokenBorrowed] = enable;
        emit IsForcedLiquidationEnabledForUserUpdated(borrower, vTokenBorrowed, enable);
    }

    /**
     * @notice Set the address of the XVS token
     * @param xvs_ The address of the XVS token
     */
    function _setXVSToken(address xvs_) external {
        ensureAdmin();
        ensureNonzeroAddress(xvs_);

        emit NewXVSToken(xvs, xvs_);
        xvs = xvs_;
    }

    /**
     * @notice Set the address of the XVS vToken
     * @param xvsVToken_ The address of the XVS vToken
     */
    function _setXVSVToken(address xvsVToken_) external {
        ensureAdmin();
        ensureNonzeroAddress(xvsVToken_);

        address underlying = VToken(xvsVToken_).underlying();
        require(underlying == xvs, "invalid xvs vtoken address");

        emit NewXVSVToken(xvsVToken, xvsVToken_);
        xvsVToken = xvsVToken_;
    }

    /**
<<<<<<< HEAD
     * @notice Set or revoke delegate authorization for flash loans
     * @dev Allows users to authorize delegates to execute flash loans on their behalf
     * @param delegate The address to authorize or revoke as delegate
     * @param approved True to authorize, false to revoke
     */
    function setDelegateAuthorizationFlashloan(address market, address delegate, bool approved) external {
        ensureNonzeroAddress(delegate);

        // Only allow users to set authorization for themselves
        delegateAuthorizationFlashloan[msg.sender][market][delegate] = approved;

        emit DelegateAuthorizationFlashloanChanged(msg.sender, market, delegate, approved);
=======
     * @notice Updates the `isBorrowAllowed` flag for a market in a pool.
     * @param poolId The ID of the pool.
     * @param vToken The address of the market (vToken).
     * @param borrowAllowed The new borrow allowed status.
     * @custom:error PoolDoesNotExist Reverts if the pool ID is invalid.
     * @custom:error MarketConfigNotFound Reverts if the market is not listed in the pool.
     * @custom:event BorrowAllowedUpdated Emitted after the borrow permission for a market is updated.
     */
    function setIsBorrowAllowed(uint96 poolId, address vToken, bool borrowAllowed) external {
        ensureAllowed("setIsBorrowAllowed(uint96,address,bool)");

        if (poolId > lastPoolId) revert PoolDoesNotExist(poolId);

        PoolMarketId index = getPoolMarketIndex(poolId, vToken);
        Market storage m = _poolMarkets[index];

        if (!m.isListed) {
            revert MarketConfigNotFound();
        }

        if (m.isBorrowAllowed == borrowAllowed) {
            return;
        }

        m.isBorrowAllowed = borrowAllowed;

        emit BorrowAllowedUpdated(poolId, vToken, borrowAllowed);
>>>>>>> 8d9cf1e9
    }

    /**
     * @dev Updates the valid price oracle. Used by _setPriceOracle and setPriceOracle
     * @param newOracle The new price oracle to be set
     * @return uint256 0=success, otherwise reverted
     */
    function __setPriceOracle(
        ResilientOracleInterface newOracle
    ) internal compareAddress(address(oracle), address(newOracle)) returns (uint256) {
        // Check caller is admin
        ensureAdmin();
        ensureNonzeroAddress(address(newOracle));

        // Track the old oracle for the comptroller
        ResilientOracleInterface oldOracle = oracle;

        // Set comptroller's oracle to newOracle
        oracle = newOracle;

        // Emit NewPriceOracle(oldOracle, newOracle)
        emit NewPriceOracle(oldOracle, newOracle);

        return uint256(Error.NO_ERROR);
    }

    /**
     * @dev Updates the close factor. Used by _setCloseFactor and setCloseFactor
     * @param newCloseFactorMantissa The new close factor to be set
     * @return uint256 0=success, otherwise reverted
     */
    function __setCloseFactor(
        uint256 newCloseFactorMantissa
    ) internal compareValue(closeFactorMantissa, newCloseFactorMantissa) returns (uint256) {
        // Check caller is admin
        ensureAdmin();

        Exp memory newCloseFactorExp = Exp({ mantissa: newCloseFactorMantissa });

        //-- Check close factor <= 0.9
        Exp memory highLimit = Exp({ mantissa: closeFactorMaxMantissa });
        //-- Check close factor >= 0.05
        Exp memory lowLimit = Exp({ mantissa: closeFactorMinMantissa });

        if (lessThanExp(highLimit, newCloseFactorExp) || greaterThanExp(lowLimit, newCloseFactorExp)) {
            return fail(Error.INVALID_CLOSE_FACTOR, FailureInfo.SET_CLOSE_FACTOR_VALIDATION);
        }

        uint256 oldCloseFactorMantissa = closeFactorMantissa;
        closeFactorMantissa = newCloseFactorMantissa;
        emit NewCloseFactor(oldCloseFactorMantissa, newCloseFactorMantissa);

        return uint256(Error.NO_ERROR);
    }

    /**
     * @dev Updates the collateral factor. Used by _setCollateralFactor and setCollateralFactor
     * @param poolId The ID of the pool.
     * @param vToken The market to set the factor on
     * @param newCollateralFactorMantissa The new collateral factor to be set
     * @return uint256 0=success, otherwise reverted
     */
    function __setCollateralFactor(
        uint96 poolId,
        VToken vToken,
        uint256 newCollateralFactorMantissa,
        uint256 newLiquidationThresholdMantissa
    ) internal returns (uint256) {
        ensureNonzeroAddress(address(vToken));

        // Check if pool exists
        if (poolId > lastPoolId) revert PoolDoesNotExist(poolId);

        // Verify market is listed in the pool
        Market storage market = _poolMarkets[getPoolMarketIndex(poolId, address(vToken))];
        ensureListed(market);

        //-- Check collateral factor <= 1
        if (newCollateralFactorMantissa > mantissaOne) {
            return fail(Error.INVALID_COLLATERAL_FACTOR, FailureInfo.SET_COLLATERAL_FACTOR_VALIDATION);
        }

        // If collateral factor != 0, fail if price == 0
        if (newCollateralFactorMantissa != 0 && oracle.getUnderlyingPrice(address(vToken)) == 0) {
            return fail(Error.PRICE_ERROR, FailureInfo.SET_COLLATERAL_FACTOR_WITHOUT_PRICE);
        }

        // Ensure that liquidation threshold <= 1
        if (newLiquidationThresholdMantissa > mantissaOne) {
            return fail(Error.INVALID_LIQUIDATION_THRESHOLD, FailureInfo.SET_LIQUIDATION_THRESHOLD_VALIDATION);
        }

        // Ensure that liquidation threshold >= CF
        if (newLiquidationThresholdMantissa < newCollateralFactorMantissa) {
            return
                fail(
                    Error.INVALID_LIQUIDATION_THRESHOLD,
                    FailureInfo.COLLATERAL_FACTOR_GREATER_THAN_LIQUIDATION_THRESHOLD
                );
        }

        // Set market's collateral factor to new collateral factor, remember old value
        uint256 oldCollateralFactorMantissa = market.collateralFactorMantissa;
        if (newCollateralFactorMantissa != oldCollateralFactorMantissa) {
            market.collateralFactorMantissa = newCollateralFactorMantissa;

            // Emit event with poolId, asset, old collateral factor, and new collateral factor
            emit NewCollateralFactor(poolId, vToken, oldCollateralFactorMantissa, newCollateralFactorMantissa);
        }

        uint256 oldLiquidationThresholdMantissa = market.liquidationThresholdMantissa;
        if (newLiquidationThresholdMantissa != oldLiquidationThresholdMantissa) {
            market.liquidationThresholdMantissa = newLiquidationThresholdMantissa;

            emit NewLiquidationThreshold(
                poolId,
                vToken,
                oldLiquidationThresholdMantissa,
                newLiquidationThresholdMantissa
            );
        }

        return uint256(Error.NO_ERROR);
    }

    /**
     * @dev Updates the liquidation incentive. Used by setLiquidationIncentive
     * @param poolId The ID of the pool.
     * @param vToken The market to set the Incentive for
     * @param newLiquidationIncentiveMantissa The new liquidation incentive to be set
     * @return uint256 0=success, otherwise reverted
     */
    function __setLiquidationIncentive(
        uint96 poolId,
        address vToken,
        uint256 newLiquidationIncentiveMantissa
    )
        internal
        compareValue(
            _poolMarkets[getPoolMarketIndex(poolId, vToken)].liquidationIncentiveMantissa,
            newLiquidationIncentiveMantissa
        )
        returns (uint256)
    {
        // Check if pool exists
        if (poolId > lastPoolId) revert PoolDoesNotExist(poolId);

        // Verify market is listed in the pool
        Market storage market = _poolMarkets[getPoolMarketIndex(poolId, vToken)];
        ensureListed(market);

        require(newLiquidationIncentiveMantissa >= mantissaOne, "incentive < 1e18");

        // Emit event with old incentive, new incentive
        emit NewLiquidationIncentive(poolId, market.liquidationIncentiveMantissa, newLiquidationIncentiveMantissa);

        // Set liquidation incentive to new incentive
        market.liquidationIncentiveMantissa = newLiquidationIncentiveMantissa;

        return uint256(Error.NO_ERROR);
    }

    /**
     * @dev Updates the borrow caps. Used by _setMarketBorrowCaps and setMarketBorrowCaps
     * @param vTokens The markets to set the borrow caps on
     * @param newBorrowCaps The new borrow caps to be set
     */
    function __setMarketBorrowCaps(VToken[] memory vTokens, uint256[] memory newBorrowCaps) internal {
        ensureAllowed("_setMarketBorrowCaps(address[],uint256[])");

        uint256 numMarkets = vTokens.length;
        uint256 numBorrowCaps = newBorrowCaps.length;

        require(numMarkets != 0 && numMarkets == numBorrowCaps, "invalid input");

        for (uint256 i; i < numMarkets; ++i) {
            borrowCaps[address(vTokens[i])] = newBorrowCaps[i];
            emit NewBorrowCap(vTokens[i], newBorrowCaps[i]);
        }
    }

    /**
     * @dev Updates the supply caps. Used by _setMarketSupplyCaps and setMarketSupplyCaps
     * @param vTokens The markets to set the supply caps on
     * @param newSupplyCaps The new supply caps to be set
     */
    function __setMarketSupplyCaps(VToken[] memory vTokens, uint256[] memory newSupplyCaps) internal {
        ensureAllowed("_setMarketSupplyCaps(address[],uint256[])");

        uint256 numMarkets = vTokens.length;
        uint256 numSupplyCaps = newSupplyCaps.length;

        require(numMarkets != 0 && numMarkets == numSupplyCaps, "invalid input");

        for (uint256 i; i < numMarkets; ++i) {
            supplyCaps[address(vTokens[i])] = newSupplyCaps[i];
            emit NewSupplyCap(vTokens[i], newSupplyCaps[i]);
        }
    }

    /**
     * @dev Updates the prime token. Used by _setPrimeToken and setPrimeToken
     * @param _prime The new prime token to be set
     * @return uint256 0=success, otherwise reverted
     */
    function __setPrimeToken(IPrime _prime) internal returns (uint) {
        ensureAdmin();
        ensureNonzeroAddress(address(_prime));

        IPrime oldPrime = prime;
        prime = _prime;
        emit NewPrimeToken(oldPrime, _prime);

        return uint(Error.NO_ERROR);
    }

    /**
     * @dev Updates the forced liquidation. Used by _setForcedLiquidation and setForcedLiquidation
     * @param vTokenBorrowed The market to set the forced liquidation on
     * @param enable Whether to enable forced liquidations
     */
    function __setForcedLiquidation(address vTokenBorrowed, bool enable) internal {
        ensureAllowed("_setForcedLiquidation(address,bool)");
        if (vTokenBorrowed != address(vaiController)) {
            ensureListed(getCorePoolMarket(vTokenBorrowed));
        }
        isForcedLiquidationEnabled[vTokenBorrowed] = enable;
        emit IsForcedLiquidationEnabledUpdated(vTokenBorrowed, enable);
    }

    /**
     * @dev Updates the actions paused. Used by _setActionsPaused and setActionsPaused
     * @param markets_ The markets to set the actions paused on
     * @param actions_ The actions to set the paused state on
     * @param paused_ The new paused state to be set
     */
    function __setActionsPaused(address[] memory markets_, Action[] memory actions_, bool paused_) internal {
        ensureAllowed("_setActionsPaused(address[],uint8[],bool)");

        uint256 numMarkets = markets_.length;
        uint256 numActions = actions_.length;
        for (uint256 marketIdx; marketIdx < numMarkets; ++marketIdx) {
            for (uint256 actionIdx; actionIdx < numActions; ++actionIdx) {
                setActionPausedInternal(markets_[marketIdx], actions_[actionIdx], paused_);
            }
        }
    }
}<|MERGE_RESOLUTION|>--- conflicted
+++ resolved
@@ -101,7 +101,6 @@
     /// @notice Emitted when XVS vToken address is changed
     event NewXVSVToken(address indexed oldXVSVToken, address indexed newXVSVToken);
 
-<<<<<<< HEAD
     /// @notice Emitted when delegate authorization for flash loans is changed
     event DelegateAuthorizationFlashloanChanged(
         address indexed user,
@@ -110,7 +109,6 @@
         bool approved
     );
 
-=======
     /// @notice Emitted when liquidation threshold is changed by admin
     event NewLiquidationThreshold(
         uint96 indexed poolId,
@@ -122,7 +120,6 @@
     /// @notice Emitted when the borrowAllowed flag is updated for a market
     event BorrowAllowedUpdated(uint96 indexed poolId, address indexed market, bool isAllowed);
 
->>>>>>> 8d9cf1e9
     /**
      * @notice Compare two addresses to ensure they are different
      * @param oldAddress The original address to compare
@@ -620,7 +617,6 @@
     }
 
     /**
-<<<<<<< HEAD
      * @notice Set or revoke delegate authorization for flash loans
      * @dev Allows users to authorize delegates to execute flash loans on their behalf
      * @param delegate The address to authorize or revoke as delegate
@@ -633,7 +629,6 @@
         delegateAuthorizationFlashloan[msg.sender][market][delegate] = approved;
 
         emit DelegateAuthorizationFlashloanChanged(msg.sender, market, delegate, approved);
-=======
      * @notice Updates the `isBorrowAllowed` flag for a market in a pool.
      * @param poolId The ID of the pool.
      * @param vToken The address of the market (vToken).
@@ -661,7 +656,6 @@
         m.isBorrowAllowed = borrowAllowed;
 
         emit BorrowAllowedUpdated(poolId, vToken, borrowAllowed);
->>>>>>> 8d9cf1e9
     }
 
     /**
