--- conflicted
+++ resolved
@@ -99,13 +99,9 @@
     /// @notice Emitted when XVS vToken address is changed
     event NewXVSVToken(address indexed oldXVSVToken, address indexed newXVSVToken);
 
-<<<<<<< HEAD
-    /// @notice Emitted when liquidation threshold is changed by admin
-    event NewLiquidationThreshold(
-        VToken vToken,
-=======
     /// @notice Emitted when an account's flash loan whitelist status is updated
     event IsAccountFlashLoanWhitelisted(address indexed account, bool indexed isWhitelisted);
+    
     /// @notice Emitted when delegate authorization for flash loans is changed
     event DelegateAuthorizationFlashloanChanged(
         address indexed user,
@@ -118,12 +114,10 @@
     event NewLiquidationThreshold(
         uint96 indexed poolId,
         VToken indexed vToken,
->>>>>>> a8ee3fcc
         uint256 oldLiquidationThresholdMantissa,
         uint256 newLiquidationThresholdMantissa
     );
 
-<<<<<<< HEAD
     /// @notice Emitted when market's liquidation incentive is changed by admin
     event NewMarketLiquidationIncentive(
         address vToken,
@@ -136,10 +130,8 @@
         LiquidationManager indexed oldLiquidationManager,
         LiquidationManager indexed newLiquidationManager
     );
-=======
     /// @notice Emitted when the borrowAllowed flag is updated for a market
     event BorrowAllowedUpdated(uint96 indexed poolId, address indexed market, bool isAllowed);
->>>>>>> a8ee3fcc
 
     /**
      * @notice Compare two addresses to ensure they are different
@@ -202,12 +194,8 @@
     }
 
     /**
-<<<<<<< HEAD
-     * @notice Sets the collateral factor and liquidation threshold for a vToken
-=======
      * @notice Sets the collateral factor and liquidation threshold for a market in the Core Pool only.
      * @dev Alias to _setCollateralFactor to support the Isolated Lending Comptroller Interface
->>>>>>> a8ee3fcc
      * @param vToken The market to set the factor on
      * @param newCollateralFactorMantissa The new collateral factor, scaled by 1e18
      * @param newLiquidationThresholdMantissa The new liquidation threshold, scaled by 1e18
@@ -218,8 +206,8 @@
         uint256 newCollateralFactorMantissa,
         uint256 newLiquidationThresholdMantissa
     ) external returns (uint256) {
-<<<<<<< HEAD
-        return __setCollateralFactor(vToken, newCollateralFactorMantissa, newLiquidationThresholdMantissa);
+        ensureAllowed("setCollateralFactor(address,uint256,uint256)");
+        return __setCollateralFactor(corePoolId, vToken, newCollateralFactorMantissa, newLiquidationThresholdMantissa);
     }
 
     /**
@@ -240,9 +228,6 @@
         uint256 newMaxLiquidationIncentive
     ) external returns (uint256) {
         return __setMarketMaxLiquidationIncentive(vToken, newMaxLiquidationIncentive);
-=======
-        ensureAllowed("setCollateralFactor(address,uint256,uint256)");
-        return __setCollateralFactor(corePoolId, vToken, newCollateralFactorMantissa, newLiquidationThresholdMantissa);
     }
 
     /**
@@ -290,7 +275,6 @@
     ) external returns (uint256) {
         ensureAllowed("setLiquidationIncentive(uint96,address,uint256)");
         return __setLiquidationIncentive(poolId, vToken, newLiquidationIncentiveMantissa);
->>>>>>> a8ee3fcc
     }
 
     /**
@@ -647,7 +631,6 @@
     }
 
     /**
-<<<<<<< HEAD
      * @notice This function is used to set the liquidation manager address which is responsible for managing
      *         liquidations in the protocol.
      * @dev Allows the contract admin to set the liquidation manager address used by the Comptroller
@@ -687,7 +670,9 @@
         // Set liquidation incentive to new incentive
         market.maxLiquidationIncentiveMantissa = newMaxLiquidationIncentive;
         return uint256(Error.NO_ERROR);
-=======
+    }
+
+    /**
      * @notice Adds/Removes an account to the flash loan whitelist
      * @param account The account to authorize for flash loans
      * @param _isWhiteListed True to whitelist the account for flash loans, false to remove from whitelist
@@ -743,7 +728,6 @@
         m.isBorrowAllowed = borrowAllowed;
 
         emit BorrowAllowedUpdated(poolId, vToken, borrowAllowed);
->>>>>>> a8ee3fcc
     }
 
     /**
@@ -771,41 +755,8 @@
     }
 
     /**
-<<<<<<< HEAD
-     * @dev Updates the collateral factor. Used by setCollateralFactor
-=======
-     * @dev Updates the close factor. Used by _setCloseFactor and setCloseFactor
-     * @param newCloseFactorMantissa The new close factor to be set
-     * @return uint256 0=success, otherwise reverted
-     */
-    function __setCloseFactor(
-        uint256 newCloseFactorMantissa
-    ) internal compareValue(closeFactorMantissa, newCloseFactorMantissa) returns (uint256) {
-        // Check caller is admin
-        ensureAdmin();
-
-        Exp memory newCloseFactorExp = Exp({ mantissa: newCloseFactorMantissa });
-
-        //-- Check close factor <= 0.9
-        Exp memory highLimit = Exp({ mantissa: closeFactorMaxMantissa });
-        //-- Check close factor >= 0.05
-        Exp memory lowLimit = Exp({ mantissa: closeFactorMinMantissa });
-
-        if (lessThanExp(highLimit, newCloseFactorExp) || greaterThanExp(lowLimit, newCloseFactorExp)) {
-            return fail(Error.INVALID_CLOSE_FACTOR, FailureInfo.SET_CLOSE_FACTOR_VALIDATION);
-        }
-
-        uint256 oldCloseFactorMantissa = closeFactorMantissa;
-        closeFactorMantissa = newCloseFactorMantissa;
-        emit NewCloseFactor(oldCloseFactorMantissa, newCloseFactorMantissa);
-
-        return uint256(Error.NO_ERROR);
-    }
-
-    /**
      * @dev Updates the collateral factor. Used by _setCollateralFactor and setCollateralFactor
      * @param poolId The ID of the pool.
->>>>>>> a8ee3fcc
      * @param vToken The market to set the factor on
      * @param newCollateralFactorMantissa The new collateral factor to be set
      * @param newLiquidationThresholdMantissa The new liquidation threshold to be set
@@ -817,11 +768,6 @@
         uint256 newCollateralFactorMantissa,
         uint256 newLiquidationThresholdMantissa
     ) internal returns (uint256) {
-<<<<<<< HEAD
-        // Check caller is allowed by access control manager
-        ensureAllowed("setCollateralFactor(address,uint256,uint256)");
-=======
->>>>>>> a8ee3fcc
         ensureNonzeroAddress(address(vToken));
 
         // Check if pool exists
@@ -845,25 +791,6 @@
         if (newLiquidationThresholdMantissa > mantissaOne) {
             return fail(Error.INVALID_LIQUIDATION_THRESHOLD, FailureInfo.SET_LIQUIDATION_THRESHOLD_VALIDATION);
         }
-<<<<<<< HEAD
-
-        // Ensure that liquidation threshold >= CF
-        if (newLiquidationThresholdMantissa < newCollateralFactorMantissa) {
-            return fail(Error.INVALID_LIQUIDATION_THRESHOLD, FailureInfo.SET_LIQUIDATION_THRESHOLD_VALIDATION);
-        }
-
-        uint256 oldCollateralFactorMantissa = market.collateralFactorMantissa;
-        if (newCollateralFactorMantissa != oldCollateralFactorMantissa) {
-            market.collateralFactorMantissa = newCollateralFactorMantissa;
-            emit NewCollateralFactor(vToken, oldCollateralFactorMantissa, newCollateralFactorMantissa);
-        }
-
-        uint256 oldLiquidationThresholdMantissa = market.liquidationThresholdMantissa;
-        if (newLiquidationThresholdMantissa != oldLiquidationThresholdMantissa) {
-            market.liquidationThresholdMantissa = newLiquidationThresholdMantissa;
-            emit NewLiquidationThreshold(vToken, oldLiquidationThresholdMantissa, newLiquidationThresholdMantissa);
-        }
-=======
 
         // Ensure that liquidation threshold >= CF
         if (newLiquidationThresholdMantissa < newCollateralFactorMantissa) {
@@ -899,44 +826,6 @@
     }
 
     /**
-     * @dev Updates the liquidation incentive. Used by setLiquidationIncentive
-     * @param poolId The ID of the pool.
-     * @param vToken The market to set the Incentive for
-     * @param newLiquidationIncentiveMantissa The new liquidation incentive to be set
-     * @return uint256 0=success, otherwise reverted
-     */
-    function __setLiquidationIncentive(
-        uint96 poolId,
-        address vToken,
-        uint256 newLiquidationIncentiveMantissa
-    )
-        internal
-        compareValue(
-            _poolMarkets[getPoolMarketIndex(poolId, vToken)].liquidationIncentiveMantissa,
-            newLiquidationIncentiveMantissa
-        )
-        returns (uint256)
-    {
-        // Check if pool exists
-        if (poolId > lastPoolId) revert PoolDoesNotExist(poolId);
-
-        // Verify market is listed in the pool
-        Market storage market = _poolMarkets[getPoolMarketIndex(poolId, vToken)];
-        ensureListed(market);
-
-        require(newLiquidationIncentiveMantissa >= mantissaOne, "incentive < 1e18");
-
-        // Emit event with old incentive, new incentive
-        emit NewLiquidationIncentive(poolId, market.liquidationIncentiveMantissa, newLiquidationIncentiveMantissa);
-
-        // Set liquidation incentive to new incentive
-        market.liquidationIncentiveMantissa = newLiquidationIncentiveMantissa;
->>>>>>> a8ee3fcc
-
-        return uint256(Error.NO_ERROR);
-    }
-
-    /**
      * @dev Updates the borrow caps. Used by _setMarketBorrowCaps and setMarketBorrowCaps
      * @param vTokens The markets to set the borrow caps on
      * @param newBorrowCaps The new borrow caps to be set
