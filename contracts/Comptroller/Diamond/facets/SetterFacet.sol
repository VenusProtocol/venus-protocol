// SPDX-License-Identifier: BSD-3-Clause

pragma solidity 0.8.25;

import { ResilientOracleInterface } from "@venusprotocol/oracle/contracts/interfaces/OracleInterface.sol";

import { VToken } from "../../../Tokens/VTokens/VToken.sol";
import { Action } from "../../ComptrollerInterface.sol";
import { ComptrollerLensInterface } from "../../ComptrollerLensInterface.sol";
import { VAIControllerInterface } from "../../../Tokens/VAI/VAIControllerInterface.sol";
import { IPrime } from "../../../Tokens/Prime/IPrime.sol";
import { ISetterFacet } from "../interfaces/ISetterFacet.sol";
import { FacetBase } from "./FacetBase.sol";
import { PoolMarketId } from "../../../Comptroller/Types/PoolMarketId.sol";

/**
 * @title SetterFacet
 * @author Venus
 * @dev This facet contains all the setters for the states
 * @notice This facet contract contains all the configurational setter functions
 */
contract SetterFacet is ISetterFacet, FacetBase {
    /// @notice Emitted when close factor is changed by admin
    event NewCloseFactor(uint256 oldCloseFactorMantissa, uint256 newCloseFactorMantissa);

    /// @notice Emitted when a collateral factor for a market in a pool is changed by admin
    event NewCollateralFactor(
        uint96 indexed poolId,
        VToken indexed vToken,
        uint256 oldCollateralFactorMantissa,
        uint256 newCollateralFactorMantissa
    );

    /// @notice Emitted when liquidation incentive for a market in a pool is changed by admin
    event NewLiquidationIncentive(
        uint96 indexed poolId,
        address indexed vToken,
        uint256 oldLiquidationIncentiveMantissa,
        uint256 newLiquidationIncentiveMantissa
    );

    /// @notice Emitted when price oracle is changed
    event NewPriceOracle(ResilientOracleInterface oldPriceOracle, ResilientOracleInterface newPriceOracle);

    /// @notice Emitted when borrow cap for a vToken is changed
    event NewBorrowCap(VToken indexed vToken, uint256 newBorrowCap);

    /// @notice Emitted when VAIController is changed
    event NewVAIController(VAIControllerInterface oldVAIController, VAIControllerInterface newVAIController);

    /// @notice Emitted when VAI mint rate is changed by admin
    event NewVAIMintRate(uint256 oldVAIMintRate, uint256 newVAIMintRate);

    /// @notice Emitted when protocol state is changed by admin
    event ActionProtocolPaused(bool state);

    /// @notice Emitted when treasury guardian is changed
    event NewTreasuryGuardian(address oldTreasuryGuardian, address newTreasuryGuardian);

    /// @notice Emitted when treasury address is changed
    event NewTreasuryAddress(address oldTreasuryAddress, address newTreasuryAddress);

    /// @notice Emitted when treasury percent is changed
    event NewTreasuryPercent(uint256 oldTreasuryPercent, uint256 newTreasuryPercent);

    /// @notice Emitted when liquidator adress is changed
    event NewLiquidatorContract(address oldLiquidatorContract, address newLiquidatorContract);

    /// @notice Emitted when ComptrollerLens address is changed
    event NewComptrollerLens(address oldComptrollerLens, address newComptrollerLens);

    /// @notice Emitted when supply cap for a vToken is changed
    event NewSupplyCap(VToken indexed vToken, uint256 newSupplyCap);

    /// @notice Emitted when access control address is changed by admin
    event NewAccessControl(address oldAccessControlAddress, address newAccessControlAddress);

    /// @notice Emitted when pause guardian is changed
    event NewPauseGuardian(address oldPauseGuardian, address newPauseGuardian);

    /// @notice Emitted when an action is paused on a market
    event ActionPausedMarket(VToken indexed vToken, Action indexed action, bool pauseState);

    /// @notice Emitted when VAI Vault info is changed
    event NewVAIVaultInfo(address indexed vault_, uint256 releaseStartBlock_, uint256 releaseInterval_);

    /// @notice Emitted when Venus VAI Vault rate is changed
    event NewVenusVAIVaultRate(uint256 oldVenusVAIVaultRate, uint256 newVenusVAIVaultRate);

    /// @notice Emitted when prime token contract address is changed
    event NewPrimeToken(IPrime oldPrimeToken, IPrime newPrimeToken);

    /// @notice Emitted when forced liquidation is enabled or disabled for all users in a market
    event IsForcedLiquidationEnabledUpdated(address indexed vToken, bool enable);

    /// @notice Emitted when forced liquidation is enabled or disabled for a user borrowing in a market
    event IsForcedLiquidationEnabledForUserUpdated(address indexed borrower, address indexed vToken, bool enable);

    /// @notice Emitted when XVS token address is changed
    event NewXVSToken(address indexed oldXVS, address indexed newXVS);

    /// @notice Emitted when XVS vToken address is changed
    event NewXVSVToken(address indexed oldXVSVToken, address indexed newXVSVToken);

<<<<<<< HEAD
    /// @notice Emitted when delegate authorization for flash loans is changed
    event DelegateAuthorizationFlashloanChanged(
        address indexed user,
        address indexed market,
        address indexed delegate,
        bool approved
    );

    /// @notice Emitted when liquidation threshold is changed by admin
=======
    /// @notice Emitted when liquidation threshold for a market in a pool is changed by admin
>>>>>>> 33901417
    event NewLiquidationThreshold(
        uint96 indexed poolId,
        VToken indexed vToken,
        uint256 oldLiquidationThresholdMantissa,
        uint256 newLiquidationThresholdMantissa
    );

    /// @notice Emitted when the borrowAllowed flag is updated for a market
    event BorrowAllowedUpdated(uint96 indexed poolId, address indexed market, bool oldStatus, bool newStatus);

    /// @notice Emitted when pool active status changes
    event PoolActiveStatusUpdated(uint96 indexed poolId, bool oldStatus, bool newStatus);

    /**
     * @notice Compare two addresses to ensure they are different
     * @param oldAddress The original address to compare
     * @param newAddress The new address to compare
     */
    modifier compareAddress(address oldAddress, address newAddress) {
        require(oldAddress != newAddress, "old address is same as new address");
        _;
    }

    /**
     * @notice Compare two values to ensure they are different
     * @param oldValue The original value to compare
     * @param newValue The new value to compare
     */
    modifier compareValue(uint256 oldValue, uint256 newValue) {
        require(oldValue != newValue, "old value is same as new value");
        _;
    }

    /**
     * @notice Alias to _setPriceOracle to support the Isolated Lending Comptroller Interface
     * @param newOracle The new price oracle to set
     * @return uint256 0=success, otherwise a failure (see ErrorReporter.sol for details)
     */
    function setPriceOracle(ResilientOracleInterface newOracle) external returns (uint256) {
        return __setPriceOracle(newOracle);
    }

    /**
     * @notice Sets a new price oracle for the comptroller
     * @dev Allows the contract admin to set a new price oracle used by the Comptroller
     * @param newOracle The new price oracle to set
     * @return uint256 0=success, otherwise a failure (see ErrorReporter.sol for details)
     */
    function _setPriceOracle(ResilientOracleInterface newOracle) external returns (uint256) {
        return __setPriceOracle(newOracle);
    }

    /**
     * @notice Alias to _setCloseFactor to support the Isolated Lending Comptroller Interface
     * @param newCloseFactorMantissa New close factor, scaled by 1e18
     * @return uint256 0=success, otherwise will revert
     */
    function setCloseFactor(uint256 newCloseFactorMantissa) external returns (uint256) {
        return __setCloseFactor(newCloseFactorMantissa);
    }

    /**
     * @notice Sets the closeFactor used when liquidating borrows
     * @dev Allows the contract admin to set the closeFactor used to liquidate borrows
     * @param newCloseFactorMantissa New close factor, scaled by 1e18
     * @return uint256 0=success, otherwise will revert
     */
    function _setCloseFactor(uint256 newCloseFactorMantissa) external returns (uint256) {
        return __setCloseFactor(newCloseFactorMantissa);
    }

    /**
     * @notice Sets the address of the access control of this contract
     * @dev Allows the contract admin to set the address of access control of this contract
     * @param newAccessControlAddress New address for the access control
     * @return uint256 0=success, otherwise will revert
     */
    function _setAccessControl(
        address newAccessControlAddress
    ) external compareAddress(accessControl, newAccessControlAddress) returns (uint256) {
        // Check caller is admin
        ensureAdmin();
        ensureNonzeroAddress(newAccessControlAddress);

        address oldAccessControlAddress = accessControl;

        accessControl = newAccessControlAddress;
        emit NewAccessControl(oldAccessControlAddress, newAccessControlAddress);

        return uint256(Error.NO_ERROR);
    }

    /**
     * @notice Sets the collateral factor and liquidation threshold for a market in the Core Pool only.
     * @param vToken The market to set the factor on
     * @param newCollateralFactorMantissa The new collateral factor, scaled by 1e18
     * @param newLiquidationThresholdMantissa The new liquidation threshold, scaled by 1e18
     * @return uint256 0=success, otherwise a failure. (See ErrorReporter for details)
     */
    function setCollateralFactor(
        VToken vToken,
        uint256 newCollateralFactorMantissa,
        uint256 newLiquidationThresholdMantissa
    ) external returns (uint256) {
        ensureAllowed("setCollateralFactor(address,uint256,uint256)");
        return __setCollateralFactor(corePoolId, vToken, newCollateralFactorMantissa, newLiquidationThresholdMantissa);
    }

    /**
     * @notice Sets the liquidation incentive for a market in the Core Pool only.
     * @param vToken The market to set the liquidationIncentive for
     * @param newLiquidationIncentiveMantissa New liquidationIncentive scaled by 1e18
     * @return uint256 0=success, otherwise a failure. (See ErrorReporter for details)
     */
    function setLiquidationIncentive(
        address vToken,
        uint256 newLiquidationIncentiveMantissa
    ) external returns (uint256) {
        ensureAllowed("setLiquidationIncentive(address,uint256)");
        return __setLiquidationIncentive(corePoolId, vToken, newLiquidationIncentiveMantissa);
    }

    /**
     * @notice Sets the collateral factor and liquidation threshold for a market in the specified pool.
     * @param poolId The ID of the pool.
     * @param vToken The market to set the factor on
     * @param newCollateralFactorMantissa The new collateral factor, scaled by 1e18
     * @param newLiquidationThresholdMantissa The new liquidation threshold, scaled by 1e18
     * @return uint256 0=success, otherwise a failure. (See ErrorReporter for details)
     */
    function setCollateralFactor(
        uint96 poolId,
        VToken vToken,
        uint256 newCollateralFactorMantissa,
        uint256 newLiquidationThresholdMantissa
    ) external returns (uint256) {
        ensureAllowed("setCollateralFactor(uint96,address,uint256,uint256)");
        return __setCollateralFactor(poolId, vToken, newCollateralFactorMantissa, newLiquidationThresholdMantissa);
    }

    /**
     * @notice Sets the liquidation incentive for a market in the specified pool.
     * @param poolId The ID of the pool.
     * @param vToken The market to set the liquidationIncentive for
     * @param newLiquidationIncentiveMantissa New liquidationIncentive scaled by 1e18
     * @return uint256 0=success, otherwise a failure. (See ErrorReporter for details)
     */
    function setLiquidationIncentive(
        uint96 poolId,
        address vToken,
        uint256 newLiquidationIncentiveMantissa
    ) external returns (uint256) {
        ensureAllowed("setLiquidationIncentive(uint96,address,uint256)");
        return __setLiquidationIncentive(poolId, vToken, newLiquidationIncentiveMantissa);
    }

    /**
     * @notice Update the address of the liquidator contract
     * @dev Allows the contract admin to update the address of liquidator contract
     * @param newLiquidatorContract_ The new address of the liquidator contract
     */
    function _setLiquidatorContract(
        address newLiquidatorContract_
    ) external compareAddress(liquidatorContract, newLiquidatorContract_) {
        // Check caller is admin
        ensureAdmin();
        ensureNonzeroAddress(newLiquidatorContract_);
        address oldLiquidatorContract = liquidatorContract;
        liquidatorContract = newLiquidatorContract_;
        emit NewLiquidatorContract(oldLiquidatorContract, newLiquidatorContract_);
    }

    /**
     * @notice Admin function to change the Pause Guardian
     * @dev Allows the contract admin to change the Pause Guardian
     * @param newPauseGuardian The address of the new Pause Guardian
     * @return uint256 0=success, otherwise a failure. (See enum Error for details)
     */
    function _setPauseGuardian(
        address newPauseGuardian
    ) external compareAddress(pauseGuardian, newPauseGuardian) returns (uint256) {
        ensureAdmin();
        ensureNonzeroAddress(newPauseGuardian);

        // Save current value for inclusion in log
        address oldPauseGuardian = pauseGuardian;
        // Store pauseGuardian with value newPauseGuardian
        pauseGuardian = newPauseGuardian;

        // Emit NewPauseGuardian(OldPauseGuardian, NewPauseGuardian)
        emit NewPauseGuardian(oldPauseGuardian, newPauseGuardian);

        return uint256(Error.NO_ERROR);
    }

    /**
     * @notice Alias to _setMarketBorrowCaps to support the Isolated Lending Comptroller Interface
     * @param vTokens The addresses of the markets (tokens) to change the borrow caps for
     * @param newBorrowCaps The new borrow cap values in underlying to be set. A value of 0 corresponds to Borrow not allowed
     */
    function setMarketBorrowCaps(VToken[] calldata vTokens, uint256[] calldata newBorrowCaps) external {
        __setMarketBorrowCaps(vTokens, newBorrowCaps);
    }

    /**
     * @notice Set the given borrow caps for the given vToken market Borrowing that brings total borrows to or above borrow cap will revert
     * @dev Allows a privileged role to set the borrowing cap for a vToken market. A borrow cap of 0 corresponds to Borrow not allowed
     * @param vTokens The addresses of the markets (tokens) to change the borrow caps for
     * @param newBorrowCaps The new borrow cap values in underlying to be set. A value of 0 corresponds to Borrow not allowed
     */
    function _setMarketBorrowCaps(VToken[] calldata vTokens, uint256[] calldata newBorrowCaps) external {
        __setMarketBorrowCaps(vTokens, newBorrowCaps);
    }

    /**
     * @notice Alias to _setMarketSupplyCaps to support the Isolated Lending Comptroller Interface
     * @param vTokens The addresses of the markets (tokens) to change the supply caps for
     * @param newSupplyCaps The new supply cap values in underlying to be set. A value of 0 corresponds to Minting NotAllowed
     */
    function setMarketSupplyCaps(VToken[] calldata vTokens, uint256[] calldata newSupplyCaps) external {
        __setMarketSupplyCaps(vTokens, newSupplyCaps);
    }

    /**
     * @notice Set the given supply caps for the given vToken market Supply that brings total Supply to or above supply cap will revert
     * @dev Allows a privileged role to set the supply cap for a vToken. A supply cap of 0 corresponds to Minting NotAllowed
     * @param vTokens The addresses of the markets (tokens) to change the supply caps for
     * @param newSupplyCaps The new supply cap values in underlying to be set. A value of 0 corresponds to Minting NotAllowed
     */
    function _setMarketSupplyCaps(VToken[] calldata vTokens, uint256[] calldata newSupplyCaps) external {
        __setMarketSupplyCaps(vTokens, newSupplyCaps);
    }

    /**
     * @notice Set whole protocol pause/unpause state
     * @dev Allows a privileged role to pause/unpause protocol
     * @param state The new state (true=paused, false=unpaused)
     * @return bool The updated state of the protocol
     */
    function _setProtocolPaused(bool state) external returns (bool) {
        ensureAllowed("_setProtocolPaused(bool)");

        protocolPaused = state;
        emit ActionProtocolPaused(state);
        return state;
    }

    /**
     * @notice Alias to _setActionsPaused to support the Isolated Lending Comptroller Interface
     * @param markets_ Markets to pause/unpause the actions on
     * @param actions_ List of action ids to pause/unpause
     * @param paused_ The new paused state (true=paused, false=unpaused)
     */
    function setActionsPaused(address[] calldata markets_, Action[] calldata actions_, bool paused_) external {
        __setActionsPaused(markets_, actions_, paused_);
    }

    /**
     * @notice Pause/unpause certain actions
     * @dev Allows a privileged role to pause/unpause the protocol action state
     * @param markets_ Markets to pause/unpause the actions on
     * @param actions_ List of action ids to pause/unpause
     * @param paused_ The new paused state (true=paused, false=unpaused)
     */
    function _setActionsPaused(address[] calldata markets_, Action[] calldata actions_, bool paused_) external {
        __setActionsPaused(markets_, actions_, paused_);
    }

    /**
     * @dev Pause/unpause an action on a market
     * @param market Market to pause/unpause the action on
     * @param action Action id to pause/unpause
     * @param paused The new paused state (true=paused, false=unpaused)
     */
    function setActionPausedInternal(address market, Action action, bool paused) internal {
        ensureListed(getCorePoolMarket(market));
        _actionPaused[market][uint256(action)] = paused;
        emit ActionPausedMarket(VToken(market), action, paused);
    }

    /**
     * @notice Sets a new VAI controller
     * @dev Admin function to set a new VAI controller
     * @return uint256 0=success, otherwise a failure (see ErrorReporter.sol for details)
     */
    function _setVAIController(
        VAIControllerInterface vaiController_
    ) external compareAddress(address(vaiController), address(vaiController_)) returns (uint256) {
        // Check caller is admin
        ensureAdmin();
        ensureNonzeroAddress(address(vaiController_));

        VAIControllerInterface oldVaiController = vaiController;
        vaiController = vaiController_;
        emit NewVAIController(oldVaiController, vaiController_);

        return uint256(Error.NO_ERROR);
    }

    /**
     * @notice Set the VAI mint rate
     * @param newVAIMintRate The new VAI mint rate to be set
     * @return uint256 0=success, otherwise a failure (see ErrorReporter.sol for details)
     */
    function _setVAIMintRate(
        uint256 newVAIMintRate
    ) external compareValue(vaiMintRate, newVAIMintRate) returns (uint256) {
        // Check caller is admin
        ensureAdmin();
        uint256 oldVAIMintRate = vaiMintRate;
        vaiMintRate = newVAIMintRate;
        emit NewVAIMintRate(oldVAIMintRate, newVAIMintRate);

        return uint256(Error.NO_ERROR);
    }

    /**
     * @notice Set the minted VAI amount of the `owner`
     * @param owner The address of the account to set
     * @param amount The amount of VAI to set to the account
     * @return The number of minted VAI by `owner`
     */
    function setMintedVAIOf(address owner, uint256 amount) external returns (uint256) {
        checkProtocolPauseState();

        // Pausing is a very serious situation - we revert to sound the alarms
        require(!mintVAIGuardianPaused && !repayVAIGuardianPaused, "VAI is paused");
        // Check caller is vaiController
        if (msg.sender != address(vaiController)) {
            return fail(Error.REJECTION, FailureInfo.SET_MINTED_VAI_REJECTION);
        }
        mintedVAIs[owner] = amount;
        return uint256(Error.NO_ERROR);
    }

    /**
     * @notice Set the treasury data.
     * @param newTreasuryGuardian The new address of the treasury guardian to be set
     * @param newTreasuryAddress The new address of the treasury to be set
     * @param newTreasuryPercent The new treasury percent to be set
     * @return uint256 0=success, otherwise a failure (see ErrorReporter.sol for details)
     */
    function _setTreasuryData(
        address newTreasuryGuardian,
        address newTreasuryAddress,
        uint256 newTreasuryPercent
    ) external returns (uint256) {
        // Check caller is admin
        ensureAdminOr(treasuryGuardian);

        require(newTreasuryPercent < 1e18, "percent >= 100%");
        ensureNonzeroAddress(newTreasuryGuardian);
        ensureNonzeroAddress(newTreasuryAddress);

        address oldTreasuryGuardian = treasuryGuardian;
        address oldTreasuryAddress = treasuryAddress;
        uint256 oldTreasuryPercent = treasuryPercent;

        treasuryGuardian = newTreasuryGuardian;
        treasuryAddress = newTreasuryAddress;
        treasuryPercent = newTreasuryPercent;

        emit NewTreasuryGuardian(oldTreasuryGuardian, newTreasuryGuardian);
        emit NewTreasuryAddress(oldTreasuryAddress, newTreasuryAddress);
        emit NewTreasuryPercent(oldTreasuryPercent, newTreasuryPercent);

        return uint256(Error.NO_ERROR);
    }

    /*** Venus Distribution ***/

    /**
     * @dev Set ComptrollerLens contract address
     * @param comptrollerLens_ The new ComptrollerLens contract address to be set
     * @return uint256 0=success, otherwise a failure (see ErrorReporter.sol for details)
     */
    function _setComptrollerLens(
        ComptrollerLensInterface comptrollerLens_
    ) external virtual compareAddress(address(comptrollerLens), address(comptrollerLens_)) returns (uint256) {
        ensureAdmin();
        ensureNonzeroAddress(address(comptrollerLens_));
        address oldComptrollerLens = address(comptrollerLens);
        comptrollerLens = comptrollerLens_;
        emit NewComptrollerLens(oldComptrollerLens, address(comptrollerLens));

        return uint256(Error.NO_ERROR);
    }

    /**
     * @notice Set the amount of XVS distributed per block to VAI Vault
     * @param venusVAIVaultRate_ The amount of XVS wei per block to distribute to VAI Vault
     */
    function _setVenusVAIVaultRate(
        uint256 venusVAIVaultRate_
    ) external compareValue(venusVAIVaultRate, venusVAIVaultRate_) {
        ensureAdmin();
        if (vaiVaultAddress != address(0)) {
            releaseToVault();
        }
        uint256 oldVenusVAIVaultRate = venusVAIVaultRate;
        venusVAIVaultRate = venusVAIVaultRate_;
        emit NewVenusVAIVaultRate(oldVenusVAIVaultRate, venusVAIVaultRate_);
    }

    /**
     * @notice Set the VAI Vault infos
     * @param vault_ The address of the VAI Vault
     * @param releaseStartBlock_ The start block of release to VAI Vault
     * @param minReleaseAmount_ The minimum release amount to VAI Vault
     */
    function _setVAIVaultInfo(
        address vault_,
        uint256 releaseStartBlock_,
        uint256 minReleaseAmount_
    ) external compareAddress(vaiVaultAddress, vault_) {
        ensureAdmin();
        ensureNonzeroAddress(vault_);
        if (vaiVaultAddress != address(0)) {
            releaseToVault();
        }

        vaiVaultAddress = vault_;
        releaseStartBlock = releaseStartBlock_;
        minReleaseAmount = minReleaseAmount_;
        emit NewVAIVaultInfo(vault_, releaseStartBlock_, minReleaseAmount_);
    }

    /**
     * @notice Alias to _setPrimeToken to support the Isolated Lending Comptroller Interface
     * @param _prime The new prime token contract to be set
     * @return uint 0=success, otherwise a failure (see ErrorReporter.sol for details)
     */
    function setPrimeToken(IPrime _prime) external returns (uint256) {
        return __setPrimeToken(_prime);
    }

    /**
     * @notice Sets the prime token contract for the comptroller
     * @param _prime The new prime token contract to be set
     * @return uint 0=success, otherwise a failure (see ErrorReporter.sol for details)
     */
    function _setPrimeToken(IPrime _prime) external returns (uint256) {
        return __setPrimeToken(_prime);
    }

    /**
     * @notice Alias to _setForcedLiquidation to support the Isolated Lending Comptroller Interface
     * @param vTokenBorrowed Borrowed vToken
     * @param enable Whether to enable forced liquidations
     */
    function setForcedLiquidation(address vTokenBorrowed, bool enable) external {
        __setForcedLiquidation(vTokenBorrowed, enable);
    }

    /** @notice Enables forced liquidations for a market. If forced liquidation is enabled,
     * borrows in the market may be liquidated regardless of the account liquidity
     * @dev Allows a privileged role to set enable/disable forced liquidations
     * @param vTokenBorrowed Borrowed vToken
     * @param enable Whether to enable forced liquidations
     */
    function _setForcedLiquidation(address vTokenBorrowed, bool enable) external {
        __setForcedLiquidation(vTokenBorrowed, enable);
    }

    /**
     * @notice Enables forced liquidations for user's borrows in a certain market. If forced
     * liquidation is enabled, user's borrows in the market may be liquidated regardless of
     * the account liquidity. Forced liquidation may be enabled for a user even if it is not
     * enabled for the entire market.
     * @param borrower The address of the borrower
     * @param vTokenBorrowed Borrowed vToken
     * @param enable Whether to enable forced liquidations
     */
    function _setForcedLiquidationForUser(address borrower, address vTokenBorrowed, bool enable) external {
        ensureAllowed("_setForcedLiquidationForUser(address,address,bool)");
        if (vTokenBorrowed != address(vaiController)) {
            ensureListed(getCorePoolMarket(vTokenBorrowed));
        }
        isForcedLiquidationEnabledForUser[borrower][vTokenBorrowed] = enable;
        emit IsForcedLiquidationEnabledForUserUpdated(borrower, vTokenBorrowed, enable);
    }

    /**
     * @notice Set the address of the XVS token
     * @param xvs_ The address of the XVS token
     */
    function _setXVSToken(address xvs_) external {
        ensureAdmin();
        ensureNonzeroAddress(xvs_);

        emit NewXVSToken(xvs, xvs_);
        xvs = xvs_;
    }

    /**
     * @notice Set the address of the XVS vToken
     * @param xvsVToken_ The address of the XVS vToken
     */
    function _setXVSVToken(address xvsVToken_) external {
        ensureAdmin();
        ensureNonzeroAddress(xvsVToken_);

        address underlying = VToken(xvsVToken_).underlying();
        require(underlying == xvs, "invalid xvs vtoken address");

        emit NewXVSVToken(xvsVToken, xvsVToken_);
        xvsVToken = xvsVToken_;
    }

    /**
<<<<<<< HEAD
     * @notice Set or revoke delegate authorization for flash loans
     * @dev Allows users to authorize delegates to execute flash loans on their behalf
     * @param delegate The address to authorize or revoke as delegate
     * @param approved True to authorize, false to revoke
     */
    function setDelegateAuthorizationFlashloan(address market, address delegate, bool approved) external {
        ensureNonzeroAddress(delegate);

        // Only allow users to set authorization for themselves
        delegateAuthorizationFlashloan[msg.sender][market][delegate] = approved;

        emit DelegateAuthorizationFlashloanChanged(msg.sender, market, delegate, approved);
=======
     * @notice updates active status for a specific pool (excluding the Core Pool)
     * @param poolId id of the pool to update
     * @param active true to enable, false to disable
     * @custom:error InvalidOperationForCorePool Reverts when attempting to call pool-specific methods on the Core Pool.
     * @custom:error PoolDoesNotExist Reverts if the target pool ID does not exist.
     * @custom:event PoolActiveStatusUpdated Emitted after the pool active status is updated.
     */
    function setPoolActive(uint96 poolId, bool active) external {
        ensureAllowed("setPoolActive(uint96,bool)");

        if (poolId > lastPoolId) revert PoolDoesNotExist(poolId);
        if (poolId == corePoolId) revert InvalidOperationForCorePool();

        PoolData storage newPool = pools[poolId];

        if (newPool.isActive == active) {
            return;
        }

        emit PoolActiveStatusUpdated(poolId, newPool.isActive, active);
        newPool.isActive = active;
>>>>>>> 33901417
    }

    /**
     * @notice Updates the `isBorrowAllowed` flag for a market in a pool.
     * @param poolId The ID of the pool.
     * @param vToken The address of the market (vToken).
     * @param borrowAllowed The new borrow allowed status.
     * @custom:error PoolDoesNotExist Reverts if the pool ID is invalid.
     * @custom:error MarketConfigNotFound Reverts if the market is not listed in the pool.
     * @custom:event BorrowAllowedUpdated Emitted after the borrow permission for a market is updated.
     */
    function setIsBorrowAllowed(uint96 poolId, address vToken, bool borrowAllowed) external {
        ensureAllowed("setIsBorrowAllowed(uint96,address,bool)");

        if (poolId > lastPoolId) revert PoolDoesNotExist(poolId);

        PoolMarketId index = getPoolMarketIndex(poolId, vToken);
        Market storage m = _poolMarkets[index];

        if (!m.isListed) {
            revert MarketConfigNotFound();
        }

        if (m.isBorrowAllowed == borrowAllowed) {
            return;
        }

        emit BorrowAllowedUpdated(poolId, vToken, m.isBorrowAllowed, borrowAllowed);
        m.isBorrowAllowed = borrowAllowed;
    }

    /**
     * @dev Updates the valid price oracle. Used by _setPriceOracle and setPriceOracle
     * @param newOracle The new price oracle to be set
     * @return uint256 0=success, otherwise reverted
     */
    function __setPriceOracle(
        ResilientOracleInterface newOracle
    ) internal compareAddress(address(oracle), address(newOracle)) returns (uint256) {
        // Check caller is admin
        ensureAdmin();
        ensureNonzeroAddress(address(newOracle));

        // Track the old oracle for the comptroller
        ResilientOracleInterface oldOracle = oracle;

        // Set comptroller's oracle to newOracle
        oracle = newOracle;

        // Emit NewPriceOracle(oldOracle, newOracle)
        emit NewPriceOracle(oldOracle, newOracle);

        return uint256(Error.NO_ERROR);
    }

    /**
     * @dev Updates the close factor. Used by _setCloseFactor and setCloseFactor
     * @param newCloseFactorMantissa The new close factor to be set
     * @return uint256 0=success, otherwise reverted
     */
    function __setCloseFactor(
        uint256 newCloseFactorMantissa
    ) internal compareValue(closeFactorMantissa, newCloseFactorMantissa) returns (uint256) {
        // Check caller is admin
        ensureAdmin();

        Exp memory newCloseFactorExp = Exp({ mantissa: newCloseFactorMantissa });

        //-- Check close factor <= 0.9
        Exp memory highLimit = Exp({ mantissa: closeFactorMaxMantissa });
        //-- Check close factor >= 0.05
        Exp memory lowLimit = Exp({ mantissa: closeFactorMinMantissa });

        if (lessThanExp(highLimit, newCloseFactorExp) || greaterThanExp(lowLimit, newCloseFactorExp)) {
            return fail(Error.INVALID_CLOSE_FACTOR, FailureInfo.SET_CLOSE_FACTOR_VALIDATION);
        }

        uint256 oldCloseFactorMantissa = closeFactorMantissa;
        closeFactorMantissa = newCloseFactorMantissa;
        emit NewCloseFactor(oldCloseFactorMantissa, newCloseFactorMantissa);

        return uint256(Error.NO_ERROR);
    }

    /**
     * @dev Updates the collateral factor and the liquidation threshold. Used by setCollateralFactor
     * @param poolId The ID of the pool.
     * @param vToken The market to set the factor on
     * @param newCollateralFactorMantissa The new collateral factor to be set
     * @param newLiquidationThresholdMantissa The new liquidation threshold to be set
     * @return uint256 0=success, otherwise reverted
     */
    function __setCollateralFactor(
        uint96 poolId,
        VToken vToken,
        uint256 newCollateralFactorMantissa,
        uint256 newLiquidationThresholdMantissa
    ) internal returns (uint256) {
        ensureNonzeroAddress(address(vToken));

        // Check if pool exists
        if (poolId > lastPoolId) revert PoolDoesNotExist(poolId);

        // Verify market is listed in the pool
        Market storage market = _poolMarkets[getPoolMarketIndex(poolId, address(vToken))];
        ensureListed(market);

        //-- Check collateral factor <= 1
        if (newCollateralFactorMantissa > mantissaOne) {
            return fail(Error.INVALID_COLLATERAL_FACTOR, FailureInfo.SET_COLLATERAL_FACTOR_VALIDATION);
        }

        // If collateral factor != 0, fail if price == 0
        if (newCollateralFactorMantissa != 0 && oracle.getUnderlyingPrice(address(vToken)) == 0) {
            return fail(Error.PRICE_ERROR, FailureInfo.SET_COLLATERAL_FACTOR_WITHOUT_PRICE);
        }

        // Ensure that liquidation threshold <= 1
        if (newLiquidationThresholdMantissa > mantissaOne) {
            return fail(Error.INVALID_LIQUIDATION_THRESHOLD, FailureInfo.SET_LIQUIDATION_THRESHOLD_VALIDATION);
        }

        // Ensure that liquidation threshold >= CF
        if (newLiquidationThresholdMantissa < newCollateralFactorMantissa) {
            return
                fail(
                    Error.INVALID_LIQUIDATION_THRESHOLD,
                    FailureInfo.COLLATERAL_FACTOR_GREATER_THAN_LIQUIDATION_THRESHOLD
                );
        }

        // Set market's collateral factor to new collateral factor, remember old value
        uint256 oldCollateralFactorMantissa = market.collateralFactorMantissa;
        if (newCollateralFactorMantissa != oldCollateralFactorMantissa) {
            market.collateralFactorMantissa = newCollateralFactorMantissa;

            // Emit event with poolId, asset, old collateral factor, and new collateral factor
            emit NewCollateralFactor(poolId, vToken, oldCollateralFactorMantissa, newCollateralFactorMantissa);
        }

        uint256 oldLiquidationThresholdMantissa = market.liquidationThresholdMantissa;
        if (newLiquidationThresholdMantissa != oldLiquidationThresholdMantissa) {
            market.liquidationThresholdMantissa = newLiquidationThresholdMantissa;

            emit NewLiquidationThreshold(
                poolId,
                vToken,
                oldLiquidationThresholdMantissa,
                newLiquidationThresholdMantissa
            );
        }

        return uint256(Error.NO_ERROR);
    }

    /**
     * @dev Updates the liquidation incentive. Used by setLiquidationIncentive
     * @param poolId The ID of the pool.
     * @param vToken The market to set the Incentive for
     * @param newLiquidationIncentiveMantissa The new liquidation incentive to be set
     * @return uint256 0=success, otherwise reverted
     */
    function __setLiquidationIncentive(
        uint96 poolId,
        address vToken,
        uint256 newLiquidationIncentiveMantissa
    )
        internal
        compareValue(
            _poolMarkets[getPoolMarketIndex(poolId, vToken)].liquidationIncentiveMantissa,
            newLiquidationIncentiveMantissa
        )
        returns (uint256)
    {
        // Check if pool exists
        if (poolId > lastPoolId) revert PoolDoesNotExist(poolId);

        // Verify market is listed in the pool
        Market storage market = _poolMarkets[getPoolMarketIndex(poolId, vToken)];
        ensureListed(market);

        require(newLiquidationIncentiveMantissa >= mantissaOne, "incentive < 1e18");

        emit NewLiquidationIncentive(
            poolId,
            vToken,
            market.liquidationIncentiveMantissa,
            newLiquidationIncentiveMantissa
        );

        // Set liquidation incentive to new incentive
        market.liquidationIncentiveMantissa = newLiquidationIncentiveMantissa;

        return uint256(Error.NO_ERROR);
    }

    /**
     * @dev Updates the borrow caps. Used by _setMarketBorrowCaps and setMarketBorrowCaps
     * @param vTokens The markets to set the borrow caps on
     * @param newBorrowCaps The new borrow caps to be set
     */
    function __setMarketBorrowCaps(VToken[] memory vTokens, uint256[] memory newBorrowCaps) internal {
        ensureAllowed("_setMarketBorrowCaps(address[],uint256[])");

        uint256 numMarkets = vTokens.length;
        uint256 numBorrowCaps = newBorrowCaps.length;

        require(numMarkets != 0 && numMarkets == numBorrowCaps, "invalid input");

        for (uint256 i; i < numMarkets; ++i) {
            borrowCaps[address(vTokens[i])] = newBorrowCaps[i];
            emit NewBorrowCap(vTokens[i], newBorrowCaps[i]);
        }
    }

    /**
     * @dev Updates the supply caps. Used by _setMarketSupplyCaps and setMarketSupplyCaps
     * @param vTokens The markets to set the supply caps on
     * @param newSupplyCaps The new supply caps to be set
     */
    function __setMarketSupplyCaps(VToken[] memory vTokens, uint256[] memory newSupplyCaps) internal {
        ensureAllowed("_setMarketSupplyCaps(address[],uint256[])");

        uint256 numMarkets = vTokens.length;
        uint256 numSupplyCaps = newSupplyCaps.length;

        require(numMarkets != 0 && numMarkets == numSupplyCaps, "invalid input");

        for (uint256 i; i < numMarkets; ++i) {
            supplyCaps[address(vTokens[i])] = newSupplyCaps[i];
            emit NewSupplyCap(vTokens[i], newSupplyCaps[i]);
        }
    }

    /**
     * @dev Updates the prime token. Used by _setPrimeToken and setPrimeToken
     * @param _prime The new prime token to be set
     * @return uint256 0=success, otherwise reverted
     */
    function __setPrimeToken(IPrime _prime) internal returns (uint) {
        ensureAdmin();
        ensureNonzeroAddress(address(_prime));

        IPrime oldPrime = prime;
        prime = _prime;
        emit NewPrimeToken(oldPrime, _prime);

        return uint(Error.NO_ERROR);
    }

    /**
     * @dev Updates the forced liquidation. Used by _setForcedLiquidation and setForcedLiquidation
     * @param vTokenBorrowed The market to set the forced liquidation on
     * @param enable Whether to enable forced liquidations
     */
    function __setForcedLiquidation(address vTokenBorrowed, bool enable) internal {
        ensureAllowed("_setForcedLiquidation(address,bool)");
        if (vTokenBorrowed != address(vaiController)) {
            ensureListed(getCorePoolMarket(vTokenBorrowed));
        }
        isForcedLiquidationEnabled[vTokenBorrowed] = enable;
        emit IsForcedLiquidationEnabledUpdated(vTokenBorrowed, enable);
    }

    /**
     * @dev Updates the actions paused. Used by _setActionsPaused and setActionsPaused
     * @param markets_ The markets to set the actions paused on
     * @param actions_ The actions to set the paused state on
     * @param paused_ The new paused state to be set
     */
    function __setActionsPaused(address[] memory markets_, Action[] memory actions_, bool paused_) internal {
        ensureAllowed("_setActionsPaused(address[],uint8[],bool)");

        uint256 numMarkets = markets_.length;
        uint256 numActions = actions_.length;
        for (uint256 marketIdx; marketIdx < numMarkets; ++marketIdx) {
            for (uint256 actionIdx; actionIdx < numActions; ++actionIdx) {
                setActionPausedInternal(markets_[marketIdx], actions_[actionIdx], paused_);
            }
        }
    }
}<|MERGE_RESOLUTION|>--- conflicted
+++ resolved
@@ -102,7 +102,6 @@
     /// @notice Emitted when XVS vToken address is changed
     event NewXVSVToken(address indexed oldXVSVToken, address indexed newXVSVToken);
 
-<<<<<<< HEAD
     /// @notice Emitted when delegate authorization for flash loans is changed
     event DelegateAuthorizationFlashloanChanged(
         address indexed user,
@@ -111,10 +110,7 @@
         bool approved
     );
 
-    /// @notice Emitted when liquidation threshold is changed by admin
-=======
     /// @notice Emitted when liquidation threshold for a market in a pool is changed by admin
->>>>>>> 33901417
     event NewLiquidationThreshold(
         uint96 indexed poolId,
         VToken indexed vToken,
@@ -625,7 +621,6 @@
     }
 
     /**
-<<<<<<< HEAD
      * @notice Set or revoke delegate authorization for flash loans
      * @dev Allows users to authorize delegates to execute flash loans on their behalf
      * @param delegate The address to authorize or revoke as delegate
@@ -638,7 +633,9 @@
         delegateAuthorizationFlashloan[msg.sender][market][delegate] = approved;
 
         emit DelegateAuthorizationFlashloanChanged(msg.sender, market, delegate, approved);
-=======
+    }
+
+    /**
      * @notice updates active status for a specific pool (excluding the Core Pool)
      * @param poolId id of the pool to update
      * @param active true to enable, false to disable
@@ -660,7 +657,6 @@
 
         emit PoolActiveStatusUpdated(poolId, newPool.isActive, active);
         newPool.isActive = active;
->>>>>>> 33901417
     }
 
     /**
