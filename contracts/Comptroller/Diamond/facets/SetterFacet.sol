// SPDX-License-Identifier: BSD-3-Clause

pragma solidity 0.8.25;

import { ResilientOracleInterface } from "@venusprotocol/oracle/contracts/interfaces/OracleInterface.sol";

import { VToken } from "../../../Tokens/VTokens/VToken.sol";
import { Action } from "../../ComptrollerInterface.sol";
import { ComptrollerLensInterface } from "../../ComptrollerLensInterface.sol";
import { VAIControllerInterface } from "../../../Tokens/VAI/VAIControllerInterface.sol";
import { IPrime } from "../../../Tokens/Prime/IPrime.sol";
<<<<<<< HEAD
import { LiquidationManager } from "../../../LiquidationManager.sol";
=======
import { ISetterFacet } from "../interfaces/ISetterFacet.sol";
import { FacetBase } from "./FacetBase.sol";
>>>>>>> f16a9b54

/**
 * @title SetterFacet
 * @author Venus
 * @dev This facet contains all the setters for the states
 * @notice This facet contract contains all the configurational setter functions
 */
contract SetterFacet is ISetterFacet, FacetBase {
    /// @notice Emitted when close factor is changed by admin
    event NewCloseFactor(uint256 oldCloseFactorMantissa, uint256 newCloseFactorMantissa);

    /// @notice Emitted when a collateral factor is changed by admin
    event NewCollateralFactor(
        VToken indexed vToken,
        uint256 oldCollateralFactorMantissa,
        uint256 newCollateralFactorMantissa
    );

    /// @notice Emitted when liquidation incentive is changed by admin
    event NewLiquidationIncentive(uint256 oldLiquidationIncentiveMantissa, uint256 newLiquidationIncentiveMantissa);

    /// @notice Emitted when price oracle is changed
    event NewPriceOracle(ResilientOracleInterface oldPriceOracle, ResilientOracleInterface newPriceOracle);

    /// @notice Emitted when borrow cap for a vToken is changed
    event NewBorrowCap(VToken indexed vToken, uint256 newBorrowCap);

    /// @notice Emitted when VAIController is changed
    event NewVAIController(VAIControllerInterface oldVAIController, VAIControllerInterface newVAIController);

    /// @notice Emitted when VAI mint rate is changed by admin
    event NewVAIMintRate(uint256 oldVAIMintRate, uint256 newVAIMintRate);

    /// @notice Emitted when protocol state is changed by admin
    event ActionProtocolPaused(bool state);

    /// @notice Emitted when treasury guardian is changed
    event NewTreasuryGuardian(address oldTreasuryGuardian, address newTreasuryGuardian);

    /// @notice Emitted when treasury address is changed
    event NewTreasuryAddress(address oldTreasuryAddress, address newTreasuryAddress);

    /// @notice Emitted when treasury percent is changed
    event NewTreasuryPercent(uint256 oldTreasuryPercent, uint256 newTreasuryPercent);

    /// @notice Emitted when liquidator adress is changed
    event NewLiquidatorContract(address oldLiquidatorContract, address newLiquidatorContract);

    /// @notice Emitted when ComptrollerLens address is changed
    event NewComptrollerLens(address oldComptrollerLens, address newComptrollerLens);

    /// @notice Emitted when supply cap for a vToken is changed
    event NewSupplyCap(VToken indexed vToken, uint256 newSupplyCap);

    /// @notice Emitted when access control address is changed by admin
    event NewAccessControl(address oldAccessControlAddress, address newAccessControlAddress);

    /// @notice Emitted when pause guardian is changed
    event NewPauseGuardian(address oldPauseGuardian, address newPauseGuardian);

    /// @notice Emitted when an action is paused on a market
    event ActionPausedMarket(VToken indexed vToken, Action indexed action, bool pauseState);

    /// @notice Emitted when VAI Vault info is changed
    event NewVAIVaultInfo(address indexed vault_, uint256 releaseStartBlock_, uint256 releaseInterval_);

    /// @notice Emitted when Venus VAI Vault rate is changed
    event NewVenusVAIVaultRate(uint256 oldVenusVAIVaultRate, uint256 newVenusVAIVaultRate);

    /// @notice Emitted when prime token contract address is changed
    event NewPrimeToken(IPrime oldPrimeToken, IPrime newPrimeToken);

    /// @notice Emitted when forced liquidation is enabled or disabled for all users in a market
    event IsForcedLiquidationEnabledUpdated(address indexed vToken, bool enable);

    /// @notice Emitted when forced liquidation is enabled or disabled for a user borrowing in a market
    event IsForcedLiquidationEnabledForUserUpdated(address indexed borrower, address indexed vToken, bool enable);

    /// @notice Emitted when XVS token address is changed
    event NewXVSToken(address indexed oldXVS, address indexed newXVS);

    /// @notice Emitted when XVS vToken address is changed
    event NewXVSVToken(address indexed oldXVSVToken, address indexed newXVSVToken);

    /// @notice Emitted when liquidation threshold is changed by admin
    event NewLiquidationThreshold(
        VToken vToken,
        uint256 oldLiquidationThresholdMantissa,
        uint256 newLiquidationThresholdMantissa
    );

    /// @notice Emitted when market's liquidation incentive is changed by admin
    event NewMarketLiquidationIncentive(
        address vToken,
        uint256 oldLiquidationIncentiveMantissa,
        uint256 newLiquidationIncentiveMantissa
    );

    event NewLiquidationManager(
        LiquidationManager indexed oldLiquidationManager,
        LiquidationManager indexed newLiquidationManager
    );

    /**
     * @notice Compare two addresses to ensure they are different
     * @param oldAddress The original address to compare
     * @param newAddress The new address to compare
     */
    modifier compareAddress(address oldAddress, address newAddress) {
        require(oldAddress != newAddress, "old address is same as new address");
        _;
    }

    /**
     * @notice Compare two values to ensure they are different
     * @param oldValue The original value to compare
     * @param newValue The new value to compare
     */
    modifier compareValue(uint256 oldValue, uint256 newValue) {
        require(oldValue != newValue, "old value is same as new value");
        _;
    }

    /**
     * @notice Alias to _setPriceOracle to support the Isolated Lending Comptroller Interface
     * @param newOracle The new price oracle to set
     * @return uint256 0=success, otherwise a failure (see ErrorReporter.sol for details)
     */
    function setPriceOracle(ResilientOracleInterface newOracle) external returns (uint256) {
        return __setPriceOracle(newOracle);
    }

    /**
     * @notice Sets a new price oracle for the comptroller
     * @dev Allows the contract admin to set a new price oracle used by the Comptroller
     * @param newOracle The new price oracle to set
     * @return uint256 0=success, otherwise a failure (see ErrorReporter.sol for details)
     */
    function _setPriceOracle(ResilientOracleInterface newOracle) external returns (uint256) {
        return __setPriceOracle(newOracle);
    }

    /**
     * @notice Alias to _setCloseFactor to support the Isolated Lending Comptroller Interface
     * @param newCloseFactorMantissa New close factor, scaled by 1e18
     * @return uint256 0=success, otherwise will revert
     */
    function setCloseFactor(uint256 newCloseFactorMantissa) external returns (uint256) {
        return __setCloseFactor(newCloseFactorMantissa);
    }

    /**
     * @notice Sets the closeFactor used when liquidating borrows
     * @dev Allows the contract admin to set the closeFactor used to liquidate borrows
     * @param newCloseFactorMantissa New close factor, scaled by 1e18
     * @return uint256 0=success, otherwise will revert
     */
    function _setCloseFactor(uint256 newCloseFactorMantissa) external returns (uint256) {
        return __setCloseFactor(newCloseFactorMantissa);
    }

    /**
     * @notice Sets the address of the access control of this contract
     * @dev Allows the contract admin to set the address of access control of this contract
     * @param newAccessControlAddress New address for the access control
     * @return uint256 0=success, otherwise will revert
     */
    function _setAccessControl(
        address newAccessControlAddress
    ) external compareAddress(accessControl, newAccessControlAddress) returns (uint256) {
        // Check caller is admin
        ensureAdmin();
        ensureNonzeroAddress(newAccessControlAddress);

        address oldAccessControlAddress = accessControl;

        accessControl = newAccessControlAddress;
        emit NewAccessControl(oldAccessControlAddress, newAccessControlAddress);

        return uint256(Error.NO_ERROR);
    }

    /**
     * @notice Alias to _setCollateralFactor to support the Isolated Lending Comptroller Interface
     * @param vToken The market to set the factor on
     * @param newCollateralFactorMantissa The new collateral factor, scaled by 1e18
     * @param newLiquidationThresholdMantissa The new liquidation threshold, scaled by 1e18
     * @return uint256 0=success, otherwise a failure. (See ErrorReporter for details)
     */
    function setCollateralFactor(
        VToken vToken,
        uint256 newCollateralFactorMantissa,
        uint256 newLiquidationThresholdMantissa
<<<<<<< HEAD
    )
        external
        compareValue(markets[address(vToken)].collateralFactorMantissa, newCollateralFactorMantissa)
        compareValue(markets[address(vToken)].liquidationThresholdMantissa, newLiquidationThresholdMantissa)
        returns (uint256)
    {
        // Check caller is allowed by access control manager
        ensureAllowed("_setCollateralFactor(address,uint256,uint256)");
        ensureNonzeroAddress(address(vToken));

        // Verify market is listed
        Market storage market = markets[address(vToken)];
        ensureListed(market);

        Exp memory newCollateralFactorExp = Exp({ mantissa: newCollateralFactorMantissa });

        //-- Check collateral factor <= 0.9
        Exp memory highLimit = Exp({ mantissa: collateralFactorMaxMantissa });
        if (lessThanExp(highLimit, newCollateralFactorExp)) {
            return fail(Error.INVALID_COLLATERAL_FACTOR, FailureInfo.SET_COLLATERAL_FACTOR_VALIDATION);
        }

        // If collateral factor != 0, fail if price == 0
        if (newCollateralFactorMantissa != 0 && oracle.getUnderlyingPrice(vToken) == 0) {
            return fail(Error.PRICE_ERROR, FailureInfo.SET_COLLATERAL_FACTOR_WITHOUT_PRICE);
        }

        // Ensure that liquidation threshold <= 1e18
        if (newLiquidationThresholdMantissa > 1e18) {
            return fail(Error.PRICE_ERROR, FailureInfo.SET_LIQUIDATION_THRESHOLD_VALIDATION);
        }

        // Ensure that liquidation threshold >= CF
        if (newLiquidationThresholdMantissa < newCollateralFactorMantissa) {
            return fail(Error.PRICE_ERROR, FailureInfo.SET_COLLATERAL_FACTOR_VALIDATION_LIQUIDATION_THRESHOLD);
        }

        // Set market's collateral factor to new collateral factor, remember old value
        uint256 oldCollateralFactorMantissa = market.collateralFactorMantissa;
        market.collateralFactorMantissa = newCollateralFactorMantissa;

        // Set market's liquidation threshold to new liquidation threshold, remember old value
        uint256 oldLiquidationThresholdMantissa = market.liquidationThresholdMantissa;
        market.liquidationThresholdMantissa = newLiquidationThresholdMantissa;

        // Emit event with asset, old collateral factor, and new collateral factor
        emit NewCollateralFactor(vToken, oldCollateralFactorMantissa, newCollateralFactorMantissa);
        // Emit event with asset, old liquidation threshold, and new liquidation threshold
        emit NewLiquidationThreshold(vToken, oldLiquidationThresholdMantissa, newLiquidationThresholdMantissa);
=======
    ) external returns (uint256) {
        require(
            newCollateralFactorMantissa == newLiquidationThresholdMantissa,
            "collateral factor and liquidation threshold must be the same"
        );
        return __setCollateralFactor(vToken, newCollateralFactorMantissa);
    }

    /**
     * @notice Sets the collateralFactor for a market
     * @dev Allows a privileged role to set the collateralFactorMantissa
     * @param vToken The market to set the factor on
     * @param newCollateralFactorMantissa The new collateral factor, scaled by 1e18
     * @return uint256 0=success, otherwise a failure. (See ErrorReporter for details)
     */
    function _setCollateralFactor(VToken vToken, uint256 newCollateralFactorMantissa) external returns (uint256) {
        return __setCollateralFactor(vToken, newCollateralFactorMantissa);
    }
>>>>>>> f16a9b54

    /**
     * @notice Alias to _setLiquidationIncentive to support the Isolated Lending Comptroller Interface
     * @param newLiquidationIncentiveMantissa New liquidationIncentive scaled by 1e18
     * @return uint256 0=success, otherwise a failure. (See ErrorReporter for details)
     */
    function setLiquidationIncentive(uint256 newLiquidationIncentiveMantissa) external returns (uint256) {
        return __setLiquidationIncentive(newLiquidationIncentiveMantissa);
    }

    function _setLiquidationModule(
        address liquidationManager_
    ) external compareAddress(address(liquidationManager), liquidationManager_) {
        ensureAllowed("_setLiquidationModule(address)");
        ensureNonzeroAddress(liquidationManager_);
        LiquidationManager oldLiquidationManager = liquidationManager;
        liquidationManager = LiquidationManager(liquidationManager_);
        emit NewLiquidationManager(oldLiquidationManager, liquidationManager);
    }

    /**
     * @notice Sets liquidationIncentive
     * @dev Allows a privileged role to set the liquidationIncentiveMantissa
     * @param newLiquidationIncentiveMantissa New liquidationIncentive scaled by 1e18
     * @return uint256 0=success, otherwise a failure. (See ErrorReporter for details)
     */
    function _setLiquidationIncentive(uint256 newLiquidationIncentiveMantissa) external returns (uint256) {
        return __setLiquidationIncentive(newLiquidationIncentiveMantissa);
    }

    /**
     * @notice Update the address of the liquidator contract
     * @dev Allows the contract admin to update the address of liquidator contract
     * @param newLiquidatorContract_ The new address of the liquidator contract
     */
    function _setLiquidatorContract(
        address newLiquidatorContract_
    ) external compareAddress(liquidatorContract, newLiquidatorContract_) {
        // Check caller is admin
        ensureAdmin();
        ensureNonzeroAddress(newLiquidatorContract_);
        address oldLiquidatorContract = liquidatorContract;
        liquidatorContract = newLiquidatorContract_;
        emit NewLiquidatorContract(oldLiquidatorContract, newLiquidatorContract_);
    }

    /**
     * @notice Admin function to change the Pause Guardian
     * @dev Allows the contract admin to change the Pause Guardian
     * @param newPauseGuardian The address of the new Pause Guardian
     * @return uint256 0=success, otherwise a failure. (See enum Error for details)
     */
    function _setPauseGuardian(
        address newPauseGuardian
    ) external compareAddress(pauseGuardian, newPauseGuardian) returns (uint256) {
        ensureAdmin();
        ensureNonzeroAddress(newPauseGuardian);

        // Save current value for inclusion in log
        address oldPauseGuardian = pauseGuardian;
        // Store pauseGuardian with value newPauseGuardian
        pauseGuardian = newPauseGuardian;

        // Emit NewPauseGuardian(OldPauseGuardian, NewPauseGuardian)
        emit NewPauseGuardian(oldPauseGuardian, newPauseGuardian);

        return uint256(Error.NO_ERROR);
    }

    /**
     * @notice Alias to _setMarketBorrowCaps to support the Isolated Lending Comptroller Interface
     * @param vTokens The addresses of the markets (tokens) to change the borrow caps for
     * @param newBorrowCaps The new borrow cap values in underlying to be set. A value of 0 corresponds to Borrow not allowed
     */
    function setMarketBorrowCaps(VToken[] calldata vTokens, uint256[] calldata newBorrowCaps) external {
        __setMarketBorrowCaps(vTokens, newBorrowCaps);
    }

    /**
     * @notice Set the given borrow caps for the given vToken market Borrowing that brings total borrows to or above borrow cap will revert
     * @dev Allows a privileged role to set the borrowing cap for a vToken market. A borrow cap of 0 corresponds to Borrow not allowed
     * @param vTokens The addresses of the markets (tokens) to change the borrow caps for
     * @param newBorrowCaps The new borrow cap values in underlying to be set. A value of 0 corresponds to Borrow not allowed
     */
    function _setMarketBorrowCaps(VToken[] calldata vTokens, uint256[] calldata newBorrowCaps) external {
        __setMarketBorrowCaps(vTokens, newBorrowCaps);
    }

    /**
     * @notice Alias to _setMarketSupplyCaps to support the Isolated Lending Comptroller Interface
     * @param vTokens The addresses of the markets (tokens) to change the supply caps for
     * @param newSupplyCaps The new supply cap values in underlying to be set. A value of 0 corresponds to Minting NotAllowed
     */
    function setMarketSupplyCaps(VToken[] calldata vTokens, uint256[] calldata newSupplyCaps) external {
        __setMarketSupplyCaps(vTokens, newSupplyCaps);
    }

    /**
     * @notice Set the given supply caps for the given vToken market Supply that brings total Supply to or above supply cap will revert
     * @dev Allows a privileged role to set the supply cap for a vToken. A supply cap of 0 corresponds to Minting NotAllowed
     * @param vTokens The addresses of the markets (tokens) to change the supply caps for
     * @param newSupplyCaps The new supply cap values in underlying to be set. A value of 0 corresponds to Minting NotAllowed
     */
    function _setMarketSupplyCaps(VToken[] calldata vTokens, uint256[] calldata newSupplyCaps) external {
        __setMarketSupplyCaps(vTokens, newSupplyCaps);
    }

    /**
     * @notice Set whole protocol pause/unpause state
     * @dev Allows a privileged role to pause/unpause protocol
     * @param state The new state (true=paused, false=unpaused)
     * @return bool The updated state of the protocol
     */
    function _setProtocolPaused(bool state) external returns (bool) {
        ensureAllowed("_setProtocolPaused(bool)");

        protocolPaused = state;
        emit ActionProtocolPaused(state);
        return state;
    }

    /**
     * @notice Alias to _setActionsPaused to support the Isolated Lending Comptroller Interface
     * @param markets_ Markets to pause/unpause the actions on
     * @param actions_ List of action ids to pause/unpause
     * @param paused_ The new paused state (true=paused, false=unpaused)
     */
    function setActionsPaused(address[] calldata markets_, Action[] calldata actions_, bool paused_) external {
        __setActionsPaused(markets_, actions_, paused_);
    }

    /**
     * @notice Pause/unpause certain actions
     * @dev Allows a privileged role to pause/unpause the protocol action state
     * @param markets_ Markets to pause/unpause the actions on
     * @param actions_ List of action ids to pause/unpause
     * @param paused_ The new paused state (true=paused, false=unpaused)
     */
    function _setActionsPaused(address[] calldata markets_, Action[] calldata actions_, bool paused_) external {
        __setActionsPaused(markets_, actions_, paused_);
    }

    /**
     * @dev Pause/unpause an action on a market
     * @param market Market to pause/unpause the action on
     * @param action Action id to pause/unpause
     * @param paused The new paused state (true=paused, false=unpaused)
     */
    function setActionPausedInternal(address market, Action action, bool paused) internal {
        ensureListed(markets[market]);
        _actionPaused[market][uint256(action)] = paused;
        emit ActionPausedMarket(VToken(market), action, paused);
    }

    /**
     * @notice Sets a new VAI controller
     * @dev Admin function to set a new VAI controller
     * @return uint256 0=success, otherwise a failure (see ErrorReporter.sol for details)
     */
    function _setVAIController(
        VAIControllerInterface vaiController_
    ) external compareAddress(address(vaiController), address(vaiController_)) returns (uint256) {
        // Check caller is admin
        ensureAdmin();
        ensureNonzeroAddress(address(vaiController_));

        VAIControllerInterface oldVaiController = vaiController;
        vaiController = vaiController_;
        emit NewVAIController(oldVaiController, vaiController_);

        return uint256(Error.NO_ERROR);
    }

    /**
     * @notice Set the VAI mint rate
     * @param newVAIMintRate The new VAI mint rate to be set
     * @return uint256 0=success, otherwise a failure (see ErrorReporter.sol for details)
     */
    function _setVAIMintRate(
        uint256 newVAIMintRate
    ) external compareValue(vaiMintRate, newVAIMintRate) returns (uint256) {
        // Check caller is admin
        ensureAdmin();
        uint256 oldVAIMintRate = vaiMintRate;
        vaiMintRate = newVAIMintRate;
        emit NewVAIMintRate(oldVAIMintRate, newVAIMintRate);

        return uint256(Error.NO_ERROR);
    }

    /**
     * @notice Set the minted VAI amount of the `owner`
     * @param owner The address of the account to set
     * @param amount The amount of VAI to set to the account
     * @return The number of minted VAI by `owner`
     */
    function setMintedVAIOf(address owner, uint256 amount) external returns (uint256) {
        checkProtocolPauseState();

        // Pausing is a very serious situation - we revert to sound the alarms
        require(!mintVAIGuardianPaused && !repayVAIGuardianPaused, "VAI is paused");
        // Check caller is vaiController
        if (msg.sender != address(vaiController)) {
            return fail(Error.REJECTION, FailureInfo.SET_MINTED_VAI_REJECTION);
        }
        mintedVAIs[owner] = amount;
        return uint256(Error.NO_ERROR);
    }

    /**
     * @notice Set the treasury data.
     * @param newTreasuryGuardian The new address of the treasury guardian to be set
     * @param newTreasuryAddress The new address of the treasury to be set
     * @param newTreasuryPercent The new treasury percent to be set
     * @return uint256 0=success, otherwise a failure (see ErrorReporter.sol for details)
     */
    function _setTreasuryData(
        address newTreasuryGuardian,
        address newTreasuryAddress,
        uint256 newTreasuryPercent
    ) external returns (uint256) {
        // Check caller is admin
        ensureAdminOr(treasuryGuardian);

        require(newTreasuryPercent < 1e18, "percent >= 100%");
        ensureNonzeroAddress(newTreasuryGuardian);
        ensureNonzeroAddress(newTreasuryAddress);

        address oldTreasuryGuardian = treasuryGuardian;
        address oldTreasuryAddress = treasuryAddress;
        uint256 oldTreasuryPercent = treasuryPercent;

        treasuryGuardian = newTreasuryGuardian;
        treasuryAddress = newTreasuryAddress;
        treasuryPercent = newTreasuryPercent;

        emit NewTreasuryGuardian(oldTreasuryGuardian, newTreasuryGuardian);
        emit NewTreasuryAddress(oldTreasuryAddress, newTreasuryAddress);
        emit NewTreasuryPercent(oldTreasuryPercent, newTreasuryPercent);

        return uint256(Error.NO_ERROR);
    }

    /*** Venus Distribution ***/

    /**
     * @dev Set ComptrollerLens contract address
     * @param comptrollerLens_ The new ComptrollerLens contract address to be set
     * @return uint256 0=success, otherwise a failure (see ErrorReporter.sol for details)
     */
    function _setComptrollerLens(
        ComptrollerLensInterface comptrollerLens_
    ) external virtual compareAddress(address(comptrollerLens), address(comptrollerLens_)) returns (uint256) {
        ensureAdmin();
        ensureNonzeroAddress(address(comptrollerLens_));
        address oldComptrollerLens = address(comptrollerLens);
        comptrollerLens = comptrollerLens_;
        emit NewComptrollerLens(oldComptrollerLens, address(comptrollerLens));

        return uint256(Error.NO_ERROR);
    }

    /**
     * @notice Set the amount of XVS distributed per block to VAI Vault
     * @param venusVAIVaultRate_ The amount of XVS wei per block to distribute to VAI Vault
     */
    function _setVenusVAIVaultRate(
        uint256 venusVAIVaultRate_
    ) external compareValue(venusVAIVaultRate, venusVAIVaultRate_) {
        ensureAdmin();
        if (vaiVaultAddress != address(0)) {
            releaseToVault();
        }
        uint256 oldVenusVAIVaultRate = venusVAIVaultRate;
        venusVAIVaultRate = venusVAIVaultRate_;
        emit NewVenusVAIVaultRate(oldVenusVAIVaultRate, venusVAIVaultRate_);
    }

    /**
     * @notice Set the VAI Vault infos
     * @param vault_ The address of the VAI Vault
     * @param releaseStartBlock_ The start block of release to VAI Vault
     * @param minReleaseAmount_ The minimum release amount to VAI Vault
     */
    function _setVAIVaultInfo(
        address vault_,
        uint256 releaseStartBlock_,
        uint256 minReleaseAmount_
    ) external compareAddress(vaiVaultAddress, vault_) {
        ensureAdmin();
        ensureNonzeroAddress(vault_);
        if (vaiVaultAddress != address(0)) {
            releaseToVault();
        }

        vaiVaultAddress = vault_;
        releaseStartBlock = releaseStartBlock_;
        minReleaseAmount = minReleaseAmount_;
        emit NewVAIVaultInfo(vault_, releaseStartBlock_, minReleaseAmount_);
    }

    /**
     * @notice Alias to _setPrimeToken to support the Isolated Lending Comptroller Interface
     * @param _prime The new prime token contract to be set
     * @return uint 0=success, otherwise a failure (see ErrorReporter.sol for details)
     */
    function setPrimeToken(IPrime _prime) external returns (uint256) {
        return __setPrimeToken(_prime);
    }

    /**
     * @notice Sets the prime token contract for the comptroller
     * @param _prime The new prime token contract to be set
     * @return uint 0=success, otherwise a failure (see ErrorReporter.sol for details)
     */
    function _setPrimeToken(IPrime _prime) external returns (uint256) {
        return __setPrimeToken(_prime);
    }

    /**
     * @notice Alias to _setForcedLiquidation to support the Isolated Lending Comptroller Interface
     * @param vTokenBorrowed Borrowed vToken
     * @param enable Whether to enable forced liquidations
     */
    function setForcedLiquidation(address vTokenBorrowed, bool enable) external {
        __setForcedLiquidation(vTokenBorrowed, enable);
    }

    /** @notice Enables forced liquidations for a market. If forced liquidation is enabled,
     * borrows in the market may be liquidated regardless of the account liquidity
     * @dev Allows a privileged role to set enable/disable forced liquidations
     * @param vTokenBorrowed Borrowed vToken
     * @param enable Whether to enable forced liquidations
     */
    function _setForcedLiquidation(address vTokenBorrowed, bool enable) external {
        __setForcedLiquidation(vTokenBorrowed, enable);
    }

    /**
     * @notice Enables forced liquidations for user's borrows in a certain market. If forced
     * liquidation is enabled, user's borrows in the market may be liquidated regardless of
     * the account liquidity. Forced liquidation may be enabled for a user even if it is not
     * enabled for the entire market.
     * @param borrower The address of the borrower
     * @param vTokenBorrowed Borrowed vToken
     * @param enable Whether to enable forced liquidations
     */
    function _setForcedLiquidationForUser(address borrower, address vTokenBorrowed, bool enable) external {
        ensureAllowed("_setForcedLiquidationForUser(address,address,bool)");
        if (vTokenBorrowed != address(vaiController)) {
            ensureListed(markets[vTokenBorrowed]);
        }
        isForcedLiquidationEnabledForUser[borrower][vTokenBorrowed] = enable;
        emit IsForcedLiquidationEnabledForUserUpdated(borrower, vTokenBorrowed, enable);
    }

    /**
     * @notice Set the address of the XVS token
     * @param xvs_ The address of the XVS token
     */
    function _setXVSToken(address xvs_) external {
        ensureAdmin();
        ensureNonzeroAddress(xvs_);

        emit NewXVSToken(xvs, xvs_);
        xvs = xvs_;
    }

    /**
     * @notice Set the address of the XVS vToken
     * @param xvsVToken_ The address of the XVS vToken
     */
    function _setXVSVToken(address xvsVToken_) external {
        ensureAdmin();
        ensureNonzeroAddress(xvsVToken_);

        address underlying = VToken(xvsVToken_).underlying();
        require(underlying == xvs, "invalid xvs vtoken address");

        emit NewXVSVToken(xvsVToken, xvsVToken_);
        xvsVToken = xvsVToken_;
    }

<<<<<<< HEAD
    function _setMarketLiquidationIncentive(
        address vToken,
        uint256 newLiquidationIncentive
    )
        external
        compareValue(markets[address(vToken)].maxLiquidationIncentiveMantissa, newLiquidationIncentive)
        returns (uint256)
    {
        ensureAllowed("_setMarketLiquidationIncentive(address,uint256)");

        Market storage market = markets[vToken];
        ensureListed(market);

        require(newLiquidationIncentive >= 1e18, "incentive < 1e18");
        // Save current value for use in log
        uint256 oldLiquidationIncentive = market.maxLiquidationIncentiveMantissa;
        // Set liquidation incentive to new incentive
        market.maxLiquidationIncentiveMantissa = newLiquidationIncentive;
        // Emit event with old incentive, new incentive
        emit NewMarketLiquidationIncentive(vToken, oldLiquidationIncentive, newLiquidationIncentive);
        return uint256(Error.NO_ERROR);
    }
=======
    /**
     * @dev Updates the valid price oracle. Used by _setPriceOracle and setPriceOracle
     * @param newOracle The new price oracle to be set
     * @return uint256 0=success, otherwise reverted
     */
    function __setPriceOracle(
        ResilientOracleInterface newOracle
    ) internal compareAddress(address(oracle), address(newOracle)) returns (uint256) {
        // Check caller is admin
        ensureAdmin();
        ensureNonzeroAddress(address(newOracle));

        // Track the old oracle for the comptroller
        ResilientOracleInterface oldOracle = oracle;

        // Set comptroller's oracle to newOracle
        oracle = newOracle;

        // Emit NewPriceOracle(oldOracle, newOracle)
        emit NewPriceOracle(oldOracle, newOracle);

        return uint256(Error.NO_ERROR);
    }

    /**
     * @dev Updates the close factor. Used by _setCloseFactor and setCloseFactor
     * @param newCloseFactorMantissa The new close factor to be set
     * @return uint256 0=success, otherwise reverted
     */
    function __setCloseFactor(
        uint256 newCloseFactorMantissa
    ) internal compareValue(closeFactorMantissa, newCloseFactorMantissa) returns (uint256) {
        // Check caller is admin
        ensureAdmin();

        Exp memory newCloseFactorExp = Exp({ mantissa: newCloseFactorMantissa });

        //-- Check close factor <= 0.9
        Exp memory highLimit = Exp({ mantissa: closeFactorMaxMantissa });
        //-- Check close factor >= 0.05
        Exp memory lowLimit = Exp({ mantissa: closeFactorMinMantissa });

        if (lessThanExp(highLimit, newCloseFactorExp) || greaterThanExp(lowLimit, newCloseFactorExp)) {
            return fail(Error.INVALID_CLOSE_FACTOR, FailureInfo.SET_CLOSE_FACTOR_VALIDATION);
        }

        uint256 oldCloseFactorMantissa = closeFactorMantissa;
        closeFactorMantissa = newCloseFactorMantissa;
        emit NewCloseFactor(oldCloseFactorMantissa, newCloseFactorMantissa);

        return uint256(Error.NO_ERROR);
    }

    /**
     * @dev Updates the collateral factor. Used by _setCollateralFactor and setCollateralFactor
     * @param vToken The market to set the factor on
     * @param newCollateralFactorMantissa The new collateral factor to be set
     * @return uint256 0=success, otherwise reverted
     */
    function __setCollateralFactor(
        VToken vToken,
        uint256 newCollateralFactorMantissa
    )
        internal
        compareValue(markets[address(vToken)].collateralFactorMantissa, newCollateralFactorMantissa)
        returns (uint256)
    {
        // Check caller is allowed by access control manager
        ensureAllowed("_setCollateralFactor(address,uint256)");
        ensureNonzeroAddress(address(vToken));

        // Verify market is listed
        Market storage market = markets[address(vToken)];
        ensureListed(market);

        Exp memory newCollateralFactorExp = Exp({ mantissa: newCollateralFactorMantissa });

        //-- Check collateral factor <= 0.9
        Exp memory highLimit = Exp({ mantissa: collateralFactorMaxMantissa });
        if (lessThanExp(highLimit, newCollateralFactorExp)) {
            return fail(Error.INVALID_COLLATERAL_FACTOR, FailureInfo.SET_COLLATERAL_FACTOR_VALIDATION);
        }

        // If collateral factor != 0, fail if price == 0
        if (newCollateralFactorMantissa != 0 && oracle.getUnderlyingPrice(address(vToken)) == 0) {
            return fail(Error.PRICE_ERROR, FailureInfo.SET_COLLATERAL_FACTOR_WITHOUT_PRICE);
        }

        // Set market's collateral factor to new collateral factor, remember old value
        uint256 oldCollateralFactorMantissa = market.collateralFactorMantissa;
        market.collateralFactorMantissa = newCollateralFactorMantissa;

        // Emit event with asset, old collateral factor, and new collateral factor
        emit NewCollateralFactor(vToken, oldCollateralFactorMantissa, newCollateralFactorMantissa);

        return uint256(Error.NO_ERROR);
    }

    /**
     * @dev Updates the liquidation incentive. Used by _setLiquidationIncentive and setLiquidationIncentive
     * @param newLiquidationIncentiveMantissa The new liquidation incentive to be set
     * @return uint256 0=success, otherwise reverted
     */
    function __setLiquidationIncentive(
        uint256 newLiquidationIncentiveMantissa
    ) internal compareValue(liquidationIncentiveMantissa, newLiquidationIncentiveMantissa) returns (uint256) {
        ensureAllowed("_setLiquidationIncentive(uint256)");

        require(newLiquidationIncentiveMantissa >= 1e18, "incentive < 1e18");

        // Save current value for use in log
        uint256 oldLiquidationIncentiveMantissa = liquidationIncentiveMantissa;
        // Set liquidation incentive to new incentive
        liquidationIncentiveMantissa = newLiquidationIncentiveMantissa;

        // Emit event with old incentive, new incentive
        emit NewLiquidationIncentive(oldLiquidationIncentiveMantissa, newLiquidationIncentiveMantissa);

        return uint256(Error.NO_ERROR);
    }

    /**
     * @dev Updates the borrow caps. Used by _setMarketBorrowCaps and setMarketBorrowCaps
     * @param vTokens The markets to set the borrow caps on
     * @param newBorrowCaps The new borrow caps to be set
     */
    function __setMarketBorrowCaps(VToken[] memory vTokens, uint256[] memory newBorrowCaps) internal {
        ensureAllowed("_setMarketBorrowCaps(address[],uint256[])");

        uint256 numMarkets = vTokens.length;
        uint256 numBorrowCaps = newBorrowCaps.length;

        require(numMarkets != 0 && numMarkets == numBorrowCaps, "invalid input");

        for (uint256 i; i < numMarkets; ++i) {
            borrowCaps[address(vTokens[i])] = newBorrowCaps[i];
            emit NewBorrowCap(vTokens[i], newBorrowCaps[i]);
        }
    }

    /**
     * @dev Updates the supply caps. Used by _setMarketSupplyCaps and setMarketSupplyCaps
     * @param vTokens The markets to set the supply caps on
     * @param newSupplyCaps The new supply caps to be set
     */
    function __setMarketSupplyCaps(VToken[] memory vTokens, uint256[] memory newSupplyCaps) internal {
        ensureAllowed("_setMarketSupplyCaps(address[],uint256[])");

        uint256 numMarkets = vTokens.length;
        uint256 numSupplyCaps = newSupplyCaps.length;

        require(numMarkets != 0 && numMarkets == numSupplyCaps, "invalid input");

        for (uint256 i; i < numMarkets; ++i) {
            supplyCaps[address(vTokens[i])] = newSupplyCaps[i];
            emit NewSupplyCap(vTokens[i], newSupplyCaps[i]);
        }
    }

    /**
     * @dev Updates the prime token. Used by _setPrimeToken and setPrimeToken
     * @param _prime The new prime token to be set
     * @return uint256 0=success, otherwise reverted
     */
    function __setPrimeToken(IPrime _prime) internal returns (uint) {
        ensureAdmin();
        ensureNonzeroAddress(address(_prime));

        IPrime oldPrime = prime;
        prime = _prime;
        emit NewPrimeToken(oldPrime, _prime);

        return uint(Error.NO_ERROR);
    }

    /**
     * @dev Updates the forced liquidation. Used by _setForcedLiquidation and setForcedLiquidation
     * @param vTokenBorrowed The market to set the forced liquidation on
     * @param enable Whether to enable forced liquidations
     */
    function __setForcedLiquidation(address vTokenBorrowed, bool enable) internal {
        ensureAllowed("_setForcedLiquidation(address,bool)");
        if (vTokenBorrowed != address(vaiController)) {
            ensureListed(markets[vTokenBorrowed]);
        }
        isForcedLiquidationEnabled[vTokenBorrowed] = enable;
        emit IsForcedLiquidationEnabledUpdated(vTokenBorrowed, enable);
    }

    /**
     * @dev Updates the actions paused. Used by _setActionsPaused and setActionsPaused
     * @param markets_ The markets to set the actions paused on
     * @param actions_ The actions to set the paused state on
     * @param paused_ The new paused state to be set
     */
    function __setActionsPaused(address[] memory markets_, Action[] memory actions_, bool paused_) internal {
        ensureAllowed("_setActionsPaused(address[],uint8[],bool)");

        uint256 numMarkets = markets_.length;
        uint256 numActions = actions_.length;
        for (uint256 marketIdx; marketIdx < numMarkets; ++marketIdx) {
            for (uint256 actionIdx; actionIdx < numActions; ++actionIdx) {
                setActionPausedInternal(markets_[marketIdx], actions_[actionIdx], paused_);
            }
        }
    }
>>>>>>> f16a9b54
}<|MERGE_RESOLUTION|>--- conflicted
+++ resolved
@@ -9,12 +9,9 @@
 import { ComptrollerLensInterface } from "../../ComptrollerLensInterface.sol";
 import { VAIControllerInterface } from "../../../Tokens/VAI/VAIControllerInterface.sol";
 import { IPrime } from "../../../Tokens/Prime/IPrime.sol";
-<<<<<<< HEAD
 import { LiquidationManager } from "../../../LiquidationManager.sol";
-=======
 import { ISetterFacet } from "../interfaces/ISetterFacet.sol";
 import { FacetBase } from "./FacetBase.sol";
->>>>>>> f16a9b54
 
 /**
  * @title SetterFacet
@@ -208,57 +205,6 @@
         VToken vToken,
         uint256 newCollateralFactorMantissa,
         uint256 newLiquidationThresholdMantissa
-<<<<<<< HEAD
-    )
-        external
-        compareValue(markets[address(vToken)].collateralFactorMantissa, newCollateralFactorMantissa)
-        compareValue(markets[address(vToken)].liquidationThresholdMantissa, newLiquidationThresholdMantissa)
-        returns (uint256)
-    {
-        // Check caller is allowed by access control manager
-        ensureAllowed("_setCollateralFactor(address,uint256,uint256)");
-        ensureNonzeroAddress(address(vToken));
-
-        // Verify market is listed
-        Market storage market = markets[address(vToken)];
-        ensureListed(market);
-
-        Exp memory newCollateralFactorExp = Exp({ mantissa: newCollateralFactorMantissa });
-
-        //-- Check collateral factor <= 0.9
-        Exp memory highLimit = Exp({ mantissa: collateralFactorMaxMantissa });
-        if (lessThanExp(highLimit, newCollateralFactorExp)) {
-            return fail(Error.INVALID_COLLATERAL_FACTOR, FailureInfo.SET_COLLATERAL_FACTOR_VALIDATION);
-        }
-
-        // If collateral factor != 0, fail if price == 0
-        if (newCollateralFactorMantissa != 0 && oracle.getUnderlyingPrice(vToken) == 0) {
-            return fail(Error.PRICE_ERROR, FailureInfo.SET_COLLATERAL_FACTOR_WITHOUT_PRICE);
-        }
-
-        // Ensure that liquidation threshold <= 1e18
-        if (newLiquidationThresholdMantissa > 1e18) {
-            return fail(Error.PRICE_ERROR, FailureInfo.SET_LIQUIDATION_THRESHOLD_VALIDATION);
-        }
-
-        // Ensure that liquidation threshold >= CF
-        if (newLiquidationThresholdMantissa < newCollateralFactorMantissa) {
-            return fail(Error.PRICE_ERROR, FailureInfo.SET_COLLATERAL_FACTOR_VALIDATION_LIQUIDATION_THRESHOLD);
-        }
-
-        // Set market's collateral factor to new collateral factor, remember old value
-        uint256 oldCollateralFactorMantissa = market.collateralFactorMantissa;
-        market.collateralFactorMantissa = newCollateralFactorMantissa;
-
-        // Set market's liquidation threshold to new liquidation threshold, remember old value
-        uint256 oldLiquidationThresholdMantissa = market.liquidationThresholdMantissa;
-        market.liquidationThresholdMantissa = newLiquidationThresholdMantissa;
-
-        // Emit event with asset, old collateral factor, and new collateral factor
-        emit NewCollateralFactor(vToken, oldCollateralFactorMantissa, newCollateralFactorMantissa);
-        // Emit event with asset, old liquidation threshold, and new liquidation threshold
-        emit NewLiquidationThreshold(vToken, oldLiquidationThresholdMantissa, newLiquidationThresholdMantissa);
-=======
     ) external returns (uint256) {
         require(
             newCollateralFactorMantissa == newLiquidationThresholdMantissa,
@@ -277,7 +223,6 @@
     function _setCollateralFactor(VToken vToken, uint256 newCollateralFactorMantissa) external returns (uint256) {
         return __setCollateralFactor(vToken, newCollateralFactorMantissa);
     }
->>>>>>> f16a9b54
 
     /**
      * @notice Alias to _setLiquidationIncentive to support the Isolated Lending Comptroller Interface
@@ -661,7 +606,6 @@
         xvsVToken = xvsVToken_;
     }
 
-<<<<<<< HEAD
     function _setMarketLiquidationIncentive(
         address vToken,
         uint256 newLiquidationIncentive
@@ -684,7 +628,6 @@
         emit NewMarketLiquidationIncentive(vToken, oldLiquidationIncentive, newLiquidationIncentive);
         return uint256(Error.NO_ERROR);
     }
-=======
     /**
      * @dev Updates the valid price oracle. Used by _setPriceOracle and setPriceOracle
      * @param newOracle The new price oracle to be set
@@ -891,5 +834,4 @@
             }
         }
     }
->>>>>>> f16a9b54
 }