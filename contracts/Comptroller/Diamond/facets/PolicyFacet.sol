--- conflicted
+++ resolved
@@ -44,13 +44,6 @@
         return uint256(Error.NO_ERROR);
     }
 
-<<<<<<< HEAD
-    function mintVerify(address vToken, address minter, uint actualMintAmount, uint mintTokens) external {
-        if (address(prime) != address(0)) {
-            prime.updateScore(minter, vToken);
-        }
-    }
-=======
     /**
      * @notice Validates mint and reverts on rejection. May emit logs.
      * @param vToken Asset being minted
@@ -58,9 +51,12 @@
      * @param actualMintAmount The amount of the underlying asset being minted
      * @param mintTokens The number of tokens being minted
      */
-    function mintVerify(address vToken, address minter, uint256 actualMintAmount, uint256 mintTokens) external {}
->>>>>>> fb067507
-
+    function mintVerify(address vToken, address minter, uint256 actualMintAmount, uint256 mintTokens) external {
+        if (address(prime) != address(0)) {
+            prime.updateScore(minter, vToken);
+        }
+    }
+    
     /**
      * @notice Checks if the account should be allowed to redeem tokens in the given market
      * @param vToken The market to verify the redeem against
@@ -92,11 +88,7 @@
      * @param redeemTokens The number of tokens being redeemed
      */
     // solhint-disable-next-line no-unused-vars
-<<<<<<< HEAD
-    function redeemVerify(address vToken, address redeemer, uint redeemAmount, uint redeemTokens) external {
-=======
-    function redeemVerify(address vToken, address redeemer, uint256 redeemAmount, uint256 redeemTokens) external pure {
->>>>>>> fb067507
+    function redeemVerify(address vToken, address redeemer, uint256 redeemAmount, uint256 redeemTokens) external {
         require(redeemTokens != 0 || redeemAmount == 0, "redeemTokens zero");
         if (address(prime) != address(0)) {
             prime.updateScore(redeemer, vToken);
@@ -167,15 +159,11 @@
      * @param borrowAmount The amount of the underlying asset requested to borrow
      */
     // solhint-disable-next-line no-unused-vars
-<<<<<<< HEAD
-    function borrowVerify(address vToken, address borrower, uint borrowAmount) external {
+    function borrowVerify(address vToken, address borrower, uint256 borrowAmount) external {
         if (address(prime) != address(0)) {
             prime.updateScore(borrower, vToken);
         }
     }
-=======
-    function borrowVerify(address vToken, address borrower, uint256 borrowAmount) external {}
->>>>>>> fb067507
 
     /**
      * @notice Checks if the account should be allowed to repay a borrow in the given market
@@ -202,15 +190,11 @@
         updateVenusBorrowIndex(vToken, borrowIndex);
         distributeBorrowerVenus(vToken, borrower, borrowIndex);
 
-<<<<<<< HEAD
         if (address(prime) != address(0)) {
             prime.updateScore(borrower, vToken);
         }
 
-        return uint(Error.NO_ERROR);
-=======
-        return uint256(Error.NO_ERROR);
->>>>>>> fb067507
+        return uint256(Error.NO_ERROR);
     }
 
     /**
@@ -224,19 +208,13 @@
         address vToken,
         address payer,
         address borrower,
-<<<<<<< HEAD
-        uint actualRepayAmount,
-        uint borrowerIndex
-    ) external {
-        if (address(prime) != address(0)) {
-            prime.updateScore(borrower, vToken);
-        }
-    }
-=======
         uint256 actualRepayAmount,
         uint256 borrowerIndex
-    ) external {}
->>>>>>> fb067507
+    ) external {
+        if (address(prime) != address(0)) {
+            prime.updateScore(borrower, vToken);
+        }
+    }
 
     /**
      * @notice Checks if the liquidation should be allowed to occur
@@ -305,9 +283,8 @@
         address vTokenCollateral,
         address liquidator,
         address borrower,
-<<<<<<< HEAD
-        uint actualRepayAmount,
-        uint seizeTokens
+        uint256 actualRepayAmount,
+        uint256 seizeTokens
     ) external {
         if (address(prime) != address(0)) {
             prime.updateScore(borrower, vTokenBorrowed);
@@ -316,11 +293,6 @@
             prime.updateScore(liquidator, vTokenCollateral);
         }
     }
-=======
-        uint256 actualRepayAmount,
-        uint256 seizeTokens
-    ) external {}
->>>>>>> fb067507
 
     /**
      * @notice Checks if the seizing of assets should be allowed to occur
@@ -380,18 +352,13 @@
         address vTokenBorrowed,
         address liquidator,
         address borrower,
-<<<<<<< HEAD
-        uint seizeTokens
+        uint256 seizeTokens
     ) external {
         if (address(prime) != address(0)) {
             prime.updateScore(borrower, vTokenCollateral);
             prime.updateScore(liquidator, vTokenCollateral);
         }
     }
-=======
-        uint256 seizeTokens
-    ) external {}
->>>>>>> fb067507
 
     /**
      * @notice Checks if the account should be allowed to transfer tokens in the given market
@@ -434,16 +401,12 @@
      * @param transferTokens The number of vTokens to transfer
      */
     // solhint-disable-next-line no-unused-vars
-<<<<<<< HEAD
-    function transferVerify(address vToken, address src, address dst, uint transferTokens) external {
+    function transferVerify(address vToken, address src, address dst, uint256 transferTokens) external {
         if (address(prime) != address(0)) {
             prime.updateScore(src, vToken);
             prime.updateScore(dst, vToken);
         }
     }
-=======
-    function transferVerify(address vToken, address src, address dst, uint256 transferTokens) external {}
->>>>>>> fb067507
 
     /**
      * @notice Determine the current account liquidity wrt collateral requirements
