--- conflicted
+++ resolved
@@ -399,7 +399,10 @@
         uint256[] memory underlyingAmounts,
         bytes memory param
     ) external {
-<<<<<<< HEAD
+        for (uint256 i; i < vTokens.length; i++) {
+            if (!(vTokens[i]).isFlashLoanEnabled()) revert FlashLoanNotEnabled();
+            if (underlyingAmounts[i] == 0) revert("Invalid amount");
+        }
         // vTokens array must not be empty
         if (vTokens.length == 0) {
             revert NoAssetsRequested();
@@ -409,27 +412,7 @@
             revert InvalidFlashLoanParams();
         }
 
-        for (uint256 i = 0; i < vTokens.length; i++) {
-            if (!(vTokens[i]).isFlashLoanEnabled()) revert FlashLoanNotEnabled();
-        }
-
         ensureNonzeroAddress(receiver);
-=======
-        for (uint256 i; i < vTokens.length; i++) {
-            if (!(vTokens[i]).isFlashLoanEnabled()) revert("FlashLoan not enabled");
-            if (underlyingAmounts[i] == 0) revert("Invalid amount");
-        }
-
-        ensureNonzeroAddress(receiver);
-        ensureNonzeroAddress(onBehalfOf);
-
-        // All arrays must have the same length and not be zero
-        if (vTokens.length != underlyingAmounts.length || vTokens.length != modes.length || vTokens.length == 0) {
-            revert("Invalid flashLoan params");
-        }
-        // Validate parameters and delegation
-        _validateFlashLoanParams(initiator, vTokens, modes, onBehalfOf);
->>>>>>> 6ffbf15e
 
         if (!authorizedFlashLoan[initiator]) {
             revert("Flash loan not authorized for this account");
@@ -441,37 +424,6 @@
     }
 
     /**
-<<<<<<< HEAD
-=======
-     * @notice Validates flash loan parameters and delegation
-     */
-    function _validateFlashLoanParams(
-        address payable initiator,
-        VToken[] memory vTokens,
-        uint256[] memory modes,
-        address onBehalfOf
-    ) internal view {
-        // Check delegation if borrowing on behalf of someone else
-        if (onBehalfOf != initiator) {
-            for (uint256 i; i < vTokens.length; i++) {
-                if (modes[i] == 1) {
-                    // Only check delegation for debt-creating modes
-                    require(
-                        delegateAuthorizationFlashloan[onBehalfOf][address(vTokens[i])][initiator],
-                        "Sender not authorized to use flashloan on behalf"
-                    );
-                }
-            }
-        }
-
-        // Validate modes
-        for (uint256 i; i < modes.length; i++) {
-            require(modes[i] <= 1, "Invalid mode");
-        }
-    }
-
-    /**
->>>>>>> 6ffbf15e
      * @notice Executes all flash loan phases
      */
     function _executeFlashLoanPhases(
@@ -560,7 +512,6 @@
         FlashLoanData memory flashLoanData
     ) internal {
         for (uint256 k = 0; k < vTokens.length; k++) {
-<<<<<<< HEAD
             _handleFlashLoan(
                 vTokens[k],
                 initiator,
@@ -569,29 +520,6 @@
                 flashLoanData.totalFees[k],
                 flashLoanData.protocolFees[k]
             );
-=======
-            if (modes[k] == 0) {
-                // Mode 0: Classic flash loan - must repay everything
-                _handleFlashLoanMode0(
-                    vTokens[k],
-                    receiver,
-                    underlyingAmounts[k],
-                    flashLoanData.totalFees[k],
-                    flashLoanData.protocolFees[k],
-                    flashLoanData.balanceAfterTransfer[k]
-                );
-                flashLoanData.actualRepayments[k] = underlyingAmounts[k] + flashLoanData.totalFees[k];
-                flashLoanData.remainingDebts[k] = 0;
-            } else if (modes[k] == 1) {
-                // Mode 1: Can create debt position
-                (flashLoanData.actualRepayments[k], flashLoanData.remainingDebts[k]) = _handleFlashLoanMode1(
-                    address(vTokens[k]),
-                    onBehalfOf,
-                    underlyingAmounts[k],
-                    flashLoanData.totalFees[k]
-                );
-            }
->>>>>>> 6ffbf15e
         }
     }
 
@@ -625,7 +553,6 @@
             uint256 accrueResult = vToken.accrueInterest();
             require(accrueResult == 0, "Failed to accrue interest");
 
-<<<<<<< HEAD
             uint256 debtError = vToken.borrowDebtPosition(initiator, leftUnpaidBalance);
             if (debtError != 0) {
                 revert FailedToCreateDebtPosition();
@@ -641,30 +568,6 @@
                 IProtocolShareReserve.IncomeType.FLASHLOAN
             );
         }
-=======
-    /**
-     * @notice Handles debt position mode (mode 1) - can create ongoing debt
-     * @return actualRepayment The amount actually repaid
-     * @return remainingDebt The amount that became ongoing debt
-     */
-    function _handleFlashLoanMode1(
-        address vTokenAddress,
-        address onBehalfOf,
-        uint256 amount,
-        uint256 totalFee
-    ) internal returns (uint256 actualRepayment, uint256 remainingDebt) {
-        VToken vToken = VToken(vTokenAddress);
-        uint256 requiredRepayment = amount + totalFee;
-
-        uint256 accrueResult = vToken.accrueInterest();
-        require(accrueResult == 0, "Failed to accrue interest");
-
-        // create a debt position
-        uint256 debtError = vToken.borrowDebtPosition(onBehalfOf, requiredRepayment);
-        require(debtError == 0, "Failed to create debt position");
-
-        return (0, requiredRepayment);
->>>>>>> 6ffbf15e
     }
 
     /**
