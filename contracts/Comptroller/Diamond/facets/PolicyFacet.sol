--- conflicted
+++ resolved
@@ -380,33 +380,6 @@
     }
 
     /**
-<<<<<<< HEAD
-     * @notice Executes a flashLoan operation with the specified assets and amounts.
-     * @dev Transfer the specified assets to the receiver contract and ensures that the total repayment (amount + fee)
-     *      is returned by the receiver contract after the operation for each asset. The function performs checks to ensure the validity
-     *      of parameters, that flashLoans are enabled for the given assets, and that the total repayment is sufficient.
-     *      Reverts on invalid parameters, disabled flashLoans, or insufficient repayment.
-     * @param initiator The address of the account initiating the flashLoan.
-     * @param receiver The address of the contract that will receive the flashLoan and execute the operation.
-     * @param vTokens The addresses of the vToken assets to be loaned.
-     * @param underlyingAmounts The amounts of each underlying asset to be loaned.
-     * @param param The bytes passed in the executeOperation call.
-     * custom:requirements
-     *      - `vTokens.length` must be equal to `underlyingAmounts.length`.
-     *      - `vTokens.length` and `underlyingAmounts.length` must not be zero.
-     *      - The `receiver` address must not be the zero address.
-     *      - FlashLoans must be enabled for each asset.
-     *      - The `receiver` contract must repay the loan with the appropriate fee.
-     * custom:reverts
-     *      - Reverts with `Invalid flashLoan params` if parameter checks fail.
-     *      - Reverts with `Flash loan not authorized for this account` if the initiator is not authorized.
-     *      - Reverts with `FlashLoan not enabled` if flashLoans are disabled for any of the requested assets.
-     *      - Reverts with `Execute flashLoan failed` if the receiver contract fails to execute the operation.
-     *      - Reverts with `Insufficient reypayment balance` if the repayment (amount + fee) is insufficient after the operation.
-     */
-    function executeFlashLoan(
-        address initiator,
-=======
      * @notice Executes a flashLoan operation with the specified assets, amounts, and modes.
      * @dev Transfer the specified assets to the receiver contract and handles repayment based on modes.
      *      Mode 0: Classic flash loan - must repay everything or revert
@@ -421,7 +394,6 @@
      */
     function executeFlashLoan(
         address payable initiator,
->>>>>>> 11cf73a2
         address payable receiver,
         VToken[] calldata vTokens,
         uint256[] calldata underlyingAmounts,
@@ -442,22 +414,14 @@
         // Validate parameters and delegation
         _validateFlashLoanParams(initiator, vTokens, modes, onBehalfOf);
 
-<<<<<<< HEAD
         if (!authorizedFlashLoan[initiator]) {
             revert("Flash loan not authorized for this account");
         }
-
-        uint256[] memory protocolFees = new uint256[](vTokens.length);
-        uint256[] memory supplierFees = new uint256[](vTokens.length);
-        uint256[] memory totalFees = new uint256[](vTokens.length);
-        uint256[] memory balanceAfterTransfer = new uint256[](vTokens.length);
-=======
         // Execute flash loan phases
         _executeFlashLoanPhases(receiver, vTokens, underlyingAmounts, modes, onBehalfOf, param);
 
         emit FlashLoanExecuted(receiver, vTokens, underlyingAmounts);
     }
->>>>>>> 11cf73a2
 
     /**
      * @notice Validates flash loan parameters and delegation
