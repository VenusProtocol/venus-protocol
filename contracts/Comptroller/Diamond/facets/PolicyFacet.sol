// SPDX-License-Identifier: BSD-3-Clause
<<<<<<< HEAD
pragma solidity 0.5.16;
=======

pragma solidity 0.8.25;
>>>>>>> 1464ef2f

import { VToken } from "../../../Tokens/VTokens/VToken.sol";
import { Action } from "../../ComptrollerInterface.sol";
import { IPolicyFacet } from "../interfaces/IPolicyFacet.sol";

import { XVSRewardsHelper } from "./XVSRewardsHelper.sol";
import { IFlashLoanReceiver } from "../../../FlashLoan/interfaces/IFlashLoanReceiver.sol";
import { IProtocolShareReserveV5, VBep20Interface } from "../../../Tokens/VTokens/VTokenInterfaces.sol";

import { EIP20Interface } from "../../../Tokens/EIP20Interface.sol";
/**
 * @title PolicyFacet
 * @author Venus
 * @dev This facet contains all the hooks used while transferring the assets
 * @notice This facet contract contains all the external pre-hook functions related to vToken
 */
contract PolicyFacet is IPolicyFacet, XVSRewardsHelper {
    /// @notice Emitted when a new borrow-side XVS speed is calculated for a market
    event VenusBorrowSpeedUpdated(VToken indexed vToken, uint256 newSpeed);

    /// @notice Emitted when a new supply-side XVS speed is calculated for a market
    event VenusSupplySpeedUpdated(VToken indexed vToken, uint256 newSpeed);

    // @notice Emitted When the flash loan is successfully executed
    event FlashLoanExecuted(address receiver, VToken[] assets, uint256[] amounts);

    /**
     * @notice Checks if the account should be allowed to mint tokens in the given market
     * @param vToken The market to verify the mint against
     * @param minter The account which would get the minted tokens
     * @param mintAmount The amount of underlying being supplied to the market in exchange for tokens
     * @return 0 if the mint is allowed, otherwise a semi-opaque error code (See ErrorReporter.sol)
     */
    function mintAllowed(address vToken, address minter, uint256 mintAmount) external returns (uint256) {
        // Pausing is a very serious situation - we revert to sound the alarms
        checkProtocolPauseState();
        checkActionPauseState(vToken, Action.MINT);
        ensureListed(markets[vToken]);

        uint256 supplyCap = supplyCaps[vToken];
        require(supplyCap != 0, "market supply cap is 0");

        uint256 vTokenSupply = VToken(vToken).totalSupply();
        Exp memory exchangeRate = Exp({ mantissa: VToken(vToken).exchangeRateStored() });
        uint256 nextTotalSupply = mul_ScalarTruncateAddUInt(exchangeRate, vTokenSupply, mintAmount);

        require(nextTotalSupply <= supplyCap, "market supply cap reached");

        // Keep the flywheel moving
        updateVenusSupplyIndex(vToken);
        distributeSupplierVenus(vToken, minter);

        return uint256(Error.NO_ERROR);
    }

    /**
     * @notice Validates mint, accrues interest and updates score in prime. Reverts on rejection. May emit logs.
     * @param vToken Asset being minted
     * @param minter The address minting the tokens
     * @param actualMintAmount The amount of the underlying asset being minted
     * @param mintTokens The number of tokens being minted
     */
    // solhint-disable-next-line no-unused-vars
    function mintVerify(address vToken, address minter, uint256 actualMintAmount, uint256 mintTokens) external {
        if (address(prime) != address(0)) {
            prime.accrueInterestAndUpdateScore(minter, vToken);
        }
    }

    /**
     * @notice Checks if the account should be allowed to redeem tokens in the given market
     * @param vToken The market to verify the redeem against
     * @param redeemer The account which would redeem the tokens
     * @param redeemTokens The number of vTokens to exchange for the underlying asset in the market
     * @return 0 if the redeem is allowed, otherwise a semi-opaque error code (See ErrorReporter.sol)
     */
    function redeemAllowed(address vToken, address redeemer, uint256 redeemTokens) external returns (uint256) {
        checkProtocolPauseState();
        checkActionPauseState(vToken, Action.REDEEM);

        uint256 allowed = redeemAllowedInternal(vToken, redeemer, redeemTokens);
        if (allowed != uint256(Error.NO_ERROR)) {
            return allowed;
        }

        // Keep the flywheel moving
        updateVenusSupplyIndex(vToken);
        distributeSupplierVenus(vToken, redeemer);

        return uint256(Error.NO_ERROR);
    }

    /**
     * @notice Validates redeem, accrues interest and updates score in prime. Reverts on rejection. May emit logs.
     * @param vToken Asset being redeemed
     * @param redeemer The address redeeming the tokens
     * @param redeemAmount The amount of the underlying asset being redeemed
     * @param redeemTokens The number of tokens being redeemed
     */
    function redeemVerify(address vToken, address redeemer, uint256 redeemAmount, uint256 redeemTokens) external {
        require(redeemTokens != 0 || redeemAmount == 0, "redeemTokens zero");
        if (address(prime) != address(0)) {
            prime.accrueInterestAndUpdateScore(redeemer, vToken);
        }
    }

    /**
     * @notice Checks if the account should be allowed to borrow the underlying asset of the given market
     * @param vToken The market to verify the borrow against
     * @param borrower The account which would borrow the asset
     * @param borrowAmount The amount of underlying the account would borrow
     * @return 0 if the borrow is allowed, otherwise a semi-opaque error code (See ErrorReporter.sol)
     */
    function borrowAllowed(address vToken, address borrower, uint256 borrowAmount) external returns (uint256) {
        // Pausing is a very serious situation - we revert to sound the alarms
        checkProtocolPauseState();
        checkActionPauseState(vToken, Action.BORROW);
        ensureListed(markets[vToken]);

        uint256 borrowCap = borrowCaps[vToken];
        require(borrowCap != 0, "market borrow cap is 0");
        if (!markets[vToken].accountMembership[borrower]) {
            // only vTokens may call borrowAllowed if borrower not in market
            require(msg.sender == vToken, "sender must be vToken");

            // attempt to add borrower to the market
            Error err = addToMarketInternal(VToken(vToken), borrower);
            if (err != Error.NO_ERROR) {
                return uint256(err);
            }
        }

        if (oracle.getUnderlyingPrice(vToken) == 0) {
            return uint256(Error.PRICE_ERROR);
        }

        uint256 nextTotalBorrows = add_(VToken(vToken).totalBorrows(), borrowAmount);
        require(nextTotalBorrows <= borrowCap, "market borrow cap reached");

        (Error err, , uint256 shortfall) = getHypotheticalAccountLiquidityInternal(
            borrower,
            VToken(vToken),
            0,
            borrowAmount
        );
        if (err != Error.NO_ERROR) {
            return uint256(err);
        }

        if (shortfall != 0) {
            return uint256(Error.INSUFFICIENT_LIQUIDITY);
        }

        // Keep the flywheel moving
        Exp memory borrowIndex = Exp({ mantissa: VToken(vToken).borrowIndex() });
        updateVenusBorrowIndex(vToken, borrowIndex);
        distributeBorrowerVenus(vToken, borrower, borrowIndex);

        return uint256(Error.NO_ERROR);
    }

    /**
     * @notice Validates borrow, accrues interest and updates score in prime. Reverts on rejection. May emit logs.
     * @param vToken Asset whose underlying is being borrowed
     * @param borrower The address borrowing the underlying
     * @param borrowAmount The amount of the underlying asset requested to borrow
     */
    // solhint-disable-next-line no-unused-vars
    function borrowVerify(address vToken, address borrower, uint256 borrowAmount) external {
        if (address(prime) != address(0)) {
            prime.accrueInterestAndUpdateScore(borrower, vToken);
        }
    }

    /**
     * @notice Checks if the account should be allowed to repay a borrow in the given market
     * @param vToken The market to verify the repay against
     * @param payer The account which would repay the asset
     * @param borrower The account which borrowed the asset
     * @param repayAmount The amount of the underlying asset the account would repay
     * @return 0 if the repay is allowed, otherwise a semi-opaque error code (See ErrorReporter.sol)
     */
    function repayBorrowAllowed(
        address vToken,
        address payer, // solhint-disable-line no-unused-vars
        address borrower,
        uint256 repayAmount // solhint-disable-line no-unused-vars
    ) external returns (uint256) {
        checkProtocolPauseState();
        checkActionPauseState(vToken, Action.REPAY);
        ensureListed(markets[vToken]);

        // Keep the flywheel moving
        Exp memory borrowIndex = Exp({ mantissa: VToken(vToken).borrowIndex() });
        updateVenusBorrowIndex(vToken, borrowIndex);
        distributeBorrowerVenus(vToken, borrower, borrowIndex);

        return uint256(Error.NO_ERROR);
    }

    /**
     * @notice Validates repayBorrow, accrues interest and updates score in prime. Reverts on rejection. May emit logs.
     * @param vToken Asset being repaid
     * @param payer The address repaying the borrow
     * @param borrower The address of the borrower
     * @param actualRepayAmount The amount of underlying being repaid
     */
    function repayBorrowVerify(
        address vToken,
        address payer, // solhint-disable-line no-unused-vars
        address borrower,
        uint256 actualRepayAmount, // solhint-disable-line no-unused-vars
        uint256 borrowerIndex // solhint-disable-line no-unused-vars
    ) external {
        if (address(prime) != address(0)) {
            prime.accrueInterestAndUpdateScore(borrower, vToken);
        }
    }

    /**
     * @notice Checks if the liquidation should be allowed to occur
     * @param vTokenBorrowed Asset which was borrowed by the borrower
     * @param vTokenCollateral Asset which was used as collateral and will be seized
     * @param liquidator The address repaying the borrow and seizing the collateral
     * @param borrower The address of the borrower
     * @param repayAmount The amount of underlying being repaid
     */
    function liquidateBorrowAllowed(
        address vTokenBorrowed,
        address vTokenCollateral,
        address liquidator,
        address borrower,
        uint256 repayAmount
    ) external view returns (uint256) {
        checkProtocolPauseState();

        // if we want to pause liquidating to vTokenCollateral, we should pause seizing
        checkActionPauseState(vTokenBorrowed, Action.LIQUIDATE);

        if (liquidatorContract != address(0) && liquidator != liquidatorContract) {
            return uint256(Error.UNAUTHORIZED);
        }

        ensureListed(markets[vTokenCollateral]);

        uint256 borrowBalance;
        if (address(vTokenBorrowed) != address(vaiController)) {
            ensureListed(markets[vTokenBorrowed]);
            borrowBalance = VToken(vTokenBorrowed).borrowBalanceStored(borrower);
        } else {
            borrowBalance = vaiController.getVAIRepayAmount(borrower);
        }

        if (isForcedLiquidationEnabled[vTokenBorrowed] || isForcedLiquidationEnabledForUser[borrower][vTokenBorrowed]) {
            if (repayAmount > borrowBalance) {
                return uint(Error.TOO_MUCH_REPAY);
            }
            return uint(Error.NO_ERROR);
        }

        /* The borrower must have shortfall in order to be liquidatable */
        (Error err, , uint256 shortfall) = getHypotheticalAccountLiquidityInternal(borrower, VToken(address(0)), 0, 0);
        if (err != Error.NO_ERROR) {
            return uint256(err);
        }
        if (shortfall == 0) {
            return uint256(Error.INSUFFICIENT_SHORTFALL);
        }

        // The liquidator may not repay more than what is allowed by the closeFactor
        //-- maxClose = multipy of closeFactorMantissa and borrowBalance
        if (repayAmount > mul_ScalarTruncate(Exp({ mantissa: closeFactorMantissa }), borrowBalance)) {
            return uint256(Error.TOO_MUCH_REPAY);
        }

        return uint256(Error.NO_ERROR);
    }

    /**
     * @notice Validates liquidateBorrow, accrues interest and updates score in prime. Reverts on rejection. May emit logs.
     * @param vTokenBorrowed Asset which was borrowed by the borrower
     * @param vTokenCollateral Asset which was used as collateral and will be seized
     * @param liquidator The address repaying the borrow and seizing the collateral
     * @param borrower The address of the borrower
     * @param actualRepayAmount The amount of underlying being repaid
     * @param seizeTokens The amount of collateral token that will be seized
     */
    function liquidateBorrowVerify(
        address vTokenBorrowed,
        address vTokenCollateral, // solhint-disable-line no-unused-vars
        address liquidator,
        address borrower,
        uint256 actualRepayAmount, // solhint-disable-line no-unused-vars
        uint256 seizeTokens // solhint-disable-line no-unused-vars
    ) external {
        if (address(prime) != address(0)) {
            prime.accrueInterestAndUpdateScore(borrower, vTokenBorrowed);
            prime.accrueInterestAndUpdateScore(liquidator, vTokenBorrowed);
        }
    }

    /**
     * @notice Checks if the seizing of assets should be allowed to occur
     * @param vTokenCollateral Asset which was used as collateral and will be seized
     * @param vTokenBorrowed Asset which was borrowed by the borrower
     * @param liquidator The address repaying the borrow and seizing the collateral
     * @param borrower The address of the borrower
     * @param seizeTokens The number of collateral tokens to seize
     */
    function seizeAllowed(
        address vTokenCollateral,
        address vTokenBorrowed,
        address liquidator,
        address borrower,
        uint256 seizeTokens // solhint-disable-line no-unused-vars
    ) external returns (uint256) {
        // Pausing is a very serious situation - we revert to sound the alarms
        checkProtocolPauseState();
        checkActionPauseState(vTokenCollateral, Action.SEIZE);

        Market storage market = markets[vTokenCollateral];

        // We've added VAIController as a borrowed token list check for seize
        ensureListed(market);

        if (!market.accountMembership[borrower]) {
            return uint256(Error.MARKET_NOT_COLLATERAL);
        }

        if (address(vTokenBorrowed) != address(vaiController)) {
            ensureListed(markets[vTokenBorrowed]);
        }

        if (VToken(vTokenCollateral).comptroller() != VToken(vTokenBorrowed).comptroller()) {
            return uint256(Error.COMPTROLLER_MISMATCH);
        }

        // Keep the flywheel moving
        updateVenusSupplyIndex(vTokenCollateral);
        distributeSupplierVenus(vTokenCollateral, borrower);
        distributeSupplierVenus(vTokenCollateral, liquidator);

        return uint256(Error.NO_ERROR);
    }

    /**
     * @notice Validates seize, accrues interest and updates score in prime. Reverts on rejection. May emit logs.
     * @param vTokenCollateral Asset which was used as collateral and will be seized
     * @param vTokenBorrowed Asset which was borrowed by the borrower
     * @param liquidator The address repaying the borrow and seizing the collateral
     * @param borrower The address of the borrower
     * @param seizeTokens The number of collateral tokens to seize
     */
    function seizeVerify(
        address vTokenCollateral,
        address vTokenBorrowed, // solhint-disable-line no-unused-vars
        address liquidator,
        address borrower,
        uint256 seizeTokens // solhint-disable-line no-unused-vars
    ) external {
        if (address(prime) != address(0)) {
            prime.accrueInterestAndUpdateScore(borrower, vTokenCollateral);
            prime.accrueInterestAndUpdateScore(liquidator, vTokenCollateral);
        }
    }

    /**
     * @notice Executes a flashLoan operation with the specified assets, amounts, and modes.
     * @dev Transfer the specified assets to the receiver contract and handles repayment based on modes.
     *      Mode 0: Classic flash loan - must repay everything or revert
     *      Mode 1: Can create debt position for unpaid amounts
     * @param receiver The address of the contract that will receive the flashLoan and execute the operation
     * @param vTokens The addresses of the vToken assets to be loaned
     * @param underlyingAmounts The amounts of each underlying asset to be loaned
     * @param modes How each borrowed asset is handled if not repaid immediately (0: flash loan, 1: debt position)
     * @param onBehalfOf The address for whom debt positions will be opened (if mode = 1)
     * @param param The bytes passed in the executeOperation call
     */
    function executeFlashLoan(
        address payable initiator,
        address payable receiver,
        VToken[] calldata vTokens,
        uint256[] calldata underlyingAmounts,
        uint256[] calldata modes,
        address onBehalfOf,
        bytes calldata param
    ) external {
        ensureNonzeroAddress(receiver);
        ensureNonzeroAddress(onBehalfOf);
        // All arrays must have the same length and not be zero
        if (vTokens.length != underlyingAmounts.length || vTokens.length != modes.length || vTokens.length == 0) {
            revert("Invalid flashLoan params");
        }
        // Validate parameters and delegation
        _validateFlashLoanParams(initiator, vTokens, modes, onBehalfOf);

        // Execute flash loan phases
        _executeFlashLoanPhases(receiver, vTokens, underlyingAmounts, modes, onBehalfOf, param);

        emit FlashLoanExecuted(receiver, vTokens, underlyingAmounts);
    }

    /**
     * @notice Validates flash loan parameters and delegation
     */
    function _validateFlashLoanParams(
        address payable initiator,
        VToken[] memory vTokens,
        uint256[] memory modes,
        address onBehalfOf
    ) internal view {
        // Check delegation if borrowing on behalf of someone else
        if (onBehalfOf != initiator) {
            for (uint256 i = 0; i < vTokens.length; i++) {
                if (modes[i] == 1) {
                    // Only check delegation for debt-creating modes
                    require(
                        delegateAuthorizationFlashloan[onBehalfOf][address(vTokens[i])][initiator],
                        "Sender not authorized to use flashloan on behalf"
                    );
                }
            }
        }

        // Validate modes
        for (uint256 i = 0; i < modes.length; i++) {
            require(modes[i] <= 1, "Invalid mode");
        }
    }

    /**
     * @notice Executes all flash loan phases
     */
    function _executeFlashLoanPhases(
        address payable receiver,
        VToken[] memory vTokens,
        uint256[] memory underlyingAmounts,
        uint256[] memory modes,
        address onBehalfOf,
        bytes memory param
    ) internal returns (FlashLoanData memory flashLoanData) {
        // Initialize arrays
        flashLoanData.protocolFees = new uint256[](vTokens.length);
        flashLoanData.supplierFees = new uint256[](vTokens.length);
        flashLoanData.totalFees = new uint256[](vTokens.length);
        flashLoanData.balanceAfterTransfer = new uint256[](vTokens.length);
        flashLoanData.actualRepayments = new uint256[](vTokens.length);
        flashLoanData.remainingDebts = new uint256[](vTokens.length);

        // Phase 1: Calculate fees and transfer assets
        _executePhase1(receiver, vTokens, underlyingAmounts, flashLoanData);
        // Phase 2: Execute operation on receiver contract
        _executePhase2(receiver, vTokens, underlyingAmounts, flashLoanData.totalFees, param);
        // Phase 3: Handle repayment based on modes
        _executePhase3(receiver, vTokens, underlyingAmounts, modes, onBehalfOf, flashLoanData);

        return flashLoanData;
    }

    /**
     * @notice Phase 1: Calculate fees and transfer assets to receiver
     */
    function _executePhase1(
        address payable receiver,
        VToken[] memory vTokens,
        uint256[] memory underlyingAmounts,
        FlashLoanData memory flashLoanData
    ) internal {
        for (uint256 j = 0; j < vTokens.length; j++) {
            (flashLoanData.protocolFees[j], flashLoanData.supplierFees[j]) = vTokens[j].calculateFlashLoanFee(
                underlyingAmounts[j]
            );
            flashLoanData.totalFees[j] = flashLoanData.protocolFees[j] + flashLoanData.supplierFees[j];

            // Transfer the asset to receiver
            flashLoanData.balanceAfterTransfer[j] = vTokens[j].transferOutUnderlying(receiver, underlyingAmounts[j]);
        }
    }

    /**
     * @notice Phase 2: Execute operation on receiver contract
     */
    function _executePhase2(
        address payable receiver,
        VToken[] memory vTokens,
        uint256[] memory underlyingAmounts,
        uint256[] memory totalFees,
        bytes memory param
    ) internal {
        if (!IFlashLoanReceiver(receiver).executeOperation(vTokens, underlyingAmounts, totalFees, msg.sender, param)) {
            revert("Execute flashLoan failed");
        }
    }

    /**
     * @notice Phase 3: Handle repayment based on modes
     */
    function _executePhase3(
        address payable receiver,
        VToken[] memory vTokens,
        uint256[] memory underlyingAmounts,
        uint256[] memory modes,
        address onBehalfOf,
        FlashLoanData memory flashLoanData
    ) internal {
        for (uint256 k = 0; k < vTokens.length; k++) {
            if (modes[k] == 0) {
                // Mode 0: Classic flash loan - must repay everything
                _handleFlashLoanMode0(
                    vTokens[k],
                    receiver,
                    underlyingAmounts[k],
                    flashLoanData.totalFees[k],
                    flashLoanData.protocolFees[k],
                    flashLoanData.balanceAfterTransfer[k]
                );
                flashLoanData.actualRepayments[k] = underlyingAmounts[k] + flashLoanData.totalFees[k];
                flashLoanData.remainingDebts[k] = 0;
            } else if (modes[k] == 1) {
                // Mode 1: Can create debt position
                (flashLoanData.actualRepayments[k], flashLoanData.remainingDebts[k]) = _handleFlashLoanMode1(
                    address(vTokens[k]),
                    onBehalfOf,
                    underlyingAmounts[k],
                    flashLoanData.totalFees[k],
                    flashLoanData.protocolFees[k],
                    flashLoanData.balanceAfterTransfer[k]
                );
            }
        }
    }

    /**
     * @notice Handles classic flash loan mode (mode 0) - must repay within transaction
     */
    function _handleFlashLoanMode0(
        VToken vToken,
        address payable receiver,
        uint256 amount,
        uint256 totalFee,
        uint256 protocolFee,
        uint256 balanceAfterTransfer
    ) internal {
        // Must repay full amount + fee
        vToken.transferInUnderlyingAndVerify(receiver, amount, totalFee, balanceAfterTransfer);

        // Transfer protocol fee to protocol share reserve
        vToken.transferOutUnderlying(vToken.protocolShareReserve(), protocolFee);

        // Update protocol share reserve state
        IProtocolShareReserveV5(vToken.protocolShareReserve()).updateAssetsState(
            address(vToken.comptroller()),
            address(vToken.underlying()),
            IProtocolShareReserveV5.IncomeType.FLASHLOAN
        );
    }

    /**
     * @notice Handles debt position mode (mode 1) - can create ongoing debt
     * @return actualRepayment The amount actually repaid
     * @return remainingDebt The amount that became ongoing debt
     */
    function _handleFlashLoanMode1(
        address vTokenAddress,
        address onBehalfOf,
        uint256 amount,
        uint256 totalFee,
        uint256 protocolFee,
        uint256 balanceAfterTransfer
    ) internal returns (uint256 actualRepayment, uint256 remainingDebt) {
        VToken vToken = VToken(vTokenAddress);
        uint256 requiredRepayment = amount + totalFee;
        uint256 currentBalance = EIP20Interface(vToken.underlying()).balanceOf(onBehalfOf);

        // Calculate actual repayment received
        if (currentBalance > balanceAfterTransfer) {
            actualRepayment = currentBalance - balanceAfterTransfer;
        } else {
            actualRepayment = 0;
        }

        // Create debt position by calling VBep20's borrow function
        // This will handle all the proper borrow logic including state updates
        uint256 accrueResult = vToken.accrueInterest();
        require(accrueResult == 0, "Failed to accrue interest");

        // If actual repayment is less than required, we create a debt position
        uint256 debtError = vToken.borrowDebtPosition(onBehalfOf, requiredRepayment);
        require(debtError == 0, "Failed to create debt position");

        // Handle fees from actual repayment proportionally
        if (actualRepayment > 0) {
            uint256 feeFromRepayment = (actualRepayment * protocolFee) / requiredRepayment;
            if (feeFromRepayment > 0) {
                vToken.transferOutUnderlying(vToken.protocolShareReserve(), feeFromRepayment);
                IProtocolShareReserveV5(vToken.protocolShareReserve()).updateAssetsState(
                    address(vToken.comptroller()),
                    address(vToken.underlying()),
                    IProtocolShareReserveV5.IncomeType.FLASHLOAN
                );
            }
        }

        return (actualRepayment, requiredRepayment);
    }

    /**
     * @notice Checks if the account should be allowed to transfer tokens in the given market
     * @param vToken The market to verify the transfer against
     * @param src The account which sources the tokens
     * @param dst The account which receives the tokens
     * @param transferTokens The number of vTokens to transfer
     * @return 0 if the transfer is allowed, otherwise a semi-opaque error code (See ErrorReporter.sol)
     */
    function transferAllowed(
        address vToken,
        address src,
        address dst,
        uint256 transferTokens
    ) external returns (uint256) {
        // Pausing is a very serious situation - we revert to sound the alarms
        checkProtocolPauseState();
        checkActionPauseState(vToken, Action.TRANSFER);

        // Currently the only consideration is whether or not
        //  the src is allowed to redeem this many tokens
        uint256 allowed = redeemAllowedInternal(vToken, src, transferTokens);
        if (allowed != uint256(Error.NO_ERROR)) {
            return allowed;
        }

        // Keep the flywheel moving
        updateVenusSupplyIndex(vToken);
        distributeSupplierVenus(vToken, src);
        distributeSupplierVenus(vToken, dst);

        return uint256(Error.NO_ERROR);
    }

    /**
     * @notice Validates transfer, accrues interest and updates score in prime. Reverts on rejection. May emit logs.
     * @param vToken Asset being transferred
     * @param src The account which sources the tokens
     * @param dst The account which receives the tokens
     * @param transferTokens The number of vTokens to transfer
     */
    // solhint-disable-next-line no-unused-vars
    function transferVerify(address vToken, address src, address dst, uint256 transferTokens) external {
        if (address(prime) != address(0)) {
            prime.accrueInterestAndUpdateScore(src, vToken);
            prime.accrueInterestAndUpdateScore(dst, vToken);
        }
    }

    /**
     * @notice Alias to getAccountLiquidity to support the Isolated Lending Comptroller Interface
     * @param account The account get liquidity for
     * @return (possible error code (semi-opaque),
                account liquidity in excess of collateral requirements,
     *          account shortfall below collateral requirements)
     */
    function getBorrowingPower(address account) external view returns (uint256, uint256, uint256) {
        return _getAccountLiquidity(account);
    }

    /**
     * @notice Determine the current account liquidity wrt collateral requirements
     * @param account The account get liquidity for
     * @return (possible error code (semi-opaque),
                account liquidity in excess of collateral requirements,
     *          account shortfall below collateral requirements)
     */
    function getAccountLiquidity(address account) external view returns (uint256, uint256, uint256) {
        return _getAccountLiquidity(account);
    }

    /**
     * @notice Determine what the account liquidity would be if the given amounts were redeemed/borrowed
     * @param vTokenModify The market to hypothetically redeem/borrow in
     * @param account The account to determine liquidity for
     * @param redeemTokens The number of tokens to hypothetically redeem
     * @param borrowAmount The amount of underlying to hypothetically borrow
     * @return (possible error code (semi-opaque),
                hypothetical account liquidity in excess of collateral requirements,
     *          hypothetical account shortfall below collateral requirements)
     */
    function getHypotheticalAccountLiquidity(
        address account,
        address vTokenModify,
        uint256 redeemTokens,
        uint256 borrowAmount
    ) external view returns (uint256, uint256, uint256) {
        (Error err, uint256 liquidity, uint256 shortfall) = getHypotheticalAccountLiquidityInternal(
            account,
            VToken(vTokenModify),
            redeemTokens,
            borrowAmount
        );
        return (uint256(err), liquidity, shortfall);
    }

    // setter functionality
    /**
     * @notice Set XVS speed for a single market
     * @dev Allows the contract admin to set XVS speed for a market
     * @param vTokens The market whose XVS speed to update
     * @param supplySpeeds New XVS speed for supply
     * @param borrowSpeeds New XVS speed for borrow
     */
    function _setVenusSpeeds(
        VToken[] calldata vTokens,
        uint256[] calldata supplySpeeds,
        uint256[] calldata borrowSpeeds
    ) external {
        ensureAdmin();

        uint256 numTokens = vTokens.length;
        require(numTokens == supplySpeeds.length && numTokens == borrowSpeeds.length, "invalid input");

        for (uint256 i; i < numTokens; ++i) {
            ensureNonzeroAddress(address(vTokens[i]));
            setVenusSpeedInternal(vTokens[i], supplySpeeds[i], borrowSpeeds[i]);
        }
    }

    function _getAccountLiquidity(address account) internal view returns (uint256, uint256, uint256) {
        (Error err, uint256 liquidity, uint256 shortfall) = getHypotheticalAccountLiquidityInternal(
            account,
            VToken(address(0)),
            0,
            0
        );

        return (uint256(err), liquidity, shortfall);
    }

    function setVenusSpeedInternal(VToken vToken, uint256 supplySpeed, uint256 borrowSpeed) internal {
        ensureListed(markets[address(vToken)]);

        if (venusSupplySpeeds[address(vToken)] != supplySpeed) {
            // Supply speed updated so let's update supply state to ensure that
            //  1. XVS accrued properly for the old speed, and
            //  2. XVS accrued at the new speed starts after this block.

            updateVenusSupplyIndex(address(vToken));
            // Update speed and emit event
            venusSupplySpeeds[address(vToken)] = supplySpeed;
            emit VenusSupplySpeedUpdated(vToken, supplySpeed);
        }

        if (venusBorrowSpeeds[address(vToken)] != borrowSpeed) {
            // Borrow speed updated so let's update borrow state to ensure that
            //  1. XVS accrued properly for the old speed, and
            //  2. XVS accrued at the new speed starts after this block.
            Exp memory borrowIndex = Exp({ mantissa: vToken.borrowIndex() });
            updateVenusBorrowIndex(address(vToken), borrowIndex);

            // Update speed and emit event
            venusBorrowSpeeds[address(vToken)] = borrowSpeed;
            emit VenusBorrowSpeedUpdated(vToken, borrowSpeed);
        }
    }
}<|MERGE_RESOLUTION|>--- conflicted
+++ resolved
@@ -1,10 +1,6 @@
 // SPDX-License-Identifier: BSD-3-Clause
-<<<<<<< HEAD
-pragma solidity 0.5.16;
-=======
 
 pragma solidity 0.8.25;
->>>>>>> 1464ef2f
 
 import { VToken } from "../../../Tokens/VTokens/VToken.sol";
 import { Action } from "../../ComptrollerInterface.sol";
@@ -12,9 +8,10 @@
 
 import { XVSRewardsHelper } from "./XVSRewardsHelper.sol";
 import { IFlashLoanReceiver } from "../../../FlashLoan/interfaces/IFlashLoanReceiver.sol";
-import { IProtocolShareReserveV5, VBep20Interface } from "../../../Tokens/VTokens/VTokenInterfaces.sol";
-
-import { EIP20Interface } from "../../../Tokens/EIP20Interface.sol";
+import { VBep20Interface } from "../../../Tokens/VTokens/VTokenInterfaces.sol";
+
+import { IProtocolShareReserve } from "../../../external/IProtocolShareReserve.sol";
+import { IERC20 } from "@openzeppelin/contracts/token/ERC20/IERC20.sol";
 /**
  * @title PolicyFacet
  * @author Venus
@@ -555,10 +552,10 @@
         vToken.transferOutUnderlying(vToken.protocolShareReserve(), protocolFee);
 
         // Update protocol share reserve state
-        IProtocolShareReserveV5(vToken.protocolShareReserve()).updateAssetsState(
+        IProtocolShareReserve(vToken.protocolShareReserve()).updateAssetsState(
             address(vToken.comptroller()),
             address(vToken.underlying()),
-            IProtocolShareReserveV5.IncomeType.FLASHLOAN
+            IProtocolShareReserve.IncomeType.FLASHLOAN
         );
     }
 
@@ -577,7 +574,7 @@
     ) internal returns (uint256 actualRepayment, uint256 remainingDebt) {
         VToken vToken = VToken(vTokenAddress);
         uint256 requiredRepayment = amount + totalFee;
-        uint256 currentBalance = EIP20Interface(vToken.underlying()).balanceOf(onBehalfOf);
+        uint256 currentBalance = IERC20(vToken.underlying()).balanceOf(onBehalfOf);
 
         // Calculate actual repayment received
         if (currentBalance > balanceAfterTransfer) {
@@ -600,10 +597,10 @@
             uint256 feeFromRepayment = (actualRepayment * protocolFee) / requiredRepayment;
             if (feeFromRepayment > 0) {
                 vToken.transferOutUnderlying(vToken.protocolShareReserve(), feeFromRepayment);
-                IProtocolShareReserveV5(vToken.protocolShareReserve()).updateAssetsState(
+                IProtocolShareReserve(vToken.protocolShareReserve()).updateAssetsState(
                     address(vToken.comptroller()),
                     address(vToken.underlying()),
-                    IProtocolShareReserveV5.IncomeType.FLASHLOAN
+                    IProtocolShareReserve.IncomeType.FLASHLOAN
                 );
             }
         }
