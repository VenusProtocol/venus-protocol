--- conflicted
+++ resolved
@@ -1,10 +1,6 @@
 // SPDX-License-Identifier: BSD-3-Clause
 
 pragma solidity 0.8.25;
-<<<<<<< HEAD
-pragma experimental ABIEncoderV2;
-=======
->>>>>>> 1464ef2f
 
 import { IDiamondCut } from "./interfaces/IDiamondCut.sol";
 import { Unitroller, ComptrollerV17Storage } from "../Unitroller.sol";
