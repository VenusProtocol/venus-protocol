--- conflicted
+++ resolved
@@ -3,12 +3,8 @@
 pragma solidity 0.8.25;
 
 import { IDiamondCut } from "./interfaces/IDiamondCut.sol";
-<<<<<<< HEAD
-import { Unitroller, ComptrollerV17Storage } from "../Unitroller.sol";
-=======
 import { Unitroller } from "../Unitroller.sol";
 import { ComptrollerV17Storage } from "../ComptrollerStorage.sol";
->>>>>>> a8ee3fcc
 
 /**
  * @title Diamond
