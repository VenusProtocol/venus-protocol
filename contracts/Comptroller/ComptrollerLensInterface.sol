// SPDX-License-Identifier: BSD-3-Clause

pragma solidity 0.8.25;

import { VToken } from "../Tokens/VTokens/VToken.sol";
import { WeightFunction } from "./Diamond/interfaces/IFacetBase.sol";

interface ComptrollerLensInterface {
    struct AccountSnapshot {
        // Total collateral value supplied by the account (USD, scaled by 1e18)
        uint256 totalCollateral;
        // Collateral value weighted by each asset's liquidation threshold or collateral factor (USD, scaled by 1e18)
        uint256 weightedCollateral;
        // Total borrowed value by the account (USD, scaled by 1e18)
        uint256 borrows;
        // Amount of excess collateral available for borrowing (USD, scaled by 1e18)
        uint256 liquidity;
        // Amount by which the account is undercollateralized (USD, scaled by 1e18)
        uint256 shortfall;
        // Average liquidation threshold across all supplied assets (scaled by 1e18)
        uint256 liquidationThresholdAvg;
        // Health factor of the account, used to assess liquidation risk (scaled by 1e18)
        uint256 healthFactor;
        // Dynamic liquidation incentive factor applied during liquidations (scaled by 1e18)
        uint256 dynamicLiquidationIncentiveMantissa;
    }

    function liquidateCalculateSeizeTokens(
        address comptroller,
        address borrower,
        address vTokenBorrowed,
        address vTokenCollateral,
        uint actualRepayAmount
    ) external view returns (uint, uint);

    function liquidateCalculateSeizeTokens(
<<<<<<< HEAD
        address comptroller,
        address vTokenBorrowed,
        address vTokenCollateral,
        uint256 actualRepayAmount,
        uint256 liquidationIncentiveMantissa
    ) external view returns (uint256, uint256);
=======
        address borrower,
        address comptroller,
        address vTokenBorrowed,
        address vTokenCollateral,
        uint actualRepayAmount
    ) external view returns (uint, uint);
>>>>>>> a8ee3fcc

    function liquidateVAICalculateSeizeTokens(
        address comptroller,
        address vTokenCollateral,
        uint256 actualRepayAmount,
        uint256 liquidationIncentiveMantissa
    ) external view returns (uint256, uint256);

    function getHypotheticalAccountLiquidity(
        address comptroller,
        address account,
        VToken vTokenModify,
<<<<<<< HEAD
        uint256 redeemTokens,
        uint256 borrowAmount
    ) external view returns (uint256, uint256, uint256);

    function getAccountHealthSnapshot(
        address comptroller,
        address account,
        VToken vTokenModify,
        uint256 redeemTokens,
        uint256 borrowAmount
    ) external view returns (uint256, AccountSnapshot memory);
=======
        uint redeemTokens,
        uint borrowAmount,
        WeightFunction weightingStrategy
    ) external view returns (uint, uint, uint);
>>>>>>> a8ee3fcc
}<|MERGE_RESOLUTION|>--- conflicted
+++ resolved
@@ -25,6 +25,7 @@
         uint256 dynamicLiquidationIncentiveMantissa;
     }
 
+    // Just need to make borrower first then comptroller
     function liquidateCalculateSeizeTokens(
         address comptroller,
         address borrower,
@@ -34,21 +35,12 @@
     ) external view returns (uint, uint);
 
     function liquidateCalculateSeizeTokens(
-<<<<<<< HEAD
         address comptroller,
         address vTokenBorrowed,
         address vTokenCollateral,
         uint256 actualRepayAmount,
         uint256 liquidationIncentiveMantissa
     ) external view returns (uint256, uint256);
-=======
-        address borrower,
-        address comptroller,
-        address vTokenBorrowed,
-        address vTokenCollateral,
-        uint actualRepayAmount
-    ) external view returns (uint, uint);
->>>>>>> a8ee3fcc
 
     function liquidateVAICalculateSeizeTokens(
         address comptroller,
@@ -61,7 +53,6 @@
         address comptroller,
         address account,
         VToken vTokenModify,
-<<<<<<< HEAD
         uint256 redeemTokens,
         uint256 borrowAmount
     ) external view returns (uint256, uint256, uint256);
@@ -71,12 +62,7 @@
         address account,
         VToken vTokenModify,
         uint256 redeemTokens,
-        uint256 borrowAmount
-    ) external view returns (uint256, AccountSnapshot memory);
-=======
-        uint redeemTokens,
-        uint borrowAmount,
+        uint256 borrowAmount,
         WeightFunction weightingStrategy
-    ) external view returns (uint, uint, uint);
->>>>>>> a8ee3fcc
+    ) external view returns (uint256, uint256, uint256);
 }