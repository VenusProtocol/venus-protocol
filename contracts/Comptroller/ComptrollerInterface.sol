--- conflicted
+++ resolved
@@ -45,19 +45,12 @@
     function borrowVerify(address vToken, address borrower, uint borrowAmount) external;
 
     function executeFlashLoan(
-<<<<<<< HEAD
-        address initiator,
-        address payable receiver,
-        VToken[] calldata assets,
-        uint256[] calldata underlyingAmounts,
-=======
         address payable initiator,
         address payable receiver,
         VToken[] calldata assets,
         uint256[] calldata amounts,
         uint256[] calldata modes,
         address onBehalfOf,
->>>>>>> 11cf73a2
         bytes calldata param
     ) external;
 
@@ -179,9 +172,7 @@
 
     function vaiMintRate() external view returns (uint);
 
-<<<<<<< HEAD
     function authorizedFlashLoan(address account) external view returns (bool);
-=======
     function delegateAuthorizationFlashloan(
         address account,
         address market,
@@ -220,7 +211,6 @@
             uint96 marketPoolId,
             bool isBorrowAllowed
         );
->>>>>>> 11cf73a2
 }
 
 interface IVAIVault {
