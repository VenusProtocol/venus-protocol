--- conflicted
+++ resolved
@@ -31,11 +31,7 @@
         bytes calldata param
     ) external {
         // Request the flashLoan from the Comptroller contract
-<<<<<<< HEAD
-        COMPTROLLER.executeFlashLoan(payable(msg.sender), receiver, assets, amount, param);
-=======
-        COMPTROLLER.executeFlashLoan(payable(msg.sender), receiver, assets, amounts, modes, onBehalfOf, param);
->>>>>>> 6ffbf15e
+        COMPTROLLER.executeFlashLoan(payable(msg.sender), receiver, assets, amounts, param);
     }
 
     /**
