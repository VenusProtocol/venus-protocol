// SPDX-License-Identifier: BSD-3-Clause
pragma solidity 0.8.25;

import { FlashLoanReceiverBase } from "./FlashLoanReceiverBase.sol";
import { VToken } from "../Tokens/VTokens/VToken.sol";
import { IERC20NonStandard } from "../Tokens/IERC20NonStandard.sol";

/// @title MockFlashLoanReceiver
/// @notice A mock implementation of a flashLoan receiver contract that interacts with the Comptroller to request and handle flash loans.
/// @dev This contract extends `FlashLoanReceiverBase` and implements custom logic to request flash loans and repay them.
contract MockFlashLoanReceiver is FlashLoanReceiverBase {
    /**
     * @notice Constructor to initialize the flashLoan receiver with the Comptroller contract.
     * @param comptroller The address of the Comptroller contract used to request flash loans.
     */
<<<<<<< HEAD
    constructor(address comptroller) public FlashLoanReceiverBase(comptroller) {}
=======
    constructor(ComptrollerInterface comptroller) FlashLoanReceiverBase(comptroller) {}
>>>>>>> 11cf73a2

    /**
     * @notice Requests a flash loan from the Comptroller contract.
     * @dev This function calls the `executeFlashLoan` function from the Comptroller to initiate a flash loan.
     * @param assets An array of VToken contracts that support flash loans.
     * @param amounts An array of amounts to borrow in the flash loan for each corresponding asset.
     * @param receiver The address of the contract that will receive the flashLoan and execute the operation.
     * @param param Additional encoded parameters passed with the flash loan.
     */
    function requestFlashLoan(
        VToken[] calldata assets,
        uint256[] calldata amounts,
        address payable receiver,
        uint256[] calldata modes,
        address onBehalfOf,
        bytes calldata param
    ) external {
        // Request the flashLoan from the Comptroller contract
<<<<<<< HEAD
        COMPTROLLER.executeFlashLoan(msg.sender, receiver, assets, amounts, param);
=======
        COMPTROLLER.executeFlashLoan(payable(msg.sender), receiver, assets, amount, modes, onBehalfOf, param);
>>>>>>> 11cf73a2
    }

    /**
     * @notice Executes custom logic after receiving the flash loan.
     * @dev This function is called by the Comptroller contract as part of the flashLoan process.
     *      It must repay the loan amount plus the premium for each borrowed asset.
     * @param assets The VToken contracts for the flash-borrowed assets.
     * @param amounts The amounts of each asset borrowed.
     * @param premiums The fees for each flash-borrowed asset.
     * @param initiator The address that initiated the flash loan.
     * @param param Additional encoded parameters passed with the flash loan.
     * @return True if the operation succeeds and the debt plus premium is repaid, false otherwise.
     */
    function executeOperation(
        VToken[] calldata assets,
        uint256[] calldata amounts,
        uint256[] calldata premiums,
        address initiator,
        bytes calldata param
    ) external virtual returns (bool) {
        // 👇 Your custom logic for the flash loan should be implemented here 👇
        /** YOUR CUSTOM LOGIC HERE */
        initiator;
        param;
        // 👆 Your custom logic for the flash loan should be implemented above here 👆

        // Calculate the total repayment amount (loan amount + premium) for each borrowed asset
        uint256 len = assets.length;
        for (uint256 k; k < len; ) {
            uint256 total = amounts[k] + premiums[k];

            // Transfer the repayment (amount + premium) back to the VToken contract
            IERC20NonStandard(assets[k].underlying()).approve(address(assets[k]), total);

            ++k;
        }

        // Return true to indicate successful execution of the flash loan operation
        return true;
    }
}<|MERGE_RESOLUTION|>--- conflicted
+++ resolved
@@ -2,6 +2,7 @@
 pragma solidity 0.8.25;
 
 import { FlashLoanReceiverBase } from "./FlashLoanReceiverBase.sol";
+import { ComptrollerInterface } from "../Comptroller/ComptrollerInterface.sol";
 import { VToken } from "../Tokens/VTokens/VToken.sol";
 import { IERC20NonStandard } from "../Tokens/IERC20NonStandard.sol";
 
@@ -13,11 +14,7 @@
      * @notice Constructor to initialize the flashLoan receiver with the Comptroller contract.
      * @param comptroller The address of the Comptroller contract used to request flash loans.
      */
-<<<<<<< HEAD
-    constructor(address comptroller) public FlashLoanReceiverBase(comptroller) {}
-=======
     constructor(ComptrollerInterface comptroller) FlashLoanReceiverBase(comptroller) {}
->>>>>>> 11cf73a2
 
     /**
      * @notice Requests a flash loan from the Comptroller contract.
@@ -36,11 +33,7 @@
         bytes calldata param
     ) external {
         // Request the flashLoan from the Comptroller contract
-<<<<<<< HEAD
-        COMPTROLLER.executeFlashLoan(msg.sender, receiver, assets, amounts, param);
-=======
-        COMPTROLLER.executeFlashLoan(payable(msg.sender), receiver, assets, amount, modes, onBehalfOf, param);
->>>>>>> 11cf73a2
+        COMPTROLLER.executeFlashLoan(payable(msg.sender), receiver, assets, amounts, modes, onBehalfOf, param);
     }
 
     /**
