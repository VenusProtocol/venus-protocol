--- conflicted
+++ resolved
@@ -30,28 +30,16 @@
         uint256 siezedAmount,
         uint256 totalIncentive
     ) public returns (uint256 ours, uint256 theirs) {
-<<<<<<< HEAD
         (ours, theirs) = super._distributeLiquidationIncentive(vTokenCollateral, siezedAmount, totalIncentive);
-=======
-        (ours, theirs) = super._distributeLiquidationIncentive(borrower, vTokenCollateral, siezedAmount);
->>>>>>> a8ee3fcc
         emit DistributeLiquidationIncentive(ours, theirs);
         return (ours, theirs);
     }
 
     /// @dev Computes the amounts that would go to treasury and to the liquidator.
     function splitLiquidationIncentive(
-<<<<<<< HEAD
         uint256 seizedAmount,
         uint256 totalIncentive
     ) public view returns (uint256 ours, uint256 theirs) {
         return super._splitLiquidationIncentive(seizedAmount, totalIncentive);
-=======
-        address borrower,
-        address vTokenCollateral,
-        uint256 seizedAmount
-    ) public view returns (uint256 ours, uint256 theirs) {
-        return super._splitLiquidationIncentive(borrower, vTokenCollateral, seizedAmount);
->>>>>>> a8ee3fcc
     }
 }