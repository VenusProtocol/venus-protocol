--- conflicted
+++ resolved
@@ -17,12 +17,7 @@
      * @notice Constructor to initialize the base contract with the Comptroller address.
      * @param comptroller_ The address of the Comptroller contract that oversees the protocol.
      */
-<<<<<<< HEAD
-    constructor(address comptroller_) public {
-        COMPTROLLER = ComptrollerInterface(comptroller_);
-=======
     constructor(ComptrollerInterface comptroller_) {
         COMPTROLLER = comptroller_;
->>>>>>> 11cf73a2
     }
 }