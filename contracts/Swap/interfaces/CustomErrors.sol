<<<<<<< HEAD
=======
// SPDX-License-Identifier: GPL-3.0-or-later
>>>>>>> ccc058d7
pragma solidity 0.8.13;
// **************
// *** ERRORS ***
// **************

///@notice Error indicating that suplying to a given market failed.
error SupplyError(address supplier, address vToken, uint256 errorCode);

///@notice Error indicating that repaying to given market failed.
error RepayError(address repayer, address vToken, uint256 errorCode);

///@notice Error indicating wBNB address passed is not the expected one.
error WrongAddress(address expectedAdddress, address passedAddress);

///@notice Error thrown when deadline for swap has expired
error SwapDeadlineExpire(uint256 deadline, uint256 currentBlock);

///@notice Error thrown where the input amount parameter for a token is 0
error InsufficientInputAmount();

///@notice Error thrown when the amount out passed is 0
error InsufficientOutputAmount();

///@notice Error thrown when the amount received from a trade is below the minimum
error OutputAmountBelowMinimum(uint256 amountOut, uint256 amountOutMin);

///@notice Error thrown when the amount In is above the amount in maximum
error InputAmountAboveMaximum(uint256 amountIn, uint256 amountIntMax);

///@notice Error thrown when amount is above the msg.value(amountMax)
error ExcessiveInputAmount(uint256 amount, uint256 amountMax);

///@notice Error thrown when the given reserves are equal to 0
error InsufficientLiquidity();

///@notice Error thrown if a zero address is passed
error ZeroAddress();

///@notice Error thrown if two token addresses are identical
error IdenticalAddresses();

///@notice Error thrown when the trade path[] parameter consists of only 1 token (i.e. path.length<2)
error InvalidPath();

///@notice Error thrown when invalid vToken address is passed to swap router
error VTokenNotListed(address vToken);

///@notice Error thrown when invalid underlying is passed as per given vToken
error VTokenUnderlyingInvalid(address underlying);

///@notice Error thrown when swapamount is less than the amountOutmin
error SwapAmountLessThanAmountOutMin(uint256 swapAmount, uint256 amountOutMin);

///@notice Error thrown when swapRouter's balance is less than sweep amount
error InsufficientBalance(uint256 sweepAmount, uint256 balance);

///@notice Error thrown when safeApprove failed
error SafeApproveFailed();

///@notice Error thrown when safeTransfer failed
error SafeTransferFailed();

///@notice Error thrown when transferFrom failed
error TransferFromFailed();

///@notice Error thrown when safeTransferETH failed
error SafeTransferETHFailed();

///@notice Error thrown when reentrant check fails
error ReentrantCheck();<|MERGE_RESOLUTION|>--- conflicted
+++ resolved
@@ -1,8 +1,6 @@
-<<<<<<< HEAD
-=======
 // SPDX-License-Identifier: GPL-3.0-or-later
->>>>>>> ccc058d7
 pragma solidity 0.8.13;
+
 // **************
 // *** ERRORS ***
 // **************
