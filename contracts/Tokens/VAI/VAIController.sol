pragma solidity ^0.5.16;

import "../../Oracle/PriceOracle.sol";
import "../../Utils/ErrorReporter.sol";
import "../../Utils/Exponential.sol";
import "../../Comptroller/ComptrollerStorage.sol";
<<<<<<< HEAD
import "../../Comptroller/ComptrollerInterface.sol";
=======
import { Comptroller } from "../../Comptroller/Comptroller.sol";
>>>>>>> ee4581c5
import "../../Governance/IAccessControlManager.sol";
import "../VTokens/VToken.sol";
import "./VAIControllerStorage.sol";
import "./VAIUnitroller.sol";
import "./VAI.sol";

/**
 * @title VAI Comptroller
 * @author Venus
 * @notice This is the implementation contract for the VAIUnitroller proxy
 */
contract VAIController is VAIControllerStorageG2, VAIControllerErrorReporter, Exponential {
    /// @notice Initial index used in interest computations
    uint public constant INITIAL_VAI_MINT_INDEX = 1e18;

    /// @notice Emitted when Comptroller is changed
    event NewComptroller(Comptroller oldComptroller, Comptroller newComptroller);

    /// @notice Event emitted when VAI is minted
    event MintVAI(address minter, uint mintVAIAmount);

    /// @notice Event emitted when VAI is repaid
    event RepayVAI(address payer, address borrower, uint repayVAIAmount);

    /// @notice Event emitted when a borrow is liquidated
    event LiquidateVAI(
        address liquidator,
        address borrower,
        uint repayAmount,
        address vTokenCollateral,
        uint seizeTokens
    );

    /// @notice Emitted when treasury guardian is changed
    event NewTreasuryGuardian(address oldTreasuryGuardian, address newTreasuryGuardian);

    /// @notice Emitted when treasury address is changed
    event NewTreasuryAddress(address oldTreasuryAddress, address newTreasuryAddress);

    /// @notice Emitted when treasury percent is changed
    event NewTreasuryPercent(uint oldTreasuryPercent, uint newTreasuryPercent);

    /// @notice Event emitted when VAIs are minted and fee are transferred
    event MintFee(address minter, uint feeAmount);

    /// @notice Emiitted when VAI base rate is changed
    event NewVAIBaseRate(uint256 oldBaseRateMantissa, uint256 newBaseRateMantissa);

    /// @notice Emiitted when VAI float rate is changed
    event NewVAIFloatRate(uint oldFloatRateMantissa, uint newFlatRateMantissa);

    /// @notice Emiitted when VAI receiver address is changed
    event NewVAIReceiver(address oldReceiver, address newReceiver);

    /// @notice Emiitted when VAI mint cap is changed
    event NewVAIMintCap(uint oldMintCap, uint newMintCap);

    /// @notice Emitted when access control address is changed by admin
    event NewAccessControl(address oldAccessControlAddress, address newAccessControlAddress);

    /*** Main Actions ***/
    struct MintLocalVars {
        uint oErr;
        MathError mathErr;
        uint mintAmount;
        uint accountMintVAINew;
        uint accountMintableVAI;
    }

    function initialize() external onlyAdmin {
        require(vaiMintIndex == 0, "already initialized");

        vaiMintIndex = INITIAL_VAI_MINT_INDEX;
        accrualBlockNumber = getBlockNumber();
        mintCap = uint256(-1);

        // The counter starts true to prevent changing it from zero to non-zero (i.e. smaller cost/refund)
        _notEntered = true;
    }

    function _become(VAIUnitroller unitroller) external {
        require(msg.sender == unitroller.admin(), "only unitroller admin can change brains");
        require(unitroller._acceptImplementation() == 0, "change not authorized");
    }

    /**
     * @notice The mintVAI function mints and transfers VAI from the protocol to the user, and adds a borrow balance.
     * The amount minted must be less than the user's Account Liquidity and the mint vai limit.
     * @param mintVAIAmount The amount of the VAI to be minted.
     * @return 0 on success, otherwise an error code
     */
    // solhint-disable-next-line code-complexity
    function mintVAI(uint mintVAIAmount) external nonReentrant returns (uint) {
        if (address(comptroller) != address(0)) {
            require(mintVAIAmount > 0, "mintVAIAmount cannot be zero");
            require(!Comptroller(address(comptroller)).protocolPaused(), "protocol is paused");

            accrueVAIInterest();

            MintLocalVars memory vars;

            address minter = msg.sender;
            uint vaiTotalSupply = EIP20Interface(getVAIAddress()).totalSupply();
            uint vaiNewTotalSupply;

            (vars.mathErr, vaiNewTotalSupply) = addUInt(vaiTotalSupply, mintVAIAmount);
            require(vaiNewTotalSupply <= mintCap, "mint cap reached");

            if (vars.mathErr != MathError.NO_ERROR) {
                return failOpaque(Error.MATH_ERROR, FailureInfo.MINT_FEE_CALCULATION_FAILED, uint(vars.mathErr));
            }

            (vars.oErr, vars.accountMintableVAI) = getMintableVAI(minter);
            if (vars.oErr != uint(Error.NO_ERROR)) {
                return uint(Error.REJECTION);
            }

            // check that user have sufficient mintableVAI balance
            if (mintVAIAmount > vars.accountMintableVAI) {
                return fail(Error.REJECTION, FailureInfo.VAI_MINT_REJECTION);
            }

            // Calculate the minted balance based on interest index
            uint totalMintedVAI = Comptroller(address(comptroller)).mintedVAIs(minter);

            if (totalMintedVAI > 0) {
                uint256 repayAmount = getVAIRepayAmount(minter);
                uint remainedAmount;

                (vars.mathErr, remainedAmount) = subUInt(repayAmount, totalMintedVAI);
                if (vars.mathErr != MathError.NO_ERROR) {
                    return failOpaque(Error.MATH_ERROR, FailureInfo.MINT_FEE_CALCULATION_FAILED, uint(vars.mathErr));
                }

                (vars.mathErr, pastVAIInterest[minter]) = addUInt(pastVAIInterest[minter], remainedAmount);
                if (vars.mathErr != MathError.NO_ERROR) {
                    return failOpaque(Error.MATH_ERROR, FailureInfo.MINT_FEE_CALCULATION_FAILED, uint(vars.mathErr));
                }

                totalMintedVAI = repayAmount;
            }

            (vars.mathErr, vars.accountMintVAINew) = addUInt(totalMintedVAI, mintVAIAmount);
            require(vars.mathErr == MathError.NO_ERROR, "VAI_MINT_AMOUNT_CALCULATION_FAILED");
            uint error = comptroller.setMintedVAIOf(minter, vars.accountMintVAINew);
            if (error != 0) {
                return error;
            }

            uint feeAmount;
            uint remainedAmount;
            vars.mintAmount = mintVAIAmount;
            if (treasuryPercent != 0) {
                (vars.mathErr, feeAmount) = mulUInt(vars.mintAmount, treasuryPercent);
                if (vars.mathErr != MathError.NO_ERROR) {
                    return failOpaque(Error.MATH_ERROR, FailureInfo.MINT_FEE_CALCULATION_FAILED, uint(vars.mathErr));
                }

                (vars.mathErr, feeAmount) = divUInt(feeAmount, 1e18);
                if (vars.mathErr != MathError.NO_ERROR) {
                    return failOpaque(Error.MATH_ERROR, FailureInfo.MINT_FEE_CALCULATION_FAILED, uint(vars.mathErr));
                }

                (vars.mathErr, remainedAmount) = subUInt(vars.mintAmount, feeAmount);
                if (vars.mathErr != MathError.NO_ERROR) {
                    return failOpaque(Error.MATH_ERROR, FailureInfo.MINT_FEE_CALCULATION_FAILED, uint(vars.mathErr));
                }

                VAI(getVAIAddress()).mint(treasuryAddress, feeAmount);

                emit MintFee(minter, feeAmount);
            } else {
                remainedAmount = vars.mintAmount;
            }

            VAI(getVAIAddress()).mint(minter, remainedAmount);
            vaiMinterInterestIndex[minter] = vaiMintIndex;

            emit MintVAI(minter, remainedAmount);

            return uint(Error.NO_ERROR);
        }
    }

    /**
     * @notice The repay function transfers VAI into the protocol and burn, reducing the user's borrow balance.
     * Before repaying an asset, users must first approve the VAI to access their VAI balance.
     * @param repayVAIAmount The amount of the VAI to be repaid.
     * @return 0 on success, otherwise an error code
     */
    function repayVAI(uint repayVAIAmount) external nonReentrant returns (uint, uint) {
        if (address(comptroller) != address(0)) {
            accrueVAIInterest();

            require(repayVAIAmount > 0, "repayVAIAmount cannt be zero");

            require(!Comptroller(address(comptroller)).protocolPaused(), "protocol is paused");

            return repayVAIFresh(msg.sender, msg.sender, repayVAIAmount);
        }
    }

    /**
     * @notice Repay VAI Internal
     * @notice Borrowed VAIs are repaid by another user (possibly the borrower).
     * @param payer the account paying off the VAI
     * @param borrower the account with the debt being payed off
     * @param repayAmount the amount of VAI being returned
     * @return (uint, uint) An error code (0=success, otherwise a failure, see ErrorReporter.sol), and the actual repayment amount.
     */
    function repayVAIFresh(address payer, address borrower, uint repayAmount) internal returns (uint, uint) {
        MathError mErr;

        (uint burn, uint partOfCurrentInterest, uint partOfPastInterest) = getVAICalculateRepayAmount(
            borrower,
            repayAmount
        );

        VAI(getVAIAddress()).burn(payer, burn);
        bool success = VAI(getVAIAddress()).transferFrom(payer, receiver, partOfCurrentInterest);
        require(success == true, "failed to transfer VAI fee");

        uint vaiBalanceBorrower = Comptroller(address(comptroller)).mintedVAIs(borrower);
        uint accountVAINew;

        (mErr, accountVAINew) = subUInt(vaiBalanceBorrower, burn);
        require(mErr == MathError.NO_ERROR, "VAI_BURN_AMOUNT_CALCULATION_FAILED");

        (mErr, accountVAINew) = subUInt(accountVAINew, partOfPastInterest);
        require(mErr == MathError.NO_ERROR, "VAI_BURN_AMOUNT_CALCULATION_FAILED");

        (mErr, pastVAIInterest[borrower]) = subUInt(pastVAIInterest[borrower], partOfPastInterest);
        require(mErr == MathError.NO_ERROR, "VAI_BURN_AMOUNT_CALCULATION_FAILED");

        uint error = comptroller.setMintedVAIOf(borrower, accountVAINew);
        if (error != 0) {
            return (error, 0);
        }
        emit RepayVAI(payer, borrower, burn);

        return (uint(Error.NO_ERROR), burn);
    }

    /**
     * @notice The sender liquidates the vai minters collateral. The collateral seized is transferred to the liquidator.
     * @param borrower The borrower of vai to be liquidated
     * @param vTokenCollateral The market in which to seize collateral from the borrower
     * @param repayAmount The amount of the underlying borrowed asset to repay
     * @return (uint, uint) An error code (0=success, otherwise a failure, see ErrorReporter.sol), and the actual repayment amount.
     */
    function liquidateVAI(
        address borrower,
        uint repayAmount,
        VTokenInterface vTokenCollateral
    ) external nonReentrant returns (uint, uint) {
        require(!Comptroller(address(comptroller)).protocolPaused(), "protocol is paused");

        uint error = vTokenCollateral.accrueInterest();
        if (error != uint(Error.NO_ERROR)) {
            // accrueInterest emits logs on errors, but we still want to log the fact that an attempted liquidation failed
            return (fail(Error(error), FailureInfo.VAI_LIQUIDATE_ACCRUE_COLLATERAL_INTEREST_FAILED), 0);
        }

        // liquidateVAIFresh emits borrow-specific logs on errors, so we don't need to
        return liquidateVAIFresh(msg.sender, borrower, repayAmount, vTokenCollateral);
    }

    /**
     * @notice The liquidator liquidates the borrowers collateral by repay borrowers VAI.
     *  The collateral seized is transferred to the liquidator.
     * @param liquidator The address repaying the VAI and seizing collateral
     * @param borrower The borrower of this VAI to be liquidated
     * @param vTokenCollateral The market in which to seize collateral from the borrower
     * @param repayAmount The amount of the VAI to repay
     * @return (uint, uint) An error code (0=success, otherwise a failure, see ErrorReporter.sol), and the actual repayment VAI.
     */
    function liquidateVAIFresh(
        address liquidator,
        address borrower,
        uint repayAmount,
        VTokenInterface vTokenCollateral
    ) internal returns (uint, uint) {
        if (address(comptroller) != address(0)) {
            accrueVAIInterest();

            /* Fail if liquidate not allowed */
            uint allowed = comptroller.liquidateBorrowAllowed(
                address(this),
                address(vTokenCollateral),
                liquidator,
                borrower,
                repayAmount
            );
            if (allowed != 0) {
                return (failOpaque(Error.REJECTION, FailureInfo.VAI_LIQUIDATE_COMPTROLLER_REJECTION, allowed), 0);
            }

            /* Verify vTokenCollateral market's block number equals current block number */
            //if (vTokenCollateral.accrualBlockNumber() != accrualBlockNumber) {
            if (vTokenCollateral.accrualBlockNumber() != getBlockNumber()) {
                return (fail(Error.REJECTION, FailureInfo.VAI_LIQUIDATE_COLLATERAL_FRESHNESS_CHECK), 0);
            }

            /* Fail if borrower = liquidator */
            if (borrower == liquidator) {
                return (fail(Error.REJECTION, FailureInfo.VAI_LIQUIDATE_LIQUIDATOR_IS_BORROWER), 0);
            }

            /* Fail if repayAmount = 0 */
            if (repayAmount == 0) {
                return (fail(Error.REJECTION, FailureInfo.VAI_LIQUIDATE_CLOSE_AMOUNT_IS_ZERO), 0);
            }

            /* Fail if repayAmount = -1 */
            if (repayAmount == uint(-1)) {
                return (fail(Error.REJECTION, FailureInfo.VAI_LIQUIDATE_CLOSE_AMOUNT_IS_UINT_MAX), 0);
            }

            /* Fail if repayVAI fails */
            (uint repayBorrowError, uint actualRepayAmount) = repayVAIFresh(liquidator, borrower, repayAmount);
            if (repayBorrowError != uint(Error.NO_ERROR)) {
                return (fail(Error(repayBorrowError), FailureInfo.VAI_LIQUIDATE_REPAY_BORROW_FRESH_FAILED), 0);
            }

            /////////////////////////
            // EFFECTS & INTERACTIONS
            // (No safe failures beyond this point)

            /* We calculate the number of collateral tokens that will be seized */
            (uint amountSeizeError, uint seizeTokens) = comptroller.liquidateVAICalculateSeizeTokens(
                address(vTokenCollateral),
                actualRepayAmount
            );
            require(
                amountSeizeError == uint(Error.NO_ERROR),
                "VAI_LIQUIDATE_COMPTROLLER_CALCULATE_AMOUNT_SEIZE_FAILED"
            );

            /* Revert if borrower collateral token balance < seizeTokens */
            require(vTokenCollateral.balanceOf(borrower) >= seizeTokens, "VAI_LIQUIDATE_SEIZE_TOO_MUCH");

            uint seizeError;
            seizeError = vTokenCollateral.seize(liquidator, borrower, seizeTokens);

            /* Revert if seize tokens fails (since we cannot be sure of side effects) */
            require(seizeError == uint(Error.NO_ERROR), "token seizure failed");

            /* We emit a LiquidateBorrow event */
            emit LiquidateVAI(liquidator, borrower, actualRepayAmount, address(vTokenCollateral), seizeTokens);

            /* We call the defense hook */
            comptroller.liquidateBorrowVerify(
                address(this),
                address(vTokenCollateral),
                liquidator,
                borrower,
                actualRepayAmount,
                seizeTokens
            );

            return (uint(Error.NO_ERROR), actualRepayAmount);
        }
    }

    /*** Admin Functions ***/

    /**
     * @notice Sets a new comptroller
     * @dev Admin function to set a new comptroller
     * @return uint 0=success, otherwise a failure (see ErrorReporter.sol for details)
     */
    function _setComptroller(Comptroller comptroller_) external returns (uint) {
        // Check caller is admin
        if (msg.sender != admin) {
            return fail(Error.UNAUTHORIZED, FailureInfo.SET_COMPTROLLER_OWNER_CHECK);
        }

        Comptroller oldComptroller = comptroller;
        comptroller = comptroller_;
        emit NewComptroller(oldComptroller, comptroller_);

        return uint(Error.NO_ERROR);
    }

    /**
     * @dev Local vars for avoiding stack-depth limits in calculating account total supply balance.
     *  Note that `vTokenBalance` is the number of vTokens the account owns in the market,
     *  whereas `borrowBalance` is the amount of underlying that the account has borrowed.
     */
    struct AccountAmountLocalVars {
        uint oErr;
        MathError mErr;
        uint sumSupply;
        uint marketSupply;
        uint sumBorrowPlusEffects;
        uint vTokenBalance;
        uint borrowBalance;
        uint exchangeRateMantissa;
        uint oraclePriceMantissa;
        Exp exchangeRate;
        Exp oraclePrice;
        Exp tokensToDenom;
    }

    // solhint-disable-next-line code-complexity
    function getMintableVAI(address minter) public view returns (uint, uint) {
        PriceOracle oracle = Comptroller(address(comptroller)).oracle();
        VToken[] memory enteredMarkets = Comptroller(address(comptroller)).getAssetsIn(minter);

        AccountAmountLocalVars memory vars; // Holds all our calculation results

        uint accountMintableVAI;
        uint i;

        /**
         * We use this formula to calculate mintable VAI amount.
         * totalSupplyAmount * VAIMintRate - (totalBorrowAmount + mintedVAIOf)
         */
        for (i = 0; i < enteredMarkets.length; i++) {
            (vars.oErr, vars.vTokenBalance, vars.borrowBalance, vars.exchangeRateMantissa) = enteredMarkets[i]
                .getAccountSnapshot(minter);
            if (vars.oErr != 0) {
                // semi-opaque error code, we assume NO_ERROR == 0 is invariant between upgrades
                return (uint(Error.SNAPSHOT_ERROR), 0);
            }
            vars.exchangeRate = Exp({ mantissa: vars.exchangeRateMantissa });

            // Get the normalized price of the asset
            vars.oraclePriceMantissa = oracle.getUnderlyingPrice(enteredMarkets[i]);
            if (vars.oraclePriceMantissa == 0) {
                return (uint(Error.PRICE_ERROR), 0);
            }
            vars.oraclePrice = Exp({ mantissa: vars.oraclePriceMantissa });

            (vars.mErr, vars.tokensToDenom) = mulExp(vars.exchangeRate, vars.oraclePrice);
            if (vars.mErr != MathError.NO_ERROR) {
                return (uint(Error.MATH_ERROR), 0);
            }

            // marketSupply = tokensToDenom * vTokenBalance
            (vars.mErr, vars.marketSupply) = mulScalarTruncate(vars.tokensToDenom, vars.vTokenBalance);
            if (vars.mErr != MathError.NO_ERROR) {
                return (uint(Error.MATH_ERROR), 0);
            }

            (, uint collateralFactorMantissa) = ComptrollerInterface(address(comptroller)).markets(
                address(enteredMarkets[i])
            );
            (vars.mErr, vars.marketSupply) = mulUInt(vars.marketSupply, collateralFactorMantissa);
            if (vars.mErr != MathError.NO_ERROR) {
                return (uint(Error.MATH_ERROR), 0);
            }

            (vars.mErr, vars.marketSupply) = divUInt(vars.marketSupply, 1e18);
            if (vars.mErr != MathError.NO_ERROR) {
                return (uint(Error.MATH_ERROR), 0);
            }

            (vars.mErr, vars.sumSupply) = addUInt(vars.sumSupply, vars.marketSupply);
            if (vars.mErr != MathError.NO_ERROR) {
                return (uint(Error.MATH_ERROR), 0);
            }

            // sumBorrowPlusEffects += oraclePrice * borrowBalance
            (vars.mErr, vars.sumBorrowPlusEffects) = mulScalarTruncateAddUInt(
                vars.oraclePrice,
                vars.borrowBalance,
                vars.sumBorrowPlusEffects
            );
            if (vars.mErr != MathError.NO_ERROR) {
                return (uint(Error.MATH_ERROR), 0);
            }
        }

        uint totalMintedVAI = Comptroller(address(comptroller)).mintedVAIs(minter);
        uint256 repayAmount = 0;

        if (totalMintedVAI > 0) {
            repayAmount = getVAIRepayAmount(minter);
        }

        (vars.mErr, vars.sumBorrowPlusEffects) = addUInt(vars.sumBorrowPlusEffects, repayAmount);
        if (vars.mErr != MathError.NO_ERROR) {
            return (uint(Error.MATH_ERROR), 0);
        }

        (vars.mErr, accountMintableVAI) = mulUInt(vars.sumSupply, Comptroller(address(comptroller)).vaiMintRate());
        require(vars.mErr == MathError.NO_ERROR, "VAI_MINT_AMOUNT_CALCULATION_FAILED");

        (vars.mErr, accountMintableVAI) = divUInt(accountMintableVAI, 10000);
        require(vars.mErr == MathError.NO_ERROR, "VAI_MINT_AMOUNT_CALCULATION_FAILED");

        (vars.mErr, accountMintableVAI) = subUInt(accountMintableVAI, vars.sumBorrowPlusEffects);
        if (vars.mErr != MathError.NO_ERROR) {
            return (uint(Error.REJECTION), 0);
        }

        return (uint(Error.NO_ERROR), accountMintableVAI);
    }

    function _setTreasuryData(
        address newTreasuryGuardian,
        address newTreasuryAddress,
        uint newTreasuryPercent
    ) external returns (uint) {
        // Check caller is admin
        if (!(msg.sender == admin || msg.sender == treasuryGuardian)) {
            return fail(Error.UNAUTHORIZED, FailureInfo.SET_TREASURY_OWNER_CHECK);
        }

        require(newTreasuryPercent < 1e18, "treasury percent cap overflow");

        address oldTreasuryGuardian = treasuryGuardian;
        address oldTreasuryAddress = treasuryAddress;
        uint oldTreasuryPercent = treasuryPercent;

        treasuryGuardian = newTreasuryGuardian;
        treasuryAddress = newTreasuryAddress;
        treasuryPercent = newTreasuryPercent;

        emit NewTreasuryGuardian(oldTreasuryGuardian, newTreasuryGuardian);
        emit NewTreasuryAddress(oldTreasuryAddress, newTreasuryAddress);
        emit NewTreasuryPercent(oldTreasuryPercent, newTreasuryPercent);

        return uint(Error.NO_ERROR);
    }

    function getVAIRepayRate() public view returns (uint) {
        PriceOracle oracle = Comptroller(address(comptroller)).oracle();
        MathError mErr;

        if (baseRateMantissa > 0) {
            if (floatRateMantissa > 0) {
                uint oraclePrice = oracle.getUnderlyingPrice(VToken(getVAIAddress()));
                if (1e18 > oraclePrice) {
                    uint delta;
                    uint rate;

                    (mErr, delta) = subUInt(1e18, oraclePrice);
                    require(mErr == MathError.NO_ERROR, "VAI_REPAY_RATE_CALCULATION_FAILED");

                    (mErr, delta) = mulUInt(delta, floatRateMantissa);
                    require(mErr == MathError.NO_ERROR, "VAI_REPAY_RATE_CALCULATION_FAILED");

                    (mErr, delta) = divUInt(delta, 1e18);
                    require(mErr == MathError.NO_ERROR, "VAI_REPAY_RATE_CALCULATION_FAILED");

                    (mErr, rate) = addUInt(delta, baseRateMantissa);
                    require(mErr == MathError.NO_ERROR, "VAI_REPAY_RATE_CALCULATION_FAILED");

                    return rate;
                } else {
                    return baseRateMantissa;
                }
            } else {
                return baseRateMantissa;
            }
        } else {
            return 0;
        }
    }

    function getVAIRepayRatePerBlock() public view returns (uint) {
        uint yearlyRate = getVAIRepayRate();

        MathError mErr;
        uint rate;

        (mErr, rate) = divUInt(yearlyRate, getBlocksPerYear());
        require(mErr == MathError.NO_ERROR, "VAI_REPAY_RATE_CALCULATION_FAILED");

        return rate;
    }

    function getVAIMinterInterestIndex(address minter) public view returns (uint) {
        uint storedIndex = vaiMinterInterestIndex[minter];
        // If the user minted VAI before the stability fee was introduced, accrue
        // starting from stability fee launch
        if (storedIndex == 0) {
            return INITIAL_VAI_MINT_INDEX;
        }
        return storedIndex;
    }

    /**
     * @notice Get the current total VAI a user needs to repay
     * @param account The address of the VAI borrower
     * @return (uint) The total amount of VAI the user needs to repay
     */
    function getVAIRepayAmount(address account) public view returns (uint) {
        MathError mErr;
        uint delta;

        uint amount = Comptroller(address(comptroller)).mintedVAIs(account);
        uint interest = pastVAIInterest[account];
        uint totalMintedVAI;
        uint newInterest;

        (mErr, totalMintedVAI) = subUInt(amount, interest);
        require(mErr == MathError.NO_ERROR, "VAI_TOTAL_REPAY_AMOUNT_CALCULATION_FAILED");

        (mErr, delta) = subUInt(vaiMintIndex, getVAIMinterInterestIndex(account));
        require(mErr == MathError.NO_ERROR, "VAI_TOTAL_REPAY_AMOUNT_CALCULATION_FAILED");

        (mErr, newInterest) = mulUInt(delta, totalMintedVAI);
        require(mErr == MathError.NO_ERROR, "VAI_TOTAL_REPAY_AMOUNT_CALCULATION_FAILED");

        (mErr, newInterest) = divUInt(newInterest, 1e18);
        require(mErr == MathError.NO_ERROR, "VAI_TOTAL_REPAY_AMOUNT_CALCULATION_FAILED");

        (mErr, amount) = addUInt(amount, newInterest);
        require(mErr == MathError.NO_ERROR, "VAI_TOTAL_REPAY_AMOUNT_CALCULATION_FAILED");

        return amount;
    }

    /**
     * @notice Calculate how much VAI the user needs to repay
     * @param borrower The address of the VAI borrower
     * @param repayAmount The amount of VAI being returned
     * @return (uint, uint, uint) Amount of VAI to be burned, amount of VAI the user needs to pay in current interest and amount of VAI the user needs to pay in past interest
     */
    function getVAICalculateRepayAmount(address borrower, uint256 repayAmount) public view returns (uint, uint, uint) {
        MathError mErr;
        uint256 totalRepayAmount = getVAIRepayAmount(borrower);
        uint currentInterest;

        (mErr, currentInterest) = subUInt(totalRepayAmount, Comptroller(address(comptroller)).mintedVAIs(borrower));
        require(mErr == MathError.NO_ERROR, "VAI_BURN_AMOUNT_CALCULATION_FAILED");

        (mErr, currentInterest) = addUInt(pastVAIInterest[borrower], currentInterest);
        require(mErr == MathError.NO_ERROR, "VAI_BURN_AMOUNT_CALCULATION_FAILED");

        uint burn;
        uint partOfCurrentInterest = currentInterest;
        uint partOfPastInterest = pastVAIInterest[borrower];

        if (repayAmount >= totalRepayAmount) {
            (mErr, burn) = subUInt(totalRepayAmount, currentInterest);
            require(mErr == MathError.NO_ERROR, "VAI_BURN_AMOUNT_CALCULATION_FAILED");
        } else {
            uint delta;

            (mErr, delta) = mulUInt(repayAmount, 1e18);
            require(mErr == MathError.NO_ERROR, "VAI_PART_CALCULATION_FAILED");

            (mErr, delta) = divUInt(delta, totalRepayAmount);
            require(mErr == MathError.NO_ERROR, "VAI_PART_CALCULATION_FAILED");

            uint totalMintedAmount;
            (mErr, totalMintedAmount) = subUInt(totalRepayAmount, currentInterest);
            require(mErr == MathError.NO_ERROR, "VAI_MINTED_AMOUNT_CALCULATION_FAILED");

            (mErr, burn) = mulUInt(totalMintedAmount, delta);
            require(mErr == MathError.NO_ERROR, "VAI_BURN_AMOUNT_CALCULATION_FAILED");

            (mErr, burn) = divUInt(burn, 1e18);
            require(mErr == MathError.NO_ERROR, "VAI_BURN_AMOUNT_CALCULATION_FAILED");

            (mErr, partOfCurrentInterest) = mulUInt(currentInterest, delta);
            require(mErr == MathError.NO_ERROR, "VAI_CURRENT_INTEREST_AMOUNT_CALCULATION_FAILED");

            (mErr, partOfCurrentInterest) = divUInt(partOfCurrentInterest, 1e18);
            require(mErr == MathError.NO_ERROR, "VAI_CURRENT_INTEREST_AMOUNT_CALCULATION_FAILED");

            (mErr, partOfPastInterest) = mulUInt(pastVAIInterest[borrower], delta);
            require(mErr == MathError.NO_ERROR, "VAI_PAST_INTEREST_CALCULATION_FAILED");

            (mErr, partOfPastInterest) = divUInt(partOfPastInterest, 1e18);
            require(mErr == MathError.NO_ERROR, "VAI_PAST_INTEREST_CALCULATION_FAILED");
        }

        return (burn, partOfCurrentInterest, partOfPastInterest);
    }

    function accrueVAIInterest() public {
        MathError mErr;
        uint delta;

        (mErr, delta) = mulUInt(getVAIRepayRatePerBlock(), getBlockNumber() - accrualBlockNumber);
        require(mErr == MathError.NO_ERROR, "VAI_INTEREST_ACCURE_FAILED");

        (mErr, delta) = addUInt(delta, vaiMintIndex);
        require(mErr == MathError.NO_ERROR, "VAI_INTEREST_ACCURE_FAILED");

        vaiMintIndex = delta;
        accrualBlockNumber = getBlockNumber();
    }

    /**
     * @notice Sets the address of the access control of this contract
     * @dev Admin function to set the access control address
     * @param newAccessControlAddress New address for the access control
     */
    function setAccessControl(address newAccessControlAddress) external onlyAdmin {
        _ensureNonzeroAddress(newAccessControlAddress);

        address oldAccessControlAddress = accessControl;
        accessControl = newAccessControlAddress;
        emit NewAccessControl(oldAccessControlAddress, accessControl);
    }

    /**
     * @notice Set VAI borrow base rate
     * @param newBaseRateMantissa the base rate multiplied by 10**18
     */
    function setBaseRate(uint newBaseRateMantissa) external {
        _ensureAllowed("setBaseRate(uint256)");

        uint old = baseRateMantissa;
        baseRateMantissa = newBaseRateMantissa;
        emit NewVAIBaseRate(old, baseRateMantissa);
    }

    /**
     * @notice Set VAI borrow float rate
     * @param newFloatRateMantissa the VAI float rate multiplied by 10**18
     */
    function setFloatRate(uint newFloatRateMantissa) external {
        _ensureAllowed("setFloatRate(uint256)");

        uint old = floatRateMantissa;
        floatRateMantissa = newFloatRateMantissa;
        emit NewVAIFloatRate(old, floatRateMantissa);
    }

    /**
     * @notice Set VAI stability fee receiver address
     * @param newReceiver the address of the VAI fee receiver
     */
    function setReceiver(address newReceiver) external onlyAdmin {
        require(newReceiver != address(0), "invalid receiver address");

        address old = receiver;
        receiver = newReceiver;
        emit NewVAIReceiver(old, newReceiver);
    }

    /**
     * @notice Set VAI mint cap
     * @param _mintCap the amount of VAI that can be minted
     */
    function setMintCap(uint _mintCap) external {
        _ensureAllowed("setMintCap(uint256)");

        uint old = mintCap;
        mintCap = _mintCap;
        emit NewVAIMintCap(old, _mintCap);
    }

    function getBlockNumber() public view returns (uint) {
        return block.number;
    }

    function getBlocksPerYear() public view returns (uint) {
        return 10512000; //(24 * 60 * 60 * 365) / 3;
    }

    /**
     * @notice Return the address of the VAI token
     * @return The address of VAI
     */
    function getVAIAddress() public view returns (address) {
        return 0x4BD17003473389A42DAF6a0a729f6Fdb328BbBd7;
    }

    modifier onlyAdmin() {
        require(msg.sender == admin, "only admin can");
        _;
    }

    /*** Reentrancy Guard ***/

    /**
     * @dev Prevents a contract from calling itself, directly or indirectly.
     */
    modifier nonReentrant() {
        require(_notEntered, "re-entered");
        _notEntered = false;
        _;
        _notEntered = true; // get a gas-refund post-Istanbul
    }

    function _ensureAllowed(string memory functionSig) private view {
        require(IAccessControlManager(accessControl).isAllowedToCall(msg.sender, functionSig), "access denied");
    }

    /// @notice Reverts if the passed address is zero
    function _ensureNonzeroAddress(address someone) private pure {
        require(someone != address(0), "can't be zero address");
    }
}<|MERGE_RESOLUTION|>--- conflicted
+++ resolved
@@ -4,11 +4,7 @@
 import "../../Utils/ErrorReporter.sol";
 import "../../Utils/Exponential.sol";
 import "../../Comptroller/ComptrollerStorage.sol";
-<<<<<<< HEAD
 import "../../Comptroller/ComptrollerInterface.sol";
-=======
-import { Comptroller } from "../../Comptroller/Comptroller.sol";
->>>>>>> ee4581c5
 import "../../Governance/IAccessControlManager.sol";
 import "../VTokens/VToken.sol";
 import "./VAIControllerStorage.sol";
@@ -25,7 +21,7 @@
     uint public constant INITIAL_VAI_MINT_INDEX = 1e18;
 
     /// @notice Emitted when Comptroller is changed
-    event NewComptroller(Comptroller oldComptroller, Comptroller newComptroller);
+    event NewComptroller(ComptrollerInterface oldComptroller, ComptrollerInterface newComptroller);
 
     /// @notice Event emitted when VAI is minted
     event MintVAI(address minter, uint mintVAIAmount);
@@ -104,7 +100,7 @@
     function mintVAI(uint mintVAIAmount) external nonReentrant returns (uint) {
         if (address(comptroller) != address(0)) {
             require(mintVAIAmount > 0, "mintVAIAmount cannot be zero");
-            require(!Comptroller(address(comptroller)).protocolPaused(), "protocol is paused");
+            require(!comptroller.protocolPaused(), "protocol is paused");
 
             accrueVAIInterest();
 
@@ -132,7 +128,7 @@
             }
 
             // Calculate the minted balance based on interest index
-            uint totalMintedVAI = Comptroller(address(comptroller)).mintedVAIs(minter);
+            uint totalMintedVAI = comptroller.mintedVAIs(minter);
 
             if (totalMintedVAI > 0) {
                 uint256 repayAmount = getVAIRepayAmount(minter);
@@ -205,7 +201,7 @@
 
             require(repayVAIAmount > 0, "repayVAIAmount cannt be zero");
 
-            require(!Comptroller(address(comptroller)).protocolPaused(), "protocol is paused");
+            require(!comptroller.protocolPaused(), "protocol is paused");
 
             return repayVAIFresh(msg.sender, msg.sender, repayVAIAmount);
         }
@@ -231,7 +227,7 @@
         bool success = VAI(getVAIAddress()).transferFrom(payer, receiver, partOfCurrentInterest);
         require(success == true, "failed to transfer VAI fee");
 
-        uint vaiBalanceBorrower = Comptroller(address(comptroller)).mintedVAIs(borrower);
+        uint vaiBalanceBorrower = comptroller.mintedVAIs(borrower);
         uint accountVAINew;
 
         (mErr, accountVAINew) = subUInt(vaiBalanceBorrower, burn);
@@ -264,7 +260,7 @@
         uint repayAmount,
         VTokenInterface vTokenCollateral
     ) external nonReentrant returns (uint, uint) {
-        require(!Comptroller(address(comptroller)).protocolPaused(), "protocol is paused");
+        require(!comptroller.protocolPaused(), "protocol is paused");
 
         uint error = vTokenCollateral.accrueInterest();
         if (error != uint(Error.NO_ERROR)) {
@@ -380,13 +376,13 @@
      * @dev Admin function to set a new comptroller
      * @return uint 0=success, otherwise a failure (see ErrorReporter.sol for details)
      */
-    function _setComptroller(Comptroller comptroller_) external returns (uint) {
+    function _setComptroller(ComptrollerInterface comptroller_) external returns (uint) {
         // Check caller is admin
         if (msg.sender != admin) {
             return fail(Error.UNAUTHORIZED, FailureInfo.SET_COMPTROLLER_OWNER_CHECK);
         }
 
-        Comptroller oldComptroller = comptroller;
+        ComptrollerInterface oldComptroller = comptroller;
         comptroller = comptroller_;
         emit NewComptroller(oldComptroller, comptroller_);
 
@@ -415,8 +411,8 @@
 
     // solhint-disable-next-line code-complexity
     function getMintableVAI(address minter) public view returns (uint, uint) {
-        PriceOracle oracle = Comptroller(address(comptroller)).oracle();
-        VToken[] memory enteredMarkets = Comptroller(address(comptroller)).getAssetsIn(minter);
+        PriceOracle oracle = comptroller.oracle();
+        VToken[] memory enteredMarkets = comptroller.getAssetsIn(minter);
 
         AccountAmountLocalVars memory vars; // Holds all our calculation results
 
@@ -483,7 +479,7 @@
             }
         }
 
-        uint totalMintedVAI = Comptroller(address(comptroller)).mintedVAIs(minter);
+        uint totalMintedVAI = comptroller.mintedVAIs(minter);
         uint256 repayAmount = 0;
 
         if (totalMintedVAI > 0) {
@@ -495,7 +491,7 @@
             return (uint(Error.MATH_ERROR), 0);
         }
 
-        (vars.mErr, accountMintableVAI) = mulUInt(vars.sumSupply, Comptroller(address(comptroller)).vaiMintRate());
+        (vars.mErr, accountMintableVAI) = mulUInt(vars.sumSupply, comptroller.vaiMintRate());
         require(vars.mErr == MathError.NO_ERROR, "VAI_MINT_AMOUNT_CALCULATION_FAILED");
 
         (vars.mErr, accountMintableVAI) = divUInt(accountMintableVAI, 10000);
@@ -537,7 +533,7 @@
     }
 
     function getVAIRepayRate() public view returns (uint) {
-        PriceOracle oracle = Comptroller(address(comptroller)).oracle();
+        PriceOracle oracle = comptroller.oracle();
         MathError mErr;
 
         if (baseRateMantissa > 0) {
@@ -602,7 +598,7 @@
         MathError mErr;
         uint delta;
 
-        uint amount = Comptroller(address(comptroller)).mintedVAIs(account);
+        uint amount = comptroller.mintedVAIs(account);
         uint interest = pastVAIInterest[account];
         uint totalMintedVAI;
         uint newInterest;
@@ -636,7 +632,7 @@
         uint256 totalRepayAmount = getVAIRepayAmount(borrower);
         uint currentInterest;
 
-        (mErr, currentInterest) = subUInt(totalRepayAmount, Comptroller(address(comptroller)).mintedVAIs(borrower));
+        (mErr, currentInterest) = subUInt(totalRepayAmount, comptroller.mintedVAIs(borrower));
         require(mErr == MathError.NO_ERROR, "VAI_BURN_AMOUNT_CALCULATION_FAILED");
 
         (mErr, currentInterest) = addUInt(pastVAIInterest[borrower], currentInterest);
