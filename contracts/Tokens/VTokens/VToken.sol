--- conflicted
+++ resolved
@@ -434,7 +434,6 @@
         if (!isFlashLoanEnabled) revert("FlashLoan not enabled");
         ensureNonZeroAddress(receiver);
 
-<<<<<<< HEAD
         // Check if the caller is authorized to execute flash loans
         if (!comptroller.authorizedFlashLoan(initiator)) {
             revert("Flash loan not authorized for this account");
@@ -442,8 +441,6 @@
 
         IFlashLoanSimpleReceiver receiverContract = IFlashLoanSimpleReceiver(receiver);
 
-=======
->>>>>>> 11cf73a2
         // Tracks the flashLoan amount before transferring amount to the receiver
         flashLoanAmount += amount;
 
