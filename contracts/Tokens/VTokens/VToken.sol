--- conflicted
+++ resolved
@@ -1532,13 +1532,8 @@
         // (No safe failures beyond this point)
 
         /* We calculate the number of collateral tokens that will be seized */
-<<<<<<< HEAD
-        uint seizeTokens;
-        (err, seizeTokens) = comptroller.liquidateCalculateSeizeTokens(
-=======
         (uint amountSeizeError, uint seizeTokens) = comptroller.liquidateCalculateSeizeTokens(
             borrower,
->>>>>>> 8d9cf1e9
             address(this),
             address(vTokenCollateral),
             actualRepayAmount
