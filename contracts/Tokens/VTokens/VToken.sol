// SPDX-License-Identifier: BSD-3-Clause

pragma solidity 0.8.25;

import { IAccessControlManagerV8 } from "@venusprotocol/governance-contracts/contracts/Governance/IAccessControlManagerV8.sol";
import { IProtocolShareReserve } from "../../external/IProtocolShareReserve.sol";
import { ComptrollerInterface, IComptroller } from "../../Comptroller/ComptrollerInterface.sol";
import { TokenErrorReporter } from "../../Utils/ErrorReporter.sol";
import { Exponential } from "../../Utils/Exponential.sol";
import { InterestRateModelV8 } from "../../InterestRateModels/InterestRateModelV8.sol";
import { VTokenInterface } from "./VTokenInterfaces.sol";
import { ComptrollerLensInterface } from "../../Comptroller/ComptrollerLensInterface.sol";
import { IFlashLoanSimpleReceiver } from "../../FlashLoan/interfaces/IFlashLoanSimpleReceiver.sol";

/**
 * @title Venus's vToken Contract
 * @notice Abstract base for vTokens
 * @author Venus
 */
abstract contract VToken is VTokenInterface, Exponential, TokenErrorReporter {
    struct MintLocalVars {
        MathError mathErr;
        uint exchangeRateMantissa;
        uint mintTokens;
        uint totalSupplyNew;
        uint accountTokensNew;
        uint actualMintAmount;
    }

    struct RedeemLocalVars {
        MathError mathErr;
        uint exchangeRateMantissa;
        uint redeemTokens;
        uint redeemAmount;
        uint totalSupplyNew;
        uint accountTokensNew;
    }

    struct BorrowLocalVars {
        MathError mathErr;
        uint accountBorrows;
        uint accountBorrowsNew;
        uint totalBorrowsNew;
    }

    struct RepayBorrowLocalVars {
        Error err;
        MathError mathErr;
        uint repayAmount;
        uint borrowerIndex;
        uint accountBorrows;
        uint accountBorrowsNew;
        uint totalBorrowsNew;
        uint actualRepayAmount;
    }

    /*** Reentrancy Guard ***/

    /**
     * @dev Prevents a contract from calling itself, directly or indirectly.
     */
    modifier nonReentrant() {
        require(_notEntered, "re-entered");
        _notEntered = false;
        _;
        _notEntered = true; // get a gas-refund post-Istanbul
    }

    /**
     * @notice Transfer `amount` tokens from `msg.sender` to `dst`
     * @param dst The address of the destination account
     * @param amount The number of tokens to transfer
     * @return Whether or not the transfer succeeded
     */
    // @custom:event Emits Transfer event
    function transfer(address dst, uint256 amount) external override nonReentrant returns (bool) {
        return transferTokens(msg.sender, msg.sender, dst, amount) == uint(Error.NO_ERROR);
    }

    /**
     * @notice Transfer `amount` tokens from `src` to `dst`
     * @param src The address of the source account
     * @param dst The address of the destination account
     * @param amount The number of tokens to transfer
     * @return Whether or not the transfer succeeded
     */
    // @custom:event Emits Transfer event
    function transferFrom(address src, address dst, uint256 amount) external override nonReentrant returns (bool) {
        return transferTokens(msg.sender, src, dst, amount) == uint(Error.NO_ERROR);
    }

    /**
     * @notice Approve `spender` to transfer up to `amount` from `src`
     * @dev This will overwrite the approval amount for `spender`
     *  and is subject to issues noted [here](https://eips.ethereum.org/EIPS/eip-20#approve)
     * @param spender The address of the account which may transfer tokens
     * @param amount The number of tokens that are approved (type(uint256).max means infinite)
     * @return Whether or not the approval succeeded
     */
    // @custom:event Emits Approval event on successful approve
    function approve(address spender, uint256 amount) external override returns (bool) {
        transferAllowances[msg.sender][spender] = amount;
        emit Approval(msg.sender, spender, amount);
        return true;
    }

    /**
     * @notice Get the underlying balance of the `owner`
     * @dev This also accrues interest in a transaction
     * @param owner The address of the account to query
     * @return The amount of underlying owned by `owner`
     */
    function balanceOfUnderlying(address owner) external override returns (uint) {
        Exp memory exchangeRate = Exp({ mantissa: exchangeRateCurrent() });
        (MathError mErr, uint balance) = mulScalarTruncate(exchangeRate, accountTokens[owner]);
        ensureNoMathError(mErr);
        return balance;
    }

    /**
     * @notice Returns the current total borrows plus accrued interest
     * @return The total borrows with interest
     */
    function totalBorrowsCurrent() external override nonReentrant returns (uint) {
        require(accrueInterest() == uint(Error.NO_ERROR), "accrue interest failed");
        return totalBorrows;
    }

    /**
     * @notice Accrue interest to updated borrowIndex and then calculate account's borrow balance using the updated borrowIndex
     * @param account The address whose balance should be calculated after updating borrowIndex
     * @return The calculated balance
     */
    function borrowBalanceCurrent(address account) external override nonReentrant returns (uint) {
        require(accrueInterest() == uint(Error.NO_ERROR), "accrue interest failed");
        return borrowBalanceStored(account);
    }

    /**
     * @notice Transfers collateral tokens (this market) to the liquidator.
     * @dev Will fail unless called by another vToken during the process of liquidation.
     *  Its absolutely critical to use msg.sender as the borrowed vToken and not a parameter.
     * @param liquidator The account receiving seized collateral
     * @param borrower The account having collateral seized
     * @param seizeTokens The number of vTokens to seize
     * @return uint Returns 0 on success, otherwise returns a failure code (see ErrorReporter.sol for details).
     */
    // @custom:event Emits Transfer event
    function seize(
        address liquidator,
        address borrower,
        uint seizeTokens
    ) external override nonReentrant returns (uint) {
        return seizeInternal(msg.sender, liquidator, borrower, seizeTokens);
    }

    /**
     * @notice Begins transfer of admin rights. The newPendingAdmin must call `_acceptAdmin` to finalize the transfer.
     * @dev Admin function to begin change of admin. The newPendingAdmin must call `_acceptAdmin` to finalize the transfer.
     * @param newPendingAdmin New pending admin.
     * @return uint Returns 0 on success, otherwise returns a failure code (see ErrorReporter.sol for details).
     */
    // @custom:event Emits NewPendingAdmin event with old and new admin addresses
    function _setPendingAdmin(address payable newPendingAdmin) external override returns (uint) {
        // Check caller = admin
        ensureAdmin(msg.sender);

        // Save current value, if any, for inclusion in log
        address oldPendingAdmin = pendingAdmin;

        // Store pendingAdmin with value newPendingAdmin
        pendingAdmin = newPendingAdmin;

        // Emit NewPendingAdmin(oldPendingAdmin, newPendingAdmin)
        emit NewPendingAdmin(oldPendingAdmin, newPendingAdmin);

        return uint(Error.NO_ERROR);
    }

    /**
     * @notice Accepts transfer of admin rights. msg.sender must be pendingAdmin
     * @dev Admin function for pending admin to accept role and update admin
     * @return uint Returns 0 on success, otherwise returns a failure code (see ErrorReporter.sol for details).
     */
    // @custom:event Emits NewAdmin event on successful acceptance
    // @custom:event Emits NewPendingAdmin event with null new pending admin
    function _acceptAdmin() external override returns (uint) {
        // Check caller is pendingAdmin
        if (msg.sender != pendingAdmin) {
            return fail(Error.UNAUTHORIZED, FailureInfo.ACCEPT_ADMIN_PENDING_ADMIN_CHECK);
        }

        // Save current values for inclusion in log
        address oldAdmin = admin;
        address oldPendingAdmin = pendingAdmin;

        // Store admin with value pendingAdmin
        admin = pendingAdmin;

        // Clear the pending value
        pendingAdmin = payable(address(0));

        emit NewAdmin(oldAdmin, admin);
        emit NewPendingAdmin(oldPendingAdmin, pendingAdmin);

        return uint(Error.NO_ERROR);
    }

    /**
     * @notice accrues interest and sets a new reserve factor for the protocol using `_setReserveFactorFresh`
     * @dev Governor function to accrue interest and set a new reserve factor
     * @return uint Returns 0 on success, otherwise returns a failure code (see ErrorReporter.sol for details).
     */
    // @custom:event Emits NewReserveFactor event
    function _setReserveFactor(uint newReserveFactorMantissa_) external override nonReentrant returns (uint) {
        ensureAllowed("_setReserveFactor(uint256)");
        checkAccrueInterest(FailureInfo.SET_RESERVE_FACTOR_ACCRUE_INTEREST_FAILED);

        // _setReserveFactorFresh emits reserve-factor-specific logs on errors, so we don't need to.
        return _setReserveFactorFresh(newReserveFactorMantissa_);
    }

    /**
     * @notice Sets the address of the access control manager of this contract
     * @dev Admin function to set the access control address
     * @param newAccessControlManagerAddress New address for the access control
     * @return uint 0=success, otherwise will revert
     */
    function setAccessControlManager(address newAccessControlManagerAddress) external returns (uint) {
        // Check caller is admin
        ensureAdmin(msg.sender);

        ensureNonZeroAddress(newAccessControlManagerAddress);

        emit NewAccessControlManager(accessControlManager, newAccessControlManagerAddress);
        accessControlManager = newAccessControlManagerAddress;

        return uint(Error.NO_ERROR);
    }

    /**
     * @notice Accrues interest and reduces reserves by transferring to protocol share reserve
     * @param reduceAmount_ Amount of reduction to reserves
     * @return uint Returns 0 on success, otherwise returns a failure code (see ErrorReporter.sol for details).
     */
    // @custom:event Emits ReservesReduced event
    function _reduceReserves(uint reduceAmount_) external virtual override nonReentrant returns (uint) {
        ensureAllowed("_reduceReserves(uint256)");
        checkAccrueInterest(FailureInfo.REDUCE_RESERVES_ACCRUE_INTEREST_FAILED);

        // If reserves were reduced in accrueInterest
        if (reduceReservesBlockNumber == block.number) return (uint(Error.NO_ERROR));
        // _reduceReservesFresh emits reserve-reduction-specific logs on errors, so we don't need to.
        return _reduceReservesFresh(reduceAmount_);
    }

    /**
     * @notice Get the current allowance from `owner` for `spender`
     * @param owner The address of the account which owns the tokens to be spent
     * @param spender The address of the account which may transfer tokens
     * @return The number of tokens allowed to be spent (type(uint256).max means infinite)
     */
    function allowance(address owner, address spender) external view override returns (uint256) {
        return transferAllowances[owner][spender];
    }

    /**
     * @notice Get the token balance of the `owner`
     * @param owner The address of the account to query
     * @return The number of tokens owned by `owner`
     */
    function balanceOf(address owner) external view override returns (uint256) {
        return accountTokens[owner];
    }

    /**
     * @notice Get a snapshot of the account's balances, and the cached exchange rate
     * @dev This is used by comptroller to more efficiently perform liquidity checks.
     * @param account Address of the account to snapshot
     * @return (possible error, token balance, borrow balance, exchange rate mantissa)
     */
    function getAccountSnapshot(address account) external view override returns (uint, uint, uint, uint) {
        uint borrowBalance;
        uint exchangeRateMantissa;

        MathError mErr;

        (mErr, borrowBalance) = borrowBalanceStoredInternal(account);
        if (mErr != MathError.NO_ERROR) {
            return (uint(Error.MATH_ERROR), 0, 0, 0);
        }

        (mErr, exchangeRateMantissa) = exchangeRateStoredInternal();
        if (mErr != MathError.NO_ERROR) {
            return (uint(Error.MATH_ERROR), 0, 0, 0);
        }

        return (uint(Error.NO_ERROR), accountTokens[account], borrowBalance, exchangeRateMantissa);
    }

    /**
     * @notice Returns the current per-block supply interest rate for this vToken
     * @return The supply interest rate per block, scaled by 1e18
     */
    function supplyRatePerBlock() external view override returns (uint) {
        return interestRateModel.getSupplyRate(getCashPrior(), totalBorrows, totalReserves, reserveFactorMantissa);
    }

    /**
     * @notice Returns the current per-block borrow interest rate for this vToken
     * @return The borrow interest rate per block, scaled by 1e18
     */
    function borrowRatePerBlock() external view override returns (uint) {
        return interestRateModel.getBorrowRate(getCashPrior(), totalBorrows, totalReserves);
    }

    /**
     * @notice Get cash balance of this vToken in the underlying asset
     * @return The quantity of underlying asset owned by this contract
     */
    function getCash() external view override returns (uint) {
        return getCashPrior();
    }

    /**
     * @notice Governance function to set new threshold of block difference after which funds will be sent to the protocol share reserve
     * @param newReduceReservesBlockDelta_ block difference value
     */
    function setReduceReservesBlockDelta(uint256 newReduceReservesBlockDelta_) external {
        require(newReduceReservesBlockDelta_ > 0, "Invalid Input");
        ensureAllowed("setReduceReservesBlockDelta(uint256)");
        emit NewReduceReservesBlockDelta(reduceReservesBlockDelta, newReduceReservesBlockDelta_);
        reduceReservesBlockDelta = newReduceReservesBlockDelta_;
    }

    /**
     * @notice Sets protocol share reserve contract address
     * @param protcolShareReserve_ The address of protocol share reserve contract
     */
    function setProtocolShareReserve(address payable protcolShareReserve_) external {
        // Check caller is admin
        ensureAdmin(msg.sender);
        ensureNonZeroAddress(protcolShareReserve_);
        emit NewProtocolShareReserve(protocolShareReserve, protcolShareReserve_);
        protocolShareReserve = protcolShareReserve_;
    }

    /**
     * @notice Transfers the underlying asset to the specified address.
     * @dev Can only be called by the Comptroller contract. This function performs the actual transfer of the underlying
     *      asset by calling the `doTransferOut` internal function.
     * @param to The address to which the underlying asset is to be transferred.
     * @param amount The amount of the underlying asset to transfer.
     * requirements
     *      - The caller must be the Comptroller contract.
     * custom:reverts
     *      - Reverts with "Invalid Comptroller" if the caller is not the Comptroller.
     * custom:event Emits TransferOutUnderlying event on successful transfer of amount to receiver
     */
    function transferOutUnderlying(
        address payable to,
        uint256 amount
    ) external nonReentrant returns (uint256 balanceBeforeRepayFlashloan) {
        if (msg.sender != address(comptroller)) {
            revert("Invalid comptroller");
        }

        flashLoanAmount += amount;
        doTransferOut(to, amount);

        balanceBeforeRepayFlashloan = getCashPrior();
        emit TransferOutUnderlying(underlying, to, amount);
    }

    /**
     * @notice Transfers the underlying asset from the specified address.
     * @dev Can only be called by the Comptroller contract. This function performs the actual transfer of the underlying
     *      asset by calling the `doTransferIn` internal function.
     * @param from The address from which the underlying asset is to be transferred.
     * @param amount The amount of the underlying asset to transfer.
     * @param fee The accrued fee
     * @param balanceBefore Cash before transfer in
     * requirements
     *      - The caller must be the Comptroller contract.
     * custom:reverts
     *      - Reverts with "Invalid Comptroller" if the caller is not the Comptroller.
     * custom:event Emits TransferOutUnderlying event on successful transfer of amount to receiver
     */
    function transferInUnderlyingAndVerify(
        address payable from,
        uint256 amount,
        uint256 fee,
        uint256 balanceBefore
    ) external nonReentrant {
        if (msg.sender != address(comptroller)) {
            revert("Invalid comptroller");
        }

        uint256 repayment = amount + fee;
        doTransferIn(from, repayment);
        flashLoanAmount -= amount;

        if ((getCashPrior() - balanceBefore) < repayment) revert InsufficientRepaymentBalance();

        emit TransferInUnderlyingAndVerify(underlying, from, repayment);
    }

    /**
     * @notice Executes a flashLoan operation.
     * @dev Transfers the amount to the receiver contract and ensures that the total repayment (amount + fee)
     *      is returned by the receiver contract after the operation. The function performs checks to ensure the validity
     *      of parameters, that flashLoan is enabled for the given asset, and that the total repayment is sufficient.
     *      Reverts on invalid parameters, disabled flashLoans, or insufficient repayment.
     * @param initiator The address that initiated the flash loan.
     * @param receiver The address of the contract that will receive the flashLoan and execute the operation.
     * @param amount The amount of asset to be loaned.
     * @param param Additional encoded parameters passed with the flash loan.
     * custom:requirements
     *      - The `receiver` address must not be the zero address.
     *      - FlashLoans must be enabled for the asset.
     *      - The `receiver` contract must repay the loan with the appropriate fee.
     * custom:reverts
     *      - Reverts with `Flash loan not authorized for this account` if the initiator is not authorized for flash loans.
     *      - Reverts with `FlashLoan not enabled` if flashLoans are disabled for any of the requested assets.
     *      - Reverts with `Execute flashLoan failed` if the receiver contract fails to execute the operation.
     *      - Reverts with `Insufficient repayment balance` if the repayment (amount + fee) is insufficient after the operation.
     * custom:event Emits FlashLoanExecuted event on success
     */
    function executeFlashLoan(
        address initiator,
        address payable receiver,
        uint256 amount,
        bytes calldata param
    ) external nonReentrant returns (uint256) {
        if (!isFlashLoanEnabled) revert FlashLoanNotEnabled();
        ensureNonZeroAddress(receiver);

        // Check if the caller is authorized to execute flash loans
<<<<<<< HEAD
        if (!comptroller.authorizedFlashLoan(initiator)) {
            revert("Flash loan not authorized for this account");
        }
=======
        if (!comptroller.authorizedFlashLoan(initiator)) revert FlashLoanNotAuthorized();
>>>>>>> 48b8d776

        // Tracks the flashLoan amount before transferring amount to the receiver
        flashLoanAmount += amount;

        // Transfer the underlying asset to the receiver
        doTransferOut(receiver, amount);

        uint256 balanceBefore = getCashPrior();
        (uint256 protocolFee, uint256 supplierFee) = calculateFlashLoanFee(amount);
        uint256 fee = protocolFee + supplierFee;
        uint256 repayAmount = amount + fee;

        // Call the execute operation on receiver contract
        if (!IFlashLoanSimpleReceiver(receiver).executeOperation(underlying, amount, fee, msg.sender, param))
            revert ExecuteFlashLoanFailed();

        doTransferIn(receiver, repayAmount);
        flashLoanAmount -= amount;

        if ((getCashPrior() - balanceBefore) < repayAmount) revert InsufficientRepaymentBalance();

        // Transfer protocol fee to protocol share reserve
        doTransferOut(protocolShareReserve, protocolFee);

        IProtocolShareReserve(protocolShareReserve).updateAssetsState(
            address(comptroller),
            underlying,
            IProtocolShareReserve.IncomeType.FLASHLOAN
        );

        emit FlashLoanExecuted(receiver, underlying, amount);
        return uint(Error.NO_ERROR);
    }

    /**
     * @notice Enable or disable flash loan for the market
     * custom:access Only Governance
     * custom:event Emits ToggleFlashLoanEnabled event on success
     */
    function _toggleFlashLoan() external returns (uint256) {
        ensureAllowed("_toggleFlashLoan()");
        isFlashLoanEnabled = !isFlashLoanEnabled;

        emit ToggleFlashLoanEnabled(!isFlashLoanEnabled, isFlashLoanEnabled);

        return uint(Error.NO_ERROR);
    }

    /**
     * @notice Update flashLoan fee mantissa
     * @param protocolFeeMantissa_ FlashLoan protocol fee mantissa, transferred to protocol share reserve
     * @param supplierFeeMantissa_ FlashLoan supplier fee mantissa, transferred to the supplier of the asset
     * @return uint Returns 0 on success, otherwise returns a failure code (see ErrorReporter.sol for details).
     * custom:access Only Governance
     * custom:event Emits FlashLoanFeeUpdated event on success
     */
    function _setFlashLoanFeeMantissa(
        uint256 protocolFeeMantissa_,
        uint256 supplierFeeMantissa_
    ) external returns (uint256) {
        // update the signature
        ensureAllowed("_setFlashLoanFeeMantissa(uint256,uint256)");

        emit FlashLoanFeeUpdated(
            flashLoanProtocolFeeMantissa,
            protocolFeeMantissa_,
            flashLoanSupplierFeeMantissa,
            supplierFeeMantissa_
        );
        flashLoanProtocolFeeMantissa = protocolFeeMantissa_;
        flashLoanSupplierFeeMantissa = supplierFeeMantissa_;

        return uint(Error.NO_ERROR);
    }

    /**
     * @notice Initialize the money market
     * @param comptroller_ The address of the Comptroller
     * @param interestRateModel_ The address of the interest rate model
     * @param initialExchangeRateMantissa_ The initial exchange rate, scaled by 1e18
     * @param name_ EIP-20 name of this token
     * @param symbol_ EIP-20 symbol of this token
     * @param decimals_ EIP-20 decimal precision of this token
     */
    function initialize(
        ComptrollerInterface comptroller_,
        InterestRateModelV8 interestRateModel_,
        uint initialExchangeRateMantissa_,
        string memory name_,
        string memory symbol_,
        uint8 decimals_
    ) public {
        ensureAdmin(msg.sender);
        require(
            accrualBlockNumber == 0 && borrowIndex == 0 && (initialExchangeRateMantissa_ > 0),
            "market may only be initialized once"
        );

        // Set initial exchange rate
        initialExchangeRateMantissa = initialExchangeRateMantissa_;

        // Set the comptroller
        uint ComptrollerErr = _setComptroller(comptroller_);

        // Initialize block number and borrow index (block number mocks depend on comptroller being set)
        accrualBlockNumber = block.number;
        borrowIndex = mantissaOne;

        // Set the interest rate model (depends on block number / borrow index)
        uint InterestModelErr = _setInterestRateModelFresh(interestRateModel_);
        require(
            (ComptrollerErr == uint(Error.NO_ERROR)) && (InterestModelErr == uint(Error.NO_ERROR)),
            "comptroller or interest model initialization failed"
        );

        name = name_;
        symbol = symbol_;
        decimals = decimals_;

        // The counter starts true to prevent changing it from zero to non-zero (i.e. smaller cost/refund)
        _notEntered = true;
    }

    /**
     * @notice Accrue interest then return the up-to-date exchange rate
     * @return Calculated exchange rate scaled by 1e18
     */
    function exchangeRateCurrent() public override nonReentrant returns (uint) {
        require(accrueInterest() == uint(Error.NO_ERROR), "accrue interest failed");
        return exchangeRateStored();
    }

    /**
     * @notice Applies accrued interest to total borrows and reserves
     * @dev This calculates interest accrued from the last checkpointed block
     * up to the current block and writes new checkpoint to storage and
     * reduce spread reserves to protocol share reserve
     * if currentBlock - reduceReservesBlockNumber >= blockDelta
     */
    // @custom:event Emits AccrueInterest event
    function accrueInterest() public virtual override returns (uint) {
        /* Remember the initial block number */
        uint currentBlockNumber = block.number;
        uint accrualBlockNumberPrior = accrualBlockNumber;

        /* Short-circuit accumulating 0 interest */
        if (accrualBlockNumberPrior == currentBlockNumber) {
            return uint(Error.NO_ERROR);
        }

        /* Read the previous values out of storage */
        uint cashPrior = getCashPrior();
        uint borrowsPrior = totalBorrows;
        uint reservesPrior = totalReserves;
        uint borrowIndexPrior = borrowIndex;

        /* Calculate the current borrow interest rate */
        uint borrowRateMantissa = interestRateModel.getBorrowRate(cashPrior, borrowsPrior, reservesPrior);
        require(borrowRateMantissa <= borrowRateMaxMantissa, "borrow rate is absurdly high");

        /* Calculate the number of blocks elapsed since the last accrual */
        (MathError mathErr, uint blockDelta) = subUInt(currentBlockNumber, accrualBlockNumberPrior);
        ensureNoMathError(mathErr);

        /*
         * Calculate the interest accumulated into borrows and reserves and the new index:
         *  simpleInterestFactor = borrowRate * blockDelta
         *  interestAccumulated = simpleInterestFactor * totalBorrows
         *  totalBorrowsNew = interestAccumulated + totalBorrows
         *  totalReservesNew = interestAccumulated * reserveFactor + totalReserves
         *  borrowIndexNew = simpleInterestFactor * borrowIndex + borrowIndex
         */

        Exp memory simpleInterestFactor;
        uint interestAccumulated;
        uint totalBorrowsNew;
        uint totalReservesNew;
        uint borrowIndexNew;

        (mathErr, simpleInterestFactor) = mulScalar(Exp({ mantissa: borrowRateMantissa }), blockDelta);
        if (mathErr != MathError.NO_ERROR) {
            return
                failOpaque(
                    Error.MATH_ERROR,
                    FailureInfo.ACCRUE_INTEREST_SIMPLE_INTEREST_FACTOR_CALCULATION_FAILED,
                    uint(mathErr)
                );
        }

        (mathErr, interestAccumulated) = mulScalarTruncate(simpleInterestFactor, borrowsPrior);
        if (mathErr != MathError.NO_ERROR) {
            return
                failOpaque(
                    Error.MATH_ERROR,
                    FailureInfo.ACCRUE_INTEREST_ACCUMULATED_INTEREST_CALCULATION_FAILED,
                    uint(mathErr)
                );
        }

        (mathErr, totalBorrowsNew) = addUInt(interestAccumulated, borrowsPrior);
        if (mathErr != MathError.NO_ERROR) {
            return
                failOpaque(
                    Error.MATH_ERROR,
                    FailureInfo.ACCRUE_INTEREST_NEW_TOTAL_BORROWS_CALCULATION_FAILED,
                    uint(mathErr)
                );
        }

        (mathErr, totalReservesNew) = mulScalarTruncateAddUInt(
            Exp({ mantissa: reserveFactorMantissa }),
            interestAccumulated,
            reservesPrior
        );
        if (mathErr != MathError.NO_ERROR) {
            return
                failOpaque(
                    Error.MATH_ERROR,
                    FailureInfo.ACCRUE_INTEREST_NEW_TOTAL_RESERVES_CALCULATION_FAILED,
                    uint(mathErr)
                );
        }

        (mathErr, borrowIndexNew) = mulScalarTruncateAddUInt(simpleInterestFactor, borrowIndexPrior, borrowIndexPrior);
        if (mathErr != MathError.NO_ERROR) {
            return
                failOpaque(
                    Error.MATH_ERROR,
                    FailureInfo.ACCRUE_INTEREST_NEW_BORROW_INDEX_CALCULATION_FAILED,
                    uint(mathErr)
                );
        }

        /////////////////////////
        // EFFECTS & INTERACTIONS
        // (No safe failures beyond this point)

        /* We write the previously calculated values into storage */
        accrualBlockNumber = currentBlockNumber;
        borrowIndex = borrowIndexNew;
        totalBorrows = totalBorrowsNew;
        totalReserves = totalReservesNew;

        (mathErr, blockDelta) = subUInt(currentBlockNumber, reduceReservesBlockNumber);
        ensureNoMathError(mathErr);
        if (blockDelta >= reduceReservesBlockDelta) {
            reduceReservesBlockNumber = currentBlockNumber;
            if (cashPrior < totalReservesNew) {
                _reduceReservesFresh(cashPrior);
            } else {
                _reduceReservesFresh(totalReservesNew);
            }
        }

        /* We emit an AccrueInterest event */
        emit AccrueInterest(cashPrior, interestAccumulated, borrowIndexNew, totalBorrowsNew);

        return uint(Error.NO_ERROR);
    }

    /**
     * @notice Sets a new comptroller for the market
     * @dev Admin function to set a new comptroller
     * @return uint Returns 0 on success, otherwise returns a failure code (see ErrorReporter.sol for details).
     */
    // @custom:event Emits NewComptroller event
    function _setComptroller(ComptrollerInterface newComptroller) public override returns (uint) {
        // Check caller is admin
        ensureAdmin(msg.sender);

        // Ensure invoke comptroller.isComptroller() returns true
        require(newComptroller.isComptroller(), "marker method returned false");

        // Emit NewComptroller(oldComptroller, newComptroller)
        emit NewComptroller(comptroller, newComptroller);

        // Set market's comptroller to newComptroller
        comptroller = newComptroller;

        return uint(Error.NO_ERROR);
    }

    /**
     * @notice Accrues interest and updates the interest rate model using _setInterestRateModelFresh
     * @dev Governance function to accrue interest and update the interest rate model
     * @param newInterestRateModel_ The new interest rate model to use
     * @return uint Returns 0 on success, otherwise returns a failure code (see ErrorReporter.sol for details).
     */
    function _setInterestRateModel(InterestRateModelV8 newInterestRateModel_) public override returns (uint) {
        ensureAllowed("_setInterestRateModel(address)");
        checkAccrueInterest(FailureInfo.SET_INTEREST_RATE_MODEL_ACCRUE_INTEREST_FAILED);

        // _setInterestRateModelFresh emits interest-rate-model-update-specific logs on errors, so we don't need to.
        return _setInterestRateModelFresh(newInterestRateModel_);
    }

    /**
     * @notice Calculates the exchange rate from the underlying to the VToken
     * @dev This function does not accrue interest before calculating the exchange rate
     * @return Calculated exchange rate scaled by 1e18
     */
    function exchangeRateStored() public view override returns (uint) {
        (MathError err, uint result) = exchangeRateStoredInternal();
        ensureNoMathError(err);
        return result;
    }

    /**
     * @notice Return the borrow balance of account based on stored data
     * @param account The address whose balance should be calculated
     * @return The calculated balance
     */
    function borrowBalanceStored(address account) public view override returns (uint) {
        (MathError err, uint result) = borrowBalanceStoredInternal(account);
        ensureNoMathError(err);
        return result;
    }

    /**
     * @notice open a debt position for the borrower
     * @param borrower The address of the borrower
     * @param borrowAmount The amount of underlying asset to borrow
     * @return uint Returns 0 on success, otherwise returns a failure code (see ErrorReporter.sol for details).
     * @dev This function checks if the borrow is allowed, accrues interest, and updates the borrower's balance.
     *      It also emits a Borrow event and calls the comptroller's borrowVerify function.
     *      It reverts if the borrow is not allowed, if the market's block number is not current, or if the protocol has insufficient cash.
     */
    function borrowDebtPosition(address borrower, uint borrowAmount) external override returns (uint256) {
        /* Revert if borrow not allowed */
        uint allowed = comptroller.borrowAllowed(address(this), borrower, borrowAmount);
        if (allowed != 0) {
            return failOpaque(Error.COMPTROLLER_REJECTION, FailureInfo.BORROW_COMPTROLLER_REJECTION, allowed);
        }

        /* Verify market's block number equals current block number */
        if (accrualBlockNumber != block.number) {
            return fail(Error.MARKET_NOT_FRESH, FailureInfo.BORROW_FRESHNESS_CHECK);
        }

        /* Revert if protocol has insufficient underlying cash */
        if (getCashPrior() < borrowAmount) {
            return fail(Error.TOKEN_INSUFFICIENT_CASH, FailureInfo.BORROW_CASH_NOT_AVAILABLE);
        }

        BorrowLocalVars memory vars;

        /*
         * We calculate the new borrower and total borrow balances, failing on overflow:
         *  accountBorrowsNew = accountBorrows + borrowAmount
         *  totalBorrowsNew = totalBorrows + borrowAmount
         */
        (vars.mathErr, vars.accountBorrows) = borrowBalanceStoredInternal(borrower);
        ensureNoMathError(vars.mathErr);

        (vars.mathErr, vars.accountBorrowsNew) = addUInt(vars.accountBorrows, borrowAmount);
        ensureNoMathError(vars.mathErr);

        (vars.mathErr, vars.totalBorrowsNew) = addUInt(totalBorrows, borrowAmount);
        ensureNoMathError(vars.mathErr);

        /////////////////////////
        // EFFECTS & INTERACTIONS
        // (No safe failures beyond this point)

        /* We write the previously calculated values into storage */
        accountBorrows[borrower].principal = vars.accountBorrowsNew;
        accountBorrows[borrower].interestIndex = borrowIndex;
        totalBorrows = vars.totalBorrowsNew;

        /* We emit a Borrow event */
        emit Borrow(borrower, borrowAmount, vars.accountBorrowsNew, vars.totalBorrowsNew);

        /* We call the defense and prime accrue interest hook */
        comptroller.borrowVerify(address(this), borrower, borrowAmount);

        return uint(Error.NO_ERROR);
    }

    /**
     * @notice Calculates the protocol fee and supplier fee for a flash loan.
     * @param amount The amount of the flash loan.
     * @return protocolFee The portion of the fee allocated to the protocol.
     * @return supplierFee The portion of the fee allocated to the supplier.
     * @dev This function reverts if flash loans are not enabled.
     */
    function calculateFlashLoanFee(uint256 amount) public view returns (uint256, uint256) {
        MathError mErr;
        uint256 protocolFee;
        uint256 supplierFee;

        (mErr, protocolFee) = mulScalarTruncate(Exp({ mantissa: amount }), flashLoanProtocolFeeMantissa);
        ensureNoMathError(mErr);

        (mErr, supplierFee) = mulScalarTruncate(Exp({ mantissa: amount }), flashLoanSupplierFeeMantissa);
        ensureNoMathError(mErr);

        return (protocolFee, supplierFee);
    }

    /**
     * @notice Transfers `tokens` tokens from `src` to `dst` by `spender`
     * @dev Called by both `transfer` and `transferFrom` internally
     * @param spender The address of the account performing the transfer
     * @param src The address of the source account
     * @param dst The address of the destination account
     * @param tokens The number of tokens to transfer
     * @return Whether or not the transfer succeeded
     */
    function transferTokens(address spender, address src, address dst, uint tokens) internal returns (uint) {
        /* Fail if transfer not allowed */
        uint allowed = comptroller.transferAllowed(address(this), src, dst, tokens);
        if (allowed != 0) {
            return failOpaque(Error.COMPTROLLER_REJECTION, FailureInfo.TRANSFER_COMPTROLLER_REJECTION, allowed);
        }

        /* Do not allow self-transfers */
        if (src == dst) {
            return fail(Error.BAD_INPUT, FailureInfo.TRANSFER_NOT_ALLOWED);
        }

        /* Get the allowance, infinite for the account owner */
        uint startingAllowance = 0;
        if (spender == src) {
            startingAllowance = type(uint256).max;
        } else {
            startingAllowance = transferAllowances[src][spender];
        }

        /* Do the calculations, checking for {under,over}flow */
        MathError mathErr;
        uint allowanceNew;
        uint srvTokensNew;
        uint dstTokensNew;

        (mathErr, allowanceNew) = subUInt(startingAllowance, tokens);
        if (mathErr != MathError.NO_ERROR) {
            return fail(Error.MATH_ERROR, FailureInfo.TRANSFER_NOT_ALLOWED);
        }

        (mathErr, srvTokensNew) = subUInt(accountTokens[src], tokens);
        if (mathErr != MathError.NO_ERROR) {
            return fail(Error.MATH_ERROR, FailureInfo.TRANSFER_NOT_ENOUGH);
        }

        (mathErr, dstTokensNew) = addUInt(accountTokens[dst], tokens);
        if (mathErr != MathError.NO_ERROR) {
            return fail(Error.MATH_ERROR, FailureInfo.TRANSFER_TOO_MUCH);
        }

        /////////////////////////
        // EFFECTS & INTERACTIONS
        // (No safe failures beyond this point)

        accountTokens[src] = srvTokensNew;
        accountTokens[dst] = dstTokensNew;

        /* Eat some of the allowance (if necessary) */
        if (startingAllowance != type(uint256).max) {
            transferAllowances[src][spender] = allowanceNew;
        }

        /* We emit a Transfer event */
        emit Transfer(src, dst, tokens);

        comptroller.transferVerify(address(this), src, dst, tokens);

        return uint(Error.NO_ERROR);
    }

    /**
     * @notice Sender supplies assets into the market and receives vTokens in exchange
     * @dev Accrues interest whether or not the operation succeeds, unless reverted
     * @param mintAmount The amount of the underlying asset to supply
     * @return (uint, uint) An error code (0=success, otherwise a failure, see ErrorReporter.sol), and the actual mint amount.
     */
    function mintInternal(uint mintAmount) internal nonReentrant returns (uint, uint) {
        checkAccrueInterest(FailureInfo.MINT_ACCRUE_INTEREST_FAILED);

        // mintFresh emits the actual Mint event if successful and logs on errors, so we don't need to
        return mintFresh(msg.sender, mintAmount);
    }

    /**
     * @notice User supplies assets into the market and receives vTokens in exchange
     * @dev Assumes interest has already been accrued up to the current block
     * @param minter The address of the account which is supplying the assets
     * @param mintAmount The amount of the underlying asset to supply
     * @return (uint, uint) An error code (0=success, otherwise a failure, see ErrorReporter.sol), and the actual mint amount.
     */
    function mintFresh(address minter, uint mintAmount) internal returns (uint, uint) {
        /* Fail if mint not allowed */
        uint allowed = comptroller.mintAllowed(address(this), minter, mintAmount);
        if (allowed != 0) {
            return (failOpaque(Error.COMPTROLLER_REJECTION, FailureInfo.MINT_COMPTROLLER_REJECTION, allowed), 0);
        }

        /* Verify market's block number equals current block number */
        if (accrualBlockNumber != block.number) {
            return (fail(Error.MARKET_NOT_FRESH, FailureInfo.MINT_FRESHNESS_CHECK), 0);
        }

        MintLocalVars memory vars;

        (vars.mathErr, vars.exchangeRateMantissa) = exchangeRateStoredInternal();
        if (vars.mathErr != MathError.NO_ERROR) {
            return (failOpaque(Error.MATH_ERROR, FailureInfo.MINT_EXCHANGE_RATE_READ_FAILED, uint(vars.mathErr)), 0);
        }

        /////////////////////////
        // EFFECTS & INTERACTIONS
        // (No safe failures beyond this point)

        /*
         *  We call `doTransferIn` for the minter and the mintAmount.
         *  Note: The vToken must handle variations between BEP-20 and BNB underlying.
         *  `doTransferIn` reverts if anything goes wrong, since we can't be sure if
         *  side-effects occurred. The function returns the amount actually transferred,
         *  in case of a fee. On success, the vToken holds an additional `actualMintAmount`
         *  of cash.
         */
        vars.actualMintAmount = doTransferIn(minter, mintAmount);

        /*
         * We get the current exchange rate and calculate the number of vTokens to be minted:
         *  mintTokens = actualMintAmount / exchangeRate
         */

        (vars.mathErr, vars.mintTokens) = divScalarByExpTruncate(
            vars.actualMintAmount,
            Exp({ mantissa: vars.exchangeRateMantissa })
        );
        ensureNoMathError(vars.mathErr);

        /*
         * We calculate the new total supply of vTokens and minter token balance, checking for overflow:
         *  totalSupplyNew = totalSupply + mintTokens
         *  accountTokensNew = accountTokens[minter] + mintTokens
         */
        (vars.mathErr, vars.totalSupplyNew) = addUInt(totalSupply, vars.mintTokens);
        ensureNoMathError(vars.mathErr);
        (vars.mathErr, vars.accountTokensNew) = addUInt(accountTokens[minter], vars.mintTokens);
        ensureNoMathError(vars.mathErr);

        /* We write previously calculated values into storage */
        totalSupply = vars.totalSupplyNew;
        accountTokens[minter] = vars.accountTokensNew;

        /* We emit a Mint event, and a Transfer event */
        emit Mint(minter, vars.actualMintAmount, vars.mintTokens, vars.accountTokensNew);
        emit Transfer(address(this), minter, vars.mintTokens);

        /* We call the defense and prime accrue interest hook */
        comptroller.mintVerify(address(this), minter, vars.actualMintAmount, vars.mintTokens);

        return (uint(Error.NO_ERROR), vars.actualMintAmount);
    }

    /**
     * @notice Sender supplies assets into the market and receiver receives vTokens in exchange
     * @dev Accrues interest whether or not the operation succeeds, unless reverted
     * @param receiver The address of the account which is receiving the vTokens
     * @param mintAmount The amount of the underlying asset to supply
     * @return (uint, uint) An error code (0=success, otherwise a failure, see ErrorReporter.sol), and the actual mint amount.
     */
    function mintBehalfInternal(address receiver, uint mintAmount) internal nonReentrant returns (uint, uint) {
        checkAccrueInterest(FailureInfo.MINT_ACCRUE_INTEREST_FAILED);

        // mintBelahfFresh emits the actual Mint event if successful and logs on errors, so we don't need to
        return mintBehalfFresh(msg.sender, receiver, mintAmount);
    }

    /**
     * @notice Payer supplies assets into the market and receiver receives vTokens in exchange
     * @dev Assumes interest has already been accrued up to the current block
     * @param payer The address of the account which is paying the underlying token
     * @param receiver The address of the account which is receiving vToken
     * @param mintAmount The amount of the underlying asset to supply
     * @return (uint, uint) An error code (0=success, otherwise a failure, see ErrorReporter.sol), and the actual mint amount.
     */
    function mintBehalfFresh(address payer, address receiver, uint mintAmount) internal returns (uint, uint) {
        ensureNonZeroAddress(receiver);
        /* Fail if mint not allowed */
        uint allowed = comptroller.mintAllowed(address(this), receiver, mintAmount);
        if (allowed != 0) {
            return (failOpaque(Error.COMPTROLLER_REJECTION, FailureInfo.MINT_COMPTROLLER_REJECTION, allowed), 0);
        }

        /* Verify market's block number equals current block number */
        if (accrualBlockNumber != block.number) {
            return (fail(Error.MARKET_NOT_FRESH, FailureInfo.MINT_FRESHNESS_CHECK), 0);
        }

        MintLocalVars memory vars;

        (vars.mathErr, vars.exchangeRateMantissa) = exchangeRateStoredInternal();
        if (vars.mathErr != MathError.NO_ERROR) {
            return (failOpaque(Error.MATH_ERROR, FailureInfo.MINT_EXCHANGE_RATE_READ_FAILED, uint(vars.mathErr)), 0);
        }

        /////////////////////////
        // EFFECTS & INTERACTIONS
        // (No safe failures beyond this point)

        /*
         *  We call `doTransferIn` for the payer and the mintAmount.
         *  Note: The vToken must handle variations between BEP-20 and BNB underlying.
         *  `doTransferIn` reverts if anything goes wrong, since we can't be sure if
         *  side-effects occurred. The function returns the amount actually transferred,
         *  in case of a fee. On success, the vToken holds an additional `actualMintAmount`
         *  of cash.
         */
        vars.actualMintAmount = doTransferIn(payer, mintAmount);

        /*
         * We get the current exchange rate and calculate the number of vTokens to be minted:
         *  mintTokens = actualMintAmount / exchangeRate
         */

        (vars.mathErr, vars.mintTokens) = divScalarByExpTruncate(
            vars.actualMintAmount,
            Exp({ mantissa: vars.exchangeRateMantissa })
        );
        ensureNoMathError(vars.mathErr);

        /*
         * We calculate the new total supply of vTokens and receiver token balance, checking for overflow:
         *  totalSupplyNew = totalSupply + mintTokens
         *  accountTokensNew = accountTokens[receiver] + mintTokens
         */
        (vars.mathErr, vars.totalSupplyNew) = addUInt(totalSupply, vars.mintTokens);
        ensureNoMathError(vars.mathErr);

        (vars.mathErr, vars.accountTokensNew) = addUInt(accountTokens[receiver], vars.mintTokens);
        ensureNoMathError(vars.mathErr);

        /* We write previously calculated values into storage */
        totalSupply = vars.totalSupplyNew;
        accountTokens[receiver] = vars.accountTokensNew;

        /* We emit a MintBehalf event, and a Transfer event */
        emit MintBehalf(payer, receiver, vars.actualMintAmount, vars.mintTokens, vars.accountTokensNew);
        emit Transfer(address(this), receiver, vars.mintTokens);

        /* We call the defense and prime accrue interest hook */
        comptroller.mintVerify(address(this), receiver, vars.actualMintAmount, vars.mintTokens);

        return (uint(Error.NO_ERROR), vars.actualMintAmount);
    }

    /**
     * @notice Redeemer redeems vTokens in exchange for the underlying assets, transferred to the receiver. Redeemer and receiver can be the same
     *   address, or different addresses if the receiver was previously approved by the redeemer as a valid delegate (see MarketFacet.updateDelegate)
     * @dev Accrues interest whether or not the operation succeeds, unless reverted
     * @param redeemer The address of the account which is redeeming the tokens
     * @param receiver The receiver of the tokens
     * @param redeemTokens The number of vTokens to redeem into underlying
     * @return uint Returns 0 on success, otherwise returns a failure code (see ErrorReporter.sol for details).
     */
    function redeemInternal(
        address redeemer,
        address payable receiver,
        uint redeemTokens
    ) internal nonReentrant returns (uint) {
        checkAccrueInterest(FailureInfo.REDEEM_ACCRUE_INTEREST_FAILED);

        // redeemFresh emits redeem-specific logs on errors, so we don't need to
        return redeemFresh(redeemer, receiver, redeemTokens, 0);
    }

    /**
     * @notice Sender redeems underlying assets on behalf of some other address. This function is only available
     *   for senders, explicitly marked as delegates of the supplier using `comptroller.updateDelegate`
     * @dev Accrues interest whether or not the operation succeeds, unless reverted
     * @param redeemer The address of the account which is redeeming the tokens
     * @param receiver The receiver of the tokens, if called by a delegate
     * @param redeemAmount The amount of underlying to receive from redeeming vTokens
     * @return uint Returns 0 on success, otherwise returns a failure code (see ErrorReporter.sol for details).
     */
    function redeemUnderlyingInternal(
        address redeemer,
        address payable receiver,
        uint redeemAmount
    ) internal nonReentrant returns (uint) {
        checkAccrueInterest(FailureInfo.REDEEM_ACCRUE_INTEREST_FAILED);

        // redeemFresh emits redeem-specific logs on errors, so we don't need to
        return redeemFresh(redeemer, receiver, 0, redeemAmount);
    }

    /**
     * @notice Redeemer redeems vTokens in exchange for the underlying assets, transferred to the receiver. Redeemer and receiver can be the same
     *   address, or different addresses if the receiver was previously approved by the redeemer as a valid delegate (see MarketFacet.updateDelegate)
     * @dev Assumes interest has already been accrued up to the current block
     * @param redeemer The address of the account which is redeeming the tokens
     * @param receiver The receiver of the tokens
     * @param redeemTokensIn The number of vTokens to redeem into underlying (only one of redeemTokensIn or redeemAmountIn may be non-zero)
     * @param redeemAmountIn The number of underlying tokens to receive from redeeming vTokens (only one of redeemTokensIn or redeemAmountIn may be non-zero)
     * @return uint Returns 0 on success, otherwise returns a failure code (see ErrorReporter.sol for details).
     */
    // solhint-disable-next-line code-complexity
    function redeemFresh(
        address redeemer,
        address payable receiver,
        uint redeemTokensIn,
        uint redeemAmountIn
    ) internal returns (uint) {
        require(redeemTokensIn == 0 || redeemAmountIn == 0, "one of redeemTokensIn or redeemAmountIn must be zero");

        RedeemLocalVars memory vars;

        /* exchangeRate = invoke Exchange Rate Stored() */
        (vars.mathErr, vars.exchangeRateMantissa) = exchangeRateStoredInternal();
        ensureNoMathError(vars.mathErr);

        /* If redeemTokensIn > 0: */
        if (redeemTokensIn > 0) {
            /*
             * We calculate the exchange rate and the amount of underlying to be redeemed:
             *  redeemTokens = redeemTokensIn
             *  redeemAmount = redeemTokensIn x exchangeRateCurrent
             */
            vars.redeemTokens = redeemTokensIn;

            (vars.mathErr, vars.redeemAmount) = mulScalarTruncate(
                Exp({ mantissa: vars.exchangeRateMantissa }),
                redeemTokensIn
            );
            ensureNoMathError(vars.mathErr);
        } else {
            /*
             * We get the current exchange rate and calculate the amount to be redeemed:
             *  redeemTokens = redeemAmountIn / exchangeRate
             *  redeemAmount = redeemAmountIn
             */

            (vars.mathErr, vars.redeemTokens) = divScalarByExpTruncate(
                redeemAmountIn,
                Exp({ mantissa: vars.exchangeRateMantissa })
            );
            ensureNoMathError(vars.mathErr);

            vars.redeemAmount = redeemAmountIn;
        }

        /* Fail if redeem not allowed */
        uint allowed = comptroller.redeemAllowed(address(this), redeemer, vars.redeemTokens);
        if (allowed != 0) {
            return failOpaque(Error.COMPTROLLER_REJECTION, FailureInfo.REDEEM_COMPTROLLER_REJECTION, allowed);
        }

        /* Verify market's block number equals current block number */
        if (accrualBlockNumber != block.number) {
            return fail(Error.MARKET_NOT_FRESH, FailureInfo.REDEEM_FRESHNESS_CHECK);
        }

        /*
         * We calculate the new total supply and redeemer balance, checking for underflow:
         *  totalSupplyNew = totalSupply - redeemTokens
         *  accountTokensNew = accountTokens[redeemer] - redeemTokens
         */
        (vars.mathErr, vars.totalSupplyNew) = subUInt(totalSupply, vars.redeemTokens);
        ensureNoMathError(vars.mathErr);

        (vars.mathErr, vars.accountTokensNew) = subUInt(accountTokens[redeemer], vars.redeemTokens);
        ensureNoMathError(vars.mathErr);

        /* Fail gracefully if protocol has insufficient cash */
        if (getCashPrior() < vars.redeemAmount) {
            return fail(Error.TOKEN_INSUFFICIENT_CASH, FailureInfo.REDEEM_CASH_NOT_AVAILABLE);
        }

        /////////////////////////
        // EFFECTS & INTERACTIONS
        // (No safe failures beyond this point)

        /* We write previously calculated values into storage */
        totalSupply = vars.totalSupplyNew;
        accountTokens[redeemer] = vars.accountTokensNew;

        /*
         * We invoke doTransferOut for the receiver and the redeemAmount.
         *  Note: The vToken must handle variations between BEP-20 and BNB underlying.
         *  On success, the vToken has redeemAmount less of cash.
         *  doTransferOut reverts if anything goes wrong, since we can't be sure if side effects occurred.
         */

        uint feeAmount;
        uint remainedAmount;
        if (IComptroller(address(comptroller)).treasuryPercent() != 0) {
            (vars.mathErr, feeAmount) = mulUInt(
                vars.redeemAmount,
                IComptroller(address(comptroller)).treasuryPercent()
            );
            ensureNoMathError(vars.mathErr);

            (vars.mathErr, feeAmount) = divUInt(feeAmount, 1e18);
            ensureNoMathError(vars.mathErr);

            (vars.mathErr, remainedAmount) = subUInt(vars.redeemAmount, feeAmount);
            ensureNoMathError(vars.mathErr);

            address payable treasuryAddress = payable(IComptroller(address(comptroller)).treasuryAddress());
            doTransferOut(treasuryAddress, feeAmount);

            emit RedeemFee(redeemer, feeAmount, vars.redeemTokens);
        } else {
            remainedAmount = vars.redeemAmount;
        }

        doTransferOut(receiver, remainedAmount);

        /* We emit a Transfer event, and a Redeem event */
        emit Transfer(redeemer, address(this), vars.redeemTokens);
        emit Redeem(redeemer, remainedAmount, vars.redeemTokens, vars.accountTokensNew);

        /* We call the defense and prime accrue interest hook */
        comptroller.redeemVerify(address(this), redeemer, vars.redeemAmount, vars.redeemTokens);

        return uint(Error.NO_ERROR);
    }

    /**
     * @notice Receiver gets the borrow on behalf of the borrower address
     * @param borrower The borrower, on behalf of whom to borrow
     * @param receiver The account that would receive the funds (can be the same as the borrower)
     * @param borrowAmount The amount of the underlying asset to borrow
     * @return uint Returns 0 on success, otherwise returns a failure code (see ErrorReporter.sol for details).
     */
    function borrowInternal(
        address borrower,
        address payable receiver,
        uint borrowAmount
    ) internal nonReentrant returns (uint) {
        checkAccrueInterest(FailureInfo.BORROW_ACCRUE_INTEREST_FAILED);

        // borrowFresh emits borrow-specific logs on errors, so we don't need to
        return borrowFresh(borrower, receiver, borrowAmount);
    }

    /**
     * @notice Receiver gets the borrow on behalf of the borrower address
     * @dev Before calling this function, ensure that the interest has been accrued
     * @param borrower The borrower, on behalf of whom to borrow
     * @param receiver The account that would receive the funds (can be the same as the borrower)
     * @param borrowAmount The amount of the underlying asset to borrow
     * @return uint Returns 0 on success, otherwise revert (see ErrorReporter.sol for details).
     */
    function borrowFresh(address borrower, address payable receiver, uint borrowAmount) internal returns (uint) {
        /* Revert if borrow not allowed */
        uint allowed = comptroller.borrowAllowed(address(this), borrower, borrowAmount);

        if (allowed != 0) {
            return failOpaque(Error.COMPTROLLER_REJECTION, FailureInfo.BORROW_COMPTROLLER_REJECTION, allowed);
        }

        /* Verify market's block number equals current block number */
        if (accrualBlockNumber != block.number) {
            return fail(Error.MARKET_NOT_FRESH, FailureInfo.BORROW_FRESHNESS_CHECK);
        }

        /* Revert if protocol has insufficient underlying cash */
        if (getCashPrior() < borrowAmount) {
            return fail(Error.TOKEN_INSUFFICIENT_CASH, FailureInfo.BORROW_CASH_NOT_AVAILABLE);
        }

        BorrowLocalVars memory vars;

        /*
         * We calculate the new borrower and total borrow balances, failing on overflow:
         *  accountBorrowsNew = accountBorrows + borrowAmount
         *  totalBorrowsNew = totalBorrows + borrowAmount
         */
        (vars.mathErr, vars.accountBorrows) = borrowBalanceStoredInternal(borrower);
        ensureNoMathError(vars.mathErr);

        (vars.mathErr, vars.accountBorrowsNew) = addUInt(vars.accountBorrows, borrowAmount);
        ensureNoMathError(vars.mathErr);

        (vars.mathErr, vars.totalBorrowsNew) = addUInt(totalBorrows, borrowAmount);
        ensureNoMathError(vars.mathErr);

        /////////////////////////
        // EFFECTS & INTERACTIONS
        // (No safe failures beyond this point)

        /* We write the previously calculated values into storage */
        accountBorrows[borrower].principal = vars.accountBorrowsNew;
        accountBorrows[borrower].interestIndex = borrowIndex;
        totalBorrows = vars.totalBorrowsNew;

        /*
         * We invoke doTransferOut for the receiver and the borrowAmount.
         *  Note: The vToken must handle variations between BEP-20 and BNB underlying.
         *  On success, the vToken borrowAmount less of cash.
         *  doTransferOut reverts if anything goes wrong, since we can't be sure if side effects occurred.
         */
        doTransferOut(receiver, borrowAmount);

        /* We emit a Borrow event */
        emit Borrow(borrower, borrowAmount, vars.accountBorrowsNew, vars.totalBorrowsNew);

        /* We call the defense and prime accrue interest hook */
        comptroller.borrowVerify(address(this), borrower, borrowAmount);

        return uint(Error.NO_ERROR);
    }

    /**
     * @notice Sender repays their own borrow
     * @param repayAmount The amount to repay
     * @return (uint, uint) An error code (0=success, otherwise a failure, see ErrorReporter.sol), and the actual repayment amount.
     */
    function repayBorrowInternal(uint repayAmount) internal nonReentrant returns (uint, uint) {
        checkAccrueInterest(FailureInfo.REPAY_BORROW_ACCRUE_INTEREST_FAILED);

        // repayBorrowFresh emits repay-borrow-specific logs on errors, so we don't need to
        return repayBorrowFresh(msg.sender, msg.sender, repayAmount);
    }

    /**
     * @notice Sender repays a borrow belonging to another borrowing account
     * @param borrower The account with the debt being payed off
     * @param repayAmount The amount to repay
     * @return (uint, uint) An error code (0=success, otherwise a failure, see ErrorReporter.sol), and the actual repayment amount.
     */
    function repayBorrowBehalfInternal(address borrower, uint repayAmount) internal nonReentrant returns (uint, uint) {
        checkAccrueInterest(FailureInfo.REPAY_BEHALF_ACCRUE_INTEREST_FAILED);

        // repayBorrowFresh emits repay-borrow-specific logs on errors, so we don't need to
        return repayBorrowFresh(msg.sender, borrower, repayAmount);
    }

    /**
     * @notice Borrows are repaid by another user (possibly the borrower).
     * @param payer The account paying off the borrow
     * @param borrower The account with the debt being payed off
     * @param repayAmount The amount of undelrying tokens being returned
     * @return (uint, uint) An error code (0=success, otherwise a failure, see ErrorReporter.sol), and the actual repayment amount.
     */
    function repayBorrowFresh(address payer, address borrower, uint repayAmount) internal returns (uint, uint) {
        /* Fail if repayBorrow not allowed */
        uint allowed = comptroller.repayBorrowAllowed(address(this), payer, borrower, repayAmount);
        if (allowed != 0) {
            return (
                failOpaque(Error.COMPTROLLER_REJECTION, FailureInfo.REPAY_BORROW_COMPTROLLER_REJECTION, allowed),
                0
            );
        }

        /* Verify market's block number equals current block number */
        if (accrualBlockNumber != block.number) {
            return (fail(Error.MARKET_NOT_FRESH, FailureInfo.REPAY_BORROW_FRESHNESS_CHECK), 0);
        }

        RepayBorrowLocalVars memory vars;

        /* We remember the original borrowerIndex for verification purposes */
        vars.borrowerIndex = accountBorrows[borrower].interestIndex;

        /* We fetch the amount the borrower owes, with accumulated interest */
        (vars.mathErr, vars.accountBorrows) = borrowBalanceStoredInternal(borrower);
        ensureNoMathError(vars.mathErr);

        /* If repayAmount == type(uint256).max, repayAmount = accountBorrows */
        if (repayAmount == type(uint256).max) {
            vars.repayAmount = vars.accountBorrows;
        } else {
            vars.repayAmount = repayAmount;
        }

        /////////////////////////
        // EFFECTS & INTERACTIONS
        // (No safe failures beyond this point)

        /*
         * We call doTransferIn for the payer and the repayAmount
         *  Note: The vToken must handle variations between BEP-20 and BNB underlying.
         *  On success, the vToken holds an additional repayAmount of cash.
         *  doTransferIn reverts if anything goes wrong, since we can't be sure if side effects occurred.
         *   it returns the amount actually transferred, in case of a fee.
         */
        vars.actualRepayAmount = doTransferIn(payer, vars.repayAmount);

        /*
         * We calculate the new borrower and total borrow balances, failing on underflow:
         *  accountBorrowsNew = accountBorrows - actualRepayAmount
         *  totalBorrowsNew = totalBorrows - actualRepayAmount
         */
        (vars.mathErr, vars.accountBorrowsNew) = subUInt(vars.accountBorrows, vars.actualRepayAmount);
        ensureNoMathError(vars.mathErr);

        (vars.mathErr, vars.totalBorrowsNew) = subUInt(totalBorrows, vars.actualRepayAmount);
        ensureNoMathError(vars.mathErr);

        /* We write the previously calculated values into storage */
        accountBorrows[borrower].principal = vars.accountBorrowsNew;
        accountBorrows[borrower].interestIndex = borrowIndex;
        totalBorrows = vars.totalBorrowsNew;

        /* We emit a RepayBorrow event */
        emit RepayBorrow(payer, borrower, vars.actualRepayAmount, vars.accountBorrowsNew, vars.totalBorrowsNew);

        /* We call the defense and prime accrue interest hook */
        comptroller.repayBorrowVerify(address(this), payer, borrower, vars.actualRepayAmount, vars.borrowerIndex);

        return (uint(Error.NO_ERROR), vars.actualRepayAmount);
    }

    /**
     * @notice The sender liquidates the borrowers collateral.
     *  The collateral seized is transferred to the liquidator.
     * @param borrower The borrower of this vToken to be liquidated
     * @param vTokenCollateral The market in which to seize collateral from the borrower
     * @param repayAmount The amount of the underlying borrowed asset to repay
     * @return (uint, uint) An error code (0=success, otherwise a failure, see ErrorReporter.sol), and the actual repayment amount.
     */
    function liquidateBorrowInternal(
        address borrower,
        uint repayAmount,
        VTokenInterface vTokenCollateral
    ) internal nonReentrant returns (uint, uint) {
        checkAccrueInterest(FailureInfo.LIQUIDATE_ACCRUE_BORROW_INTEREST_FAILED);

        uint error = vTokenCollateral.accrueInterest();
        if (error != uint(Error.NO_ERROR)) {
            // accrueInterest emits logs on errors, but we still want to log the fact that an attempted liquidation failed
            return (fail(Error(error), FailureInfo.LIQUIDATE_ACCRUE_COLLATERAL_INTEREST_FAILED), 0);
        }

        // liquidateBorrowFresh emits borrow-specific logs on errors, so we don't need to
        return liquidateBorrowFresh(msg.sender, borrower, repayAmount, vTokenCollateral);
    }

    /**
     * @notice The sender liquidates the borrowers collateral.
     *  The collateral seized is transferred to the liquidator.
     * @param borrower The borrower of this vToken to be liquidated
     * @param vTokenCollateral The market in which to seize collateral from the borrower
     * @param repayAmount The amount of the underlying borrowed asset to repay
     * @param snapshot The account snapshot of the borrower
     * @return (uint, uint) An error code (0=success, otherwise a failure, see ErrorReporter.sol), and the actual repayment amount.
     */
    function liquidateBorrowInternal(
        address borrower,
        uint repayAmount,
        VTokenInterface vTokenCollateral,
        ComptrollerLensInterface.AccountSnapshot memory snapshot
    ) internal nonReentrant returns (uint, uint) {
        uint error = accrueInterest();
        if (error != uint(Error.NO_ERROR)) {
            // accrueInterest emits logs on errors, but we still want to log the fact that an attempted liquidation failed
            return (fail(Error(error), FailureInfo.LIQUIDATE_ACCRUE_BORROW_INTEREST_FAILED), 0);
        }

        error = vTokenCollateral.accrueInterest();
        if (error != uint(Error.NO_ERROR)) {
            // accrueInterest emits logs on errors, but we still want to log the fact that an attempted liquidation failed
            return (fail(Error(error), FailureInfo.LIQUIDATE_ACCRUE_COLLATERAL_INTEREST_FAILED), 0);
        }

        // liquidateBorrowFresh emits borrow-specific logs on errors, so we don't need to
        return liquidateBorrowFresh(msg.sender, borrower, repayAmount, vTokenCollateral, snapshot);
    }

    /**
     * @notice The liquidator liquidates the borrowers collateral.
     *  The collateral seized is transferred to the liquidator.
     * @param liquidator The address repaying the borrow and seizing collateral
     * @param borrower The borrower of this vToken to be liquidated
     * @param repayAmount The amount of the underlying borrowed asset to repay
     * @param vTokenCollateral The market in which to seize collateral from the borrower
     * @param snapshot The account snapshot of the borrower
     * @return (uint, uint) An error code (0=success, otherwise a failure, see ErrorReporter.sol), and the actual repayment amount.
     */
    // solhint-disable-next-line code-complexity
    function liquidateBorrowFresh(
        address liquidator,
        address borrower,
        uint repayAmount,
        VTokenInterface vTokenCollateral,
        ComptrollerLensInterface.AccountSnapshot memory snapshot
    ) internal returns (uint, uint) {
        /* Fail if liquidate not allowed */
        uint errorCode;
        errorCode = comptroller.liquidateBorrowAllowed(
            address(this),
            address(vTokenCollateral),
            liquidator,
            borrower,
            repayAmount,
            snapshot
        );
        if (errorCode != 0) {
            return (failOpaque(Error.COMPTROLLER_REJECTION, FailureInfo.LIQUIDATE_COMPTROLLER_REJECTION, errorCode), 0);
        }

        /* Verify market's block number equals current block number */
        if (accrualBlockNumber != block.number) {
            return (fail(Error.MARKET_NOT_FRESH, FailureInfo.LIQUIDATE_FRESHNESS_CHECK), 0);
        }

        /* Verify vTokenCollateral market's block number equals current block number */
        if (vTokenCollateral.accrualBlockNumber() != block.number) {
            return (fail(Error.MARKET_NOT_FRESH, FailureInfo.LIQUIDATE_COLLATERAL_FRESHNESS_CHECK), 0);
        }

        /* Fail if borrower = liquidator */
        if (borrower == liquidator) {
            return (fail(Error.INVALID_ACCOUNT_PAIR, FailureInfo.LIQUIDATE_LIQUIDATOR_IS_BORROWER), 0);
        }

        /* Fail if repayAmount = 0 */
        if (repayAmount == 0) {
            return (fail(Error.INVALID_CLOSE_AMOUNT_REQUESTED, FailureInfo.LIQUIDATE_CLOSE_AMOUNT_IS_ZERO), 0);
        }

        /* Fail if repayAmount = -1 */
        if (repayAmount == type(uint256).max) {
            return (fail(Error.INVALID_CLOSE_AMOUNT_REQUESTED, FailureInfo.LIQUIDATE_CLOSE_AMOUNT_IS_UINT_MAX), 0);
        }

        /* Fail if repayBorrow fails */
        uint actualRepayAmount;
        (errorCode, actualRepayAmount) = repayBorrowFresh(liquidator, borrower, repayAmount);
        if (errorCode != uint(Error.NO_ERROR)) {
            return (fail(Error(errorCode), FailureInfo.LIQUIDATE_REPAY_BORROW_FRESH_FAILED), 0);
        }

        /////////////////////////
        // EFFECTS & INTERACTIONS
        // (No safe failures beyond this point)

        /* We calculate the number of collateral tokens that will be seized */
        uint seizeTokens;
        (errorCode, seizeTokens) = comptroller.liquidateCalculateSeizeTokens(
            address(this),
            address(vTokenCollateral),
            actualRepayAmount,
            snapshot.dynamicLiquidationIncentiveMantissa
        );
        require(errorCode == uint(Error.NO_ERROR), "LIQUIDATE_COMPTROLLER_CALCULATE_AMOUNT_SEIZE_FAILED");

        /* Revert if borrower collateral token balance < seizeTokens */
        require(vTokenCollateral.balanceOf(borrower) >= seizeTokens, "LIQUIDATE_SEIZE_TOO_MUCH");

        // If this is also the collateral, run seizeInternal to avoid re-entrancy, otherwise make an external call
        if (address(vTokenCollateral) == address(this)) {
            errorCode = seizeInternal(address(this), liquidator, borrower, seizeTokens);
        } else {
            errorCode = vTokenCollateral.seize(liquidator, borrower, seizeTokens);
        }

        /* Revert if seize tokens fails (since we cannot be sure of side effects) */
        require(errorCode == uint(Error.NO_ERROR), "token seizure failed");

        /* We emit a LiquidateBorrow event */
        emit LiquidateBorrow(liquidator, borrower, actualRepayAmount, address(vTokenCollateral), seizeTokens);

        /* We call the defense and prime accrue interest hook */
        comptroller.liquidateBorrowVerify(
            address(this),
            address(vTokenCollateral),
            liquidator,
            borrower,
            actualRepayAmount,
            seizeTokens
        );

        return (uint(Error.NO_ERROR), actualRepayAmount);
    }

    /**
     * @notice The liquidator liquidates the borrowers collateral.
     *  The collateral seized is transferred to the liquidator.
     * @param borrower The borrower of this vToken to be liquidated
     * @param liquidator The address repaying the borrow and seizing collateral
     * @param vTokenCollateral The market in which to seize collateral from the borrower
     * @param repayAmount The amount of the underlying borrowed asset to repay
     * @return (uint, uint) An error code (0=success, otherwise a failure, see ErrorReporter.sol), and the actual repayment amount.
     */
    // solhint-disable-next-line code-complexity
    function liquidateBorrowFresh(
        address liquidator,
        address borrower,
        uint repayAmount,
        VTokenInterface vTokenCollateral
    ) internal returns (uint, uint) {
        /* Fail if liquidate not allowed */
        uint allowed = comptroller.liquidateBorrowAllowed(
            address(this),
            address(vTokenCollateral),
            liquidator,
            borrower,
            repayAmount
        );
        if (allowed != 0) {
            return (failOpaque(Error.COMPTROLLER_REJECTION, FailureInfo.LIQUIDATE_COMPTROLLER_REJECTION, allowed), 0);
        }

        /* Verify market's block number equals current block number */
        if (accrualBlockNumber != block.number) {
            return (fail(Error.MARKET_NOT_FRESH, FailureInfo.LIQUIDATE_FRESHNESS_CHECK), 0);
        }

        /* Verify vTokenCollateral market's block number equals current block number */
        if (vTokenCollateral.accrualBlockNumber() != block.number) {
            return (fail(Error.MARKET_NOT_FRESH, FailureInfo.LIQUIDATE_COLLATERAL_FRESHNESS_CHECK), 0);
        }

        /* Fail if borrower = liquidator */
        if (borrower == liquidator) {
            return (fail(Error.INVALID_ACCOUNT_PAIR, FailureInfo.LIQUIDATE_LIQUIDATOR_IS_BORROWER), 0);
        }

        /* Fail if repayAmount = 0 */
        if (repayAmount == 0) {
            return (fail(Error.INVALID_CLOSE_AMOUNT_REQUESTED, FailureInfo.LIQUIDATE_CLOSE_AMOUNT_IS_ZERO), 0);
        }

        /* Fail if repayAmount = type(uint256).max */
        if (repayAmount == type(uint256).max) {
            return (fail(Error.INVALID_CLOSE_AMOUNT_REQUESTED, FailureInfo.LIQUIDATE_CLOSE_AMOUNT_IS_UINT_MAX), 0);
        }

        /* Fail if repayBorrow fails */
        uint err;
        uint actualRepayAmount;
        (err, actualRepayAmount) = repayBorrowFresh(liquidator, borrower, repayAmount);
        if (err != uint(Error.NO_ERROR)) {
            return (fail(Error(err), FailureInfo.LIQUIDATE_REPAY_BORROW_FRESH_FAILED), 0);
        }

        /////////////////////////
        // EFFECTS & INTERACTIONS
        // (No safe failures beyond this point)

        /* We calculate the number of collateral tokens that will be seized */
        (, uint seizeTokens) = comptroller.liquidateCalculateSeizeTokens(
            borrower,
            address(this),
            address(vTokenCollateral),
            actualRepayAmount
        );

        require(
            (err == uint(Error.NO_ERROR)) && (vTokenCollateral.balanceOf(borrower) >= seizeTokens),
            "LIQUIDATE_COMPTROLLER_CALCULATE_AMOUNT_SEIZE_FAILED or LIQUIDATE_SEIZE_TOO_MUCH"
        );

        // If this is also the collateral, run seizeInternal to avoid re-entrancy, otherwise make an external call
        if (address(vTokenCollateral) == address(this)) {
            err = seizeInternal(address(this), liquidator, borrower, seizeTokens);
        } else {
            err = vTokenCollateral.seize(liquidator, borrower, seizeTokens);
        }

        /* Revert if seize tokens fails (since we cannot be sure of side effects) */
        require(err == uint(Error.NO_ERROR), "token seizure failed");

        /* We emit a LiquidateBorrow event */
        emit LiquidateBorrow(liquidator, borrower, actualRepayAmount, address(vTokenCollateral), seizeTokens);

        /* We call the defense and prime accrue interest hook */
        comptroller.liquidateBorrowVerify(
            address(this),
            address(vTokenCollateral),
            liquidator,
            borrower,
            actualRepayAmount,
            seizeTokens
        );

        return (uint(Error.NO_ERROR), actualRepayAmount);
    }

    /**
     * @notice Transfers collateral tokens (this market) to the liquidator.
     * @dev Called only during an in-kind liquidation, or by liquidateBorrow during the liquidation of another vToken.
     *  Its absolutely critical to use msg.sender as the seizer vToken and not a parameter.
     * @param seizerToken The contract seizing the collateral (i.e. borrowed vToken)
     * @param liquidator The account receiving seized collateral
     * @param borrower The account having collateral seized
     * @param seizeTokens The number of vTokens to seize
     * @return uint Returns 0 on success, otherwise returns a failure code (see ErrorReporter.sol for details).
     */
    function seizeInternal(
        address seizerToken,
        address liquidator,
        address borrower,
        uint seizeTokens
    ) internal returns (uint) {
        /* Fail if seize not allowed */
        uint allowed = comptroller.seizeAllowed(address(this), seizerToken, liquidator, borrower, seizeTokens);
        if (allowed != 0) {
            return failOpaque(Error.COMPTROLLER_REJECTION, FailureInfo.LIQUIDATE_SEIZE_COMPTROLLER_REJECTION, allowed);
        }

        /* Fail if borrower = liquidator */
        if (borrower == liquidator) {
            return fail(Error.INVALID_ACCOUNT_PAIR, FailureInfo.LIQUIDATE_SEIZE_LIQUIDATOR_IS_BORROWER);
        }

        MathError mathErr;
        uint borrowerTokensNew;
        uint liquidatorTokensNew;

        /*
         * We calculate the new borrower and liquidator token balances, failing on underflow/overflow:
         *  borrowerTokensNew = accountTokens[borrower] - seizeTokens
         *  liquidatorTokensNew = accountTokens[liquidator] + seizeTokens
         */
        (mathErr, borrowerTokensNew) = subUInt(accountTokens[borrower], seizeTokens);
        if (mathErr != MathError.NO_ERROR) {
            return failOpaque(Error.MATH_ERROR, FailureInfo.LIQUIDATE_SEIZE_BALANCE_DECREMENT_FAILED, uint(mathErr));
        }

        (mathErr, liquidatorTokensNew) = addUInt(accountTokens[liquidator], seizeTokens);
        if (mathErr != MathError.NO_ERROR) {
            return failOpaque(Error.MATH_ERROR, FailureInfo.LIQUIDATE_SEIZE_BALANCE_INCREMENT_FAILED, uint(mathErr));
        }

        /////////////////////////
        // EFFECTS & INTERACTIONS
        // (No safe failures beyond this point)

        /* We write the previously calculated values into storage */
        accountTokens[borrower] = borrowerTokensNew;
        accountTokens[liquidator] = liquidatorTokensNew;

        /* Emit a Transfer event */
        emit Transfer(borrower, liquidator, seizeTokens);

        /* We call the defense and prime accrue interest hook */
        comptroller.seizeVerify(address(this), seizerToken, liquidator, borrower, seizeTokens);

        return uint(Error.NO_ERROR);
    }

    /**
     * @notice Sets a new reserve factor for the protocol (requires fresh interest accrual)
     * @dev Governance function to set a new reserve factor
     * @return uint Returns 0 on success, otherwise returns a failure code (see ErrorReporter.sol for details).
     */
    function _setReserveFactorFresh(uint newReserveFactorMantissa) internal returns (uint) {
        // Verify market's block number equals current block number
        if (accrualBlockNumber != block.number) {
            return fail(Error.MARKET_NOT_FRESH, FailureInfo.SET_RESERVE_FACTOR_FRESH_CHECK);
        }

        // Check newReserveFactor ≤ maxReserveFactor
        if (newReserveFactorMantissa > reserveFactorMaxMantissa) {
            return fail(Error.BAD_INPUT, FailureInfo.SET_RESERVE_FACTOR_BOUNDS_CHECK);
        }

        uint oldReserveFactorMantissa = reserveFactorMantissa;
        reserveFactorMantissa = newReserveFactorMantissa;

        emit NewReserveFactor(oldReserveFactorMantissa, newReserveFactorMantissa);

        return uint(Error.NO_ERROR);
    }

    /**
     * @notice Accrues interest and adds reserves by transferring from `msg.sender`
     * @param addAmount Amount of addition to reserves
     * @return uint Returns 0 on success, otherwise returns a failure code (see ErrorReporter.sol for details).
     */
    function _addReservesInternal(uint addAmount) internal nonReentrant returns (uint) {
        checkAccrueInterest(FailureInfo.ADD_RESERVES_ACCRUE_INTEREST_FAILED);
        uint error;

        // _addReservesFresh emits reserve-addition-specific logs on errors, so we don't need to.
        (error, ) = _addReservesFresh(addAmount);
        return error;
    }

    /**
     * @notice Add reserves by transferring from caller
     * @dev Requires fresh interest accrual
     * @param addAmount Amount of addition to reserves
     * @return (uint, uint) An error code (0=success, otherwise a failure (see ErrorReporter.sol for details)) and the actual amount added, net token fees
     */
    function _addReservesFresh(uint addAmount) internal returns (uint, uint) {
        // totalReserves + actualAddAmount
        uint totalReservesNew;
        uint actualAddAmount;

        // We fail gracefully unless market's block number equals current block number
        if (accrualBlockNumber != block.number) {
            return (fail(Error.MARKET_NOT_FRESH, FailureInfo.ADD_RESERVES_FRESH_CHECK), actualAddAmount);
        }

        /////////////////////////
        // EFFECTS & INTERACTIONS
        // (No safe failures beyond this point)

        /*
         * We call doTransferIn for the caller and the addAmount
         *  Note: The vToken must handle variations between BEP-20 and BNB underlying.
         *  On success, the vToken holds an additional addAmount of cash.
         *  doTransferIn reverts if anything goes wrong, since we can't be sure if side effects occurred.
         *  it returns the amount actually transferred, in case of a fee.
         */

        actualAddAmount = doTransferIn(msg.sender, addAmount);

        totalReservesNew = totalReserves + actualAddAmount;

        /* Revert on overflow */
        require(totalReservesNew >= totalReserves, "add reserves unexpected overflow");

        // Store reserves[n+1] = reserves[n] + actualAddAmount
        totalReserves = totalReservesNew;

        /* Emit NewReserves(admin, actualAddAmount, reserves[n+1]) */
        emit ReservesAdded(msg.sender, actualAddAmount, totalReservesNew);

        /* Return (NO_ERROR, actualAddAmount) */
        return (uint(Error.NO_ERROR), actualAddAmount);
    }

    /**
     * @notice Reduces reserves by transferring to protocol share reserve contract
     * @dev Requires fresh interest accrual
     * @param reduceAmount Amount of reduction to reserves
     * @return uint Returns 0 on success, otherwise returns a failure code (see ErrorReporter.sol for details).
     */
    function _reduceReservesFresh(uint reduceAmount) internal virtual returns (uint) {
        if (reduceAmount == 0) {
            return uint(Error.NO_ERROR);
        }

        // We fail gracefully unless market's block number equals current block number
        if (accrualBlockNumber != block.number) {
            return fail(Error.MARKET_NOT_FRESH, FailureInfo.REDUCE_RESERVES_FRESH_CHECK);
        }

        // Fail gracefully if protocol has insufficient underlying cash
        if (getCashPrior() < reduceAmount) {
            return fail(Error.TOKEN_INSUFFICIENT_CASH, FailureInfo.REDUCE_RESERVES_CASH_NOT_AVAILABLE);
        }

        // Check reduceAmount ≤ reserves[n] (totalReserves)
        if (reduceAmount > totalReserves) {
            return fail(Error.BAD_INPUT, FailureInfo.REDUCE_RESERVES_VALIDATION);
        }

        /////////////////////////
        // EFFECTS & INTERACTIONS
        // (No safe failures beyond this point)

        // Store reserves[n+1] = reserves[n] - reduceAmount
        totalReserves = totalReserves - reduceAmount;

        // doTransferOut reverts if anything goes wrong, since we can't be sure if side effects occurred.
        doTransferOut(protocolShareReserve, reduceAmount);

        IProtocolShareReserve(protocolShareReserve).updateAssetsState(
            address(comptroller),
            underlying,
            IProtocolShareReserve.IncomeType.SPREAD
        );

        emit ReservesReduced(protocolShareReserve, reduceAmount, totalReserves);

        return uint(Error.NO_ERROR);
    }

    /**
     * @notice updates the interest rate model (requires fresh interest accrual)
     * @dev Governance function to update the interest rate model
     * @param newInterestRateModel the new interest rate model to use
     * @return uint Returns 0 on success, otherwise returns a failure code (see ErrorReporter.sol for details).
     */
    function _setInterestRateModelFresh(InterestRateModelV8 newInterestRateModel) internal returns (uint) {
        // We fail gracefully unless market's block number equals current block number
        if (accrualBlockNumber != block.number) {
            return fail(Error.MARKET_NOT_FRESH, FailureInfo.SET_INTEREST_RATE_MODEL_FRESH_CHECK);
        }

        // Ensure invoke newInterestRateModel.isInterestRateModel() returns true
        require(newInterestRateModel.isInterestRateModel(), "marker method returned false");

        // Emit NewMarketInterestRateModel(oldInterestRateModel, newInterestRateModel)
        emit NewMarketInterestRateModel(interestRateModel, newInterestRateModel);

        // Set the interest rate model to newInterestRateModel
        interestRateModel = newInterestRateModel;

        return uint(Error.NO_ERROR);
    }

    /*** Safe Token ***/

    /**
     * @dev Performs a transfer in, reverting upon failure. Returns the amount actually transferred to the protocol, in case of a fee.
     *  This may revert due to insufficient balance or insufficient allowance.
     */
    function doTransferIn(address from, uint amount) internal virtual returns (uint);

    /**
     * @dev Performs a transfer out, ideally returning an explanatory error code upon failure rather than reverting.
     *  If caller has not called checked protocol's balance, may revert due to insufficient cash held in the contract.
     *  If caller has checked protocol's balance, and verified it is >= amount, this should not revert in normal conditions.
     */
    function doTransferOut(address payable to, uint amount) internal virtual;

    /**
     * @notice Return the borrow balance of account based on stored data
     * @param account The address whose balance should be calculated
     * @return Tuple of error code and the calculated balance or 0 if error code is non-zero
     */
    function borrowBalanceStoredInternal(address account) internal view returns (MathError, uint) {
        /* Note: we do not assert that the market is up to date */
        MathError mathErr;
        uint principalTimesIndex;
        uint result;

        /* Get borrowBalance and borrowIndex */
        BorrowSnapshot storage borrowSnapshot = accountBorrows[account];

        /* If borrowBalance = 0 then borrowIndex is likely also 0.
         * Rather than failing the calculation with a division by 0, we immediately return 0 in this case.
         */
        if (borrowSnapshot.principal == 0) {
            return (MathError.NO_ERROR, 0);
        }

        /* Calculate new borrow balance using the interest index:
         *  recentBorrowBalance = borrower.borrowBalance * market.borrowIndex / borrower.borrowIndex
         */
        (mathErr, principalTimesIndex) = mulUInt(borrowSnapshot.principal, borrowIndex);
        if (mathErr != MathError.NO_ERROR) {
            return (mathErr, 0);
        }

        (mathErr, result) = divUInt(principalTimesIndex, borrowSnapshot.interestIndex);
        if (mathErr != MathError.NO_ERROR) {
            return (mathErr, 0);
        }

        return (MathError.NO_ERROR, result);
    }

    /**
     * @notice Calculates the exchange rate from the underlying to the vToken
     * @dev This function does not accrue interest before calculating the exchange rate
     * @return Tuple of error code and calculated exchange rate scaled by 1e18
     */
    function exchangeRateStoredInternal() internal view virtual returns (MathError, uint) {
        uint _totalSupply = totalSupply;
        if (_totalSupply == 0) {
            /*
             * If there are no tokens minted:
             *  exchangeRate = initialExchangeRate
             */
            return (MathError.NO_ERROR, initialExchangeRateMantissa);
        } else {
            /*
             * Otherwise:
             *  exchangeRate = (totalCash + totalBorrows + flashLoanAmount - totalReserves) / totalSupply
             */
            uint totalCash = getCashPrior();
            uint cashPlusBorrowsMinusReserves;
            Exp memory exchangeRate;
            MathError mathErr;

            (mathErr, cashPlusBorrowsMinusReserves) = addThenSubUInt(
                totalCash + flashLoanAmount,
                totalBorrows,
                totalReserves
            );
            if (mathErr != MathError.NO_ERROR) {
                return (mathErr, 0);
            }

            (mathErr, exchangeRate) = getExp(cashPlusBorrowsMinusReserves, _totalSupply);
            if (mathErr != MathError.NO_ERROR) {
                return (mathErr, 0);
            }

            return (MathError.NO_ERROR, exchangeRate.mantissa);
        }
    }

    function ensureAllowed(string memory functionSig) private view {
        require(
            IAccessControlManagerV8(accessControlManager).isAllowedToCall(msg.sender, functionSig),
            "access denied"
        );
    }

    function ensureAdmin(address caller_) private view {
        require(caller_ == admin, "Unauthorized");
    }

    function ensureNoMathError(MathError mErr) private pure {
        require(mErr == MathError.NO_ERROR, "math error");
    }

    function ensureNonZeroAddress(address address_) private pure {
        require(address_ != address(0), "zero address");
    }

    function ensureAccrueInterest() private {
        require(accrueInterest() == uint(Error.NO_ERROR), "accrue interest failed");
    }

    function checkAccrueInterest(FailureInfo info) private returns (uint) {
        uint error = accrueInterest();
        if (error != uint(Error.NO_ERROR)) {
            // accrueInterest emits logs on errors, but on top of that we want to log the fact that an attempted reserve factor change failed.
            return fail(Error(error), info);
        }
    }

    /*** Safe Token ***/

    /**
     * @notice Gets balance of this contract in terms of the underlying
     * @dev This excludes the value of the current message, if any
     * @return The quantity of underlying owned by this contract
     */
    function getCashPrior() internal view virtual returns (uint);
}<|MERGE_RESOLUTION|>--- conflicted
+++ resolved
@@ -436,13 +436,7 @@
         ensureNonZeroAddress(receiver);
 
         // Check if the caller is authorized to execute flash loans
-<<<<<<< HEAD
-        if (!comptroller.authorizedFlashLoan(initiator)) {
-            revert("Flash loan not authorized for this account");
-        }
-=======
         if (!comptroller.authorizedFlashLoan(initiator)) revert FlashLoanNotAuthorized();
->>>>>>> 48b8d776
 
         // Tracks the flashLoan amount before transferring amount to the receiver
         flashLoanAmount += amount;
