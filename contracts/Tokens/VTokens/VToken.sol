pragma solidity 0.8.25;

<<<<<<< HEAD
import "../../Comptroller/ComptrollerInterface.sol";
import "../../Utils/ErrorReporter.sol";
import "../../Utils/Exponential.sol";
import "../../Tokens/EIP20Interface.sol";
import "../../Tokens/EIP20NonStandardInterface.sol";
import "../../InterestRateModels/InterestRateModel.sol";
import "./VTokenInterfaces.sol";
import { IAccessControlManagerV5 } from "@venusprotocol/governance-contracts/contracts/Governance/IAccessControlManagerV5.sol";
import { IFlashLoanSimpleReceiver } from "../../FlashLoan/interfaces/IFlashLoanSimpleReceiver.sol";
=======
import { IAccessControlManagerV8 } from "@venusprotocol/governance-contracts/contracts/Governance/IAccessControlManagerV8.sol";
import { IProtocolShareReserve } from "../../external/IProtocolShareReserve.sol";
import { ComptrollerInterface, IComptroller } from "../../Comptroller/ComptrollerInterface.sol";
import { TokenErrorReporter } from "../../Utils/ErrorReporter.sol";
import { Exponential } from "../../Utils/Exponential.sol";
import { InterestRateModelV8 } from "../../InterestRateModels/InterestRateModelV8.sol";
import { VTokenInterface } from "./VTokenInterfaces.sol";

>>>>>>> 1464ef2f
/**
 * @title Venus's vToken Contract
 * @notice Abstract base for vTokens
 * @author Venus
 */
abstract contract VToken is VTokenInterface, Exponential, TokenErrorReporter {
    struct MintLocalVars {
        MathError mathErr;
        uint exchangeRateMantissa;
        uint mintTokens;
        uint totalSupplyNew;
        uint accountTokensNew;
        uint actualMintAmount;
    }

    struct RedeemLocalVars {
        MathError mathErr;
        uint exchangeRateMantissa;
        uint redeemTokens;
        uint redeemAmount;
        uint totalSupplyNew;
        uint accountTokensNew;
    }

    struct BorrowLocalVars {
        MathError mathErr;
        uint accountBorrows;
        uint accountBorrowsNew;
        uint totalBorrowsNew;
    }

    struct RepayBorrowLocalVars {
        Error err;
        MathError mathErr;
        uint repayAmount;
        uint borrowerIndex;
        uint accountBorrows;
        uint accountBorrowsNew;
        uint totalBorrowsNew;
        uint actualRepayAmount;
    }

    /*** Reentrancy Guard ***/

    /**
     * @dev Prevents a contract from calling itself, directly or indirectly.
     */
    modifier nonReentrant() {
        require(_notEntered, "re-entered");
        _notEntered = false;
        _;
        _notEntered = true; // get a gas-refund post-Istanbul
    }

    /**
     * @notice Transfer `amount` tokens from `msg.sender` to `dst`
     * @param dst The address of the destination account
     * @param amount The number of tokens to transfer
     * @return Whether or not the transfer succeeded
     */
    // @custom:event Emits Transfer event
    function transfer(address dst, uint256 amount) external override nonReentrant returns (bool) {
        return transferTokens(msg.sender, msg.sender, dst, amount) == uint(Error.NO_ERROR);
    }

    /**
     * @notice Transfer `amount` tokens from `src` to `dst`
     * @param src The address of the source account
     * @param dst The address of the destination account
     * @param amount The number of tokens to transfer
     * @return Whether or not the transfer succeeded
     */
    // @custom:event Emits Transfer event
    function transferFrom(address src, address dst, uint256 amount) external override nonReentrant returns (bool) {
        return transferTokens(msg.sender, src, dst, amount) == uint(Error.NO_ERROR);
    }

    /**
     * @notice Approve `spender` to transfer up to `amount` from `src`
     * @dev This will overwrite the approval amount for `spender`
     *  and is subject to issues noted [here](https://eips.ethereum.org/EIPS/eip-20#approve)
     * @param spender The address of the account which may transfer tokens
     * @param amount The number of tokens that are approved (-1 means infinite)
     * @return Whether or not the approval succeeded
     */
    // @custom:event Emits Approval event on successful approve
    function approve(address spender, uint256 amount) external override returns (bool) {
        transferAllowances[msg.sender][spender] = amount;
        emit Approval(msg.sender, spender, amount);
        return true;
    }

    /**
     * @notice Get the underlying balance of the `owner`
     * @dev This also accrues interest in a transaction
     * @param owner The address of the account to query
     * @return The amount of underlying owned by `owner`
     */
    function balanceOfUnderlying(address owner) external override returns (uint) {
        Exp memory exchangeRate = Exp({ mantissa: exchangeRateCurrent() });
        (MathError mErr, uint balance) = mulScalarTruncate(exchangeRate, accountTokens[owner]);
        ensureNoMathError(mErr);
        return balance;
    }

    /**
     * @notice Returns the current total borrows plus accrued interest
     * @return The total borrows with interest
     */
<<<<<<< HEAD
    function totalBorrowsCurrent() external nonReentrant returns (uint) {
        ensureAccrueInterest();
=======
    function totalBorrowsCurrent() external override nonReentrant returns (uint) {
        require(accrueInterest() == uint(Error.NO_ERROR), "accrue interest failed");
>>>>>>> 1464ef2f
        return totalBorrows;
    }

    /**
     * @notice Accrue interest to updated borrowIndex and then calculate account's borrow balance using the updated borrowIndex
     * @param account The address whose balance should be calculated after updating borrowIndex
     * @return The calculated balance
     */
<<<<<<< HEAD
    function borrowBalanceCurrent(address account) external nonReentrant returns (uint) {
        ensureAccrueInterest();
=======
    function borrowBalanceCurrent(address account) external override nonReentrant returns (uint) {
        require(accrueInterest() == uint(Error.NO_ERROR), "accrue interest failed");
>>>>>>> 1464ef2f
        return borrowBalanceStored(account);
    }

    /**
     * @notice Transfers collateral tokens (this market) to the liquidator.
     * @dev Will fail unless called by another vToken during the process of liquidation.
     *  Its absolutely critical to use msg.sender as the borrowed vToken and not a parameter.
     * @param liquidator The account receiving seized collateral
     * @param borrower The account having collateral seized
     * @param seizeTokens The number of vTokens to seize
     * @return uint Returns 0 on success, otherwise returns a failure code (see ErrorReporter.sol for details).
     */
    // @custom:event Emits Transfer event
    function seize(
        address liquidator,
        address borrower,
        uint seizeTokens
    ) external override nonReentrant returns (uint) {
        return seizeInternal(msg.sender, liquidator, borrower, seizeTokens);
    }

    /**
     * @notice Begins transfer of admin rights. The newPendingAdmin must call `_acceptAdmin` to finalize the transfer.
     * @dev Admin function to begin change of admin. The newPendingAdmin must call `_acceptAdmin` to finalize the transfer.
     * @param newPendingAdmin New pending admin.
     * @return uint Returns 0 on success, otherwise returns a failure code (see ErrorReporter.sol for details).
     */
    // @custom:event Emits NewPendingAdmin event with old and new admin addresses
    function _setPendingAdmin(address payable newPendingAdmin) external override returns (uint) {
        // Check caller = admin
        ensureAdmin(msg.sender);

        // Save current value, if any, for inclusion in log
        address oldPendingAdmin = pendingAdmin;

        // Store pendingAdmin with value newPendingAdmin
        pendingAdmin = newPendingAdmin;

        // Emit NewPendingAdmin(oldPendingAdmin, newPendingAdmin)
        emit NewPendingAdmin(oldPendingAdmin, newPendingAdmin);

        return uint(Error.NO_ERROR);
    }

    /**
     * @notice Accepts transfer of admin rights. msg.sender must be pendingAdmin
     * @dev Admin function for pending admin to accept role and update admin
     * @return uint Returns 0 on success, otherwise returns a failure code (see ErrorReporter.sol for details).
     */
    // @custom:event Emits NewAdmin event on successful acceptance
    // @custom:event Emits NewPendingAdmin event with null new pending admin
    function _acceptAdmin() external override returns (uint) {
        // Check caller is pendingAdmin
        if (msg.sender != pendingAdmin) {
            return fail(Error.UNAUTHORIZED, FailureInfo.ACCEPT_ADMIN_PENDING_ADMIN_CHECK);
        }

        // Save current values for inclusion in log
        address oldAdmin = admin;
        address oldPendingAdmin = pendingAdmin;

        // Store admin with value pendingAdmin
        admin = pendingAdmin;

        // Clear the pending value
        pendingAdmin = payable(address(0));

        emit NewAdmin(oldAdmin, admin);
        emit NewPendingAdmin(oldPendingAdmin, pendingAdmin);

        return uint(Error.NO_ERROR);
    }

    /**
     * @notice accrues interest and sets a new reserve factor for the protocol using `_setReserveFactorFresh`
     * @dev Governor function to accrue interest and set a new reserve factor
     * @return uint Returns 0 on success, otherwise returns a failure code (see ErrorReporter.sol for details).
     */
    // @custom:event Emits NewReserveFactor event
    function _setReserveFactor(uint newReserveFactorMantissa_) external override nonReentrant returns (uint) {
        ensureAllowed("_setReserveFactor(uint256)");
        checkAccrueInterest(FailureInfo.SET_RESERVE_FACTOR_ACCRUE_INTEREST_FAILED);

        // _setReserveFactorFresh emits reserve-factor-specific logs on errors, so we don't need to.
        return _setReserveFactorFresh(newReserveFactorMantissa_);
    }

    /**
     * @notice Sets the address of the access control manager of this contract
     * @dev Admin function to set the access control address
     * @param newAccessControlManagerAddress New address for the access control
     * @return uint 0=success, otherwise will revert
     */
    function setAccessControlManager(address newAccessControlManagerAddress) external returns (uint) {
        // Check caller is admin
        ensureAdmin(msg.sender);

        ensureNonZeroAddress(newAccessControlManagerAddress);

        emit NewAccessControlManager(accessControlManager, newAccessControlManagerAddress);
        accessControlManager = newAccessControlManagerAddress;

        return uint(Error.NO_ERROR);
    }

    /**
     * @notice Accrues interest and reduces reserves by transferring to protocol share reserve
     * @param reduceAmount_ Amount of reduction to reserves
     * @return uint Returns 0 on success, otherwise returns a failure code (see ErrorReporter.sol for details).
     */
    // @custom:event Emits ReservesReduced event
    function _reduceReserves(uint reduceAmount_) external virtual override nonReentrant returns (uint) {
        ensureAllowed("_reduceReserves(uint256)");
        checkAccrueInterest(FailureInfo.REDUCE_RESERVES_ACCRUE_INTEREST_FAILED);

        // If reserves were reduced in accrueInterest
        if (reduceReservesBlockNumber == block.number) return (uint(Error.NO_ERROR));
        // _reduceReservesFresh emits reserve-reduction-specific logs on errors, so we don't need to.
        return _reduceReservesFresh(reduceAmount_);
    }

    /**
     * @notice Get the current allowance from `owner` for `spender`
     * @param owner The address of the account which owns the tokens to be spent
     * @param spender The address of the account which may transfer tokens
     * @return The number of tokens allowed to be spent (-1 means infinite)
     */
    function allowance(address owner, address spender) external view override returns (uint256) {
        return transferAllowances[owner][spender];
    }

    /**
     * @notice Get the token balance of the `owner`
     * @param owner The address of the account to query
     * @return The number of tokens owned by `owner`
     */
    function balanceOf(address owner) external view override returns (uint256) {
        return accountTokens[owner];
    }

    /**
     * @notice Get a snapshot of the account's balances, and the cached exchange rate
     * @dev This is used by comptroller to more efficiently perform liquidity checks.
     * @param account Address of the account to snapshot
     * @return (possible error, token balance, borrow balance, exchange rate mantissa)
     */
    function getAccountSnapshot(address account) external view override returns (uint, uint, uint, uint) {
        uint vTokenBalance = accountTokens[account];
        uint borrowBalance;
        uint exchangeRateMantissa;

        MathError mErr;

        (mErr, borrowBalance) = borrowBalanceStoredInternal(account);
        if (mErr != MathError.NO_ERROR) {
            return (uint(Error.MATH_ERROR), 0, 0, 0);
        }

        (mErr, exchangeRateMantissa) = exchangeRateStoredInternal();
        if (mErr != MathError.NO_ERROR) {
            return (uint(Error.MATH_ERROR), 0, 0, 0);
        }

        return (uint(Error.NO_ERROR), vTokenBalance, borrowBalance, exchangeRateMantissa);
    }

    /**
     * @notice Returns the current per-block supply interest rate for this vToken
     * @return The supply interest rate per block, scaled by 1e18
     */
    function supplyRatePerBlock() external view override returns (uint) {
        return interestRateModel.getSupplyRate(getCashPrior(), totalBorrows, totalReserves, reserveFactorMantissa);
    }

    /**
     * @notice Returns the current per-block borrow interest rate for this vToken
     * @return The borrow interest rate per block, scaled by 1e18
     */
    function borrowRatePerBlock() external view override returns (uint) {
        return interestRateModel.getBorrowRate(getCashPrior(), totalBorrows, totalReserves);
    }

    /**
     * @notice Get cash balance of this vToken in the underlying asset
     * @return The quantity of underlying asset owned by this contract
     */
    function getCash() external view override returns (uint) {
        return getCashPrior();
    }

    /**
     * @notice Governance function to set new threshold of block difference after which funds will be sent to the protocol share reserve
     * @param newReduceReservesBlockDelta_ block difference value
     */
    function setReduceReservesBlockDelta(uint256 newReduceReservesBlockDelta_) external {
        require(newReduceReservesBlockDelta_ > 0, "Invalid Input");
        ensureAllowed("setReduceReservesBlockDelta(uint256)");
        emit NewReduceReservesBlockDelta(reduceReservesBlockDelta, newReduceReservesBlockDelta_);
        reduceReservesBlockDelta = newReduceReservesBlockDelta_;
    }

    /**
     * @notice Sets protocol share reserve contract address
     * @param protcolShareReserve_ The address of protocol share reserve contract
     */
    function setProtocolShareReserve(address payable protcolShareReserve_) external {
        // Check caller is admin
        ensureAdmin(msg.sender);
        ensureNonZeroAddress(protcolShareReserve_);
        emit NewProtocolShareReserve(protocolShareReserve, protcolShareReserve_);
        protocolShareReserve = protcolShareReserve_;
    }

    /**
     * @notice Transfers the underlying asset to the specified address.
     * @dev Can only be called by the Comptroller contract. This function performs the actual transfer of the underlying
     *      asset by calling the `doTransferOut` internal function.
     * @param to The address to which the underlying asset is to be transferred.
     * @param amount The amount of the underlying asset to transfer.
     * requirements
     *      - The caller must be the Comptroller contract.
     * custom:reverts
     *      - Reverts with "Only Comptroller" if the caller is not the Comptroller.
     * custom:event Emits TransferOutUnderlying event on successful transfer of amount to receiver
     */
    function transferOutUnderlying(
        address payable to,
        uint256 amount
    ) external nonReentrant returns (uint256 balanceBefore) {
        if (msg.sender != address(comptroller)) {
            revert("Invalid comptroller");
        }

        flashLoanAmount += amount;
        doTransferOut(to, amount);

        balanceBefore = getCashPrior();
        emit TransferOutUnderlying(underlying, to, amount);
    }

    /**
     * @notice Transfers the underlying asset from the specified address.
     * @dev Can only be called by the Comptroller contract. This function performs the actual transfer of the underlying
     *      asset by calling the `doTransferIn` internal function.
     * @param from The address from which the underlying asset is to be transferred.
     * @param amount The amount of the underlying asset to transfer.
     * @param fee The accrued fee
     * @param balanceBefore Cash before transfer in
     * requirements
     *      - The caller must be the Comptroller contract.
     * custom:reverts
     *      - Reverts with "Only Comptroller" if the caller is not the Comptroller.
     * custom:event Emits TransferOutUnderlying event on successful transfer of amount to receiver
     */
    function transferInUnderlyingAndVerify(
        address payable from,
        uint256 amount,
        uint256 fee,
        uint256 balanceBefore
    ) external nonReentrant {
        if (msg.sender != address(comptroller)) {
            revert("Invalid comptroller");
        }

        uint256 repayment = amount + fee;
        doTransferIn(from, repayment);
        flashLoanAmount -= amount;

        if ((getCashPrior() - balanceBefore) < repayment) revert("Insufficient reypayment balance");

        emit TransferInUnderlyingAndVerify(underlying, from, repayment);
    }

    /**
     * @notice Executes a flashLoan operation.
     * @dev Transfers the amount to the receiver contract and ensures that the total repayment (amount + fee)
     *      is returned by the receiver contract after the operation. The function performs checks to ensure the validity
     *      of parameters, that flashLoan is enabled for the given asset, and that the total repayment is sufficient.
     *      Reverts on invalid parameters, disabled flashLoans, or insufficient repayment.
     * @param receiver The address of the contract that will receive the flashLoan and execute the operation.
     * @param amount The amount of asset to be loaned.
     * @param param Additional encoded parameters passed with the flash loan.
     * custom:requirements
     *      - The `receiver` address must not be the zero address.
     *      - FlashLoans must be enabled for the asset.
     *      - The `receiver` contract must repay the loan with the appropriate fee.
     * custom:reverts
     *      - Reverts with `FlashLoan not enabled` if flashLoans are disabled for any of the requested assets.
     *      - Reverts with `Execute flashLoan failed` if the receiver contract fails to execute the operation.
     *      - Reverts with `Insufficient reypayment balance` if the repayment (amount + fee) is insufficient after the operation.
     * custom:event Emits FlashLoanExecuted event on success
     */
    function executeFlashLoan(
        address payable receiver,
        uint256 amount,
        bytes calldata param
    ) external nonReentrant returns (uint256) {
        ensureNonZeroAddress(receiver);

        IFlashLoanSimpleReceiver receiverContract = IFlashLoanSimpleReceiver(receiver);

        // Tracks the flashLoan amount before transferring amount to the receiver
        flashLoanAmount += amount;

        // Transfer the underlying asset to the receiver
        doTransferOut(receiver, amount);

        uint256 balanceBefore = getCashPrior();
        (uint256 protocolFee, uint256 supplierFee) = calculateFlashLoanFee(amount);
        uint256 fee = protocolFee + supplierFee;
        uint256 repayAmount = amount + fee;

        // Call the execute operation on receiver contract
        if (!receiverContract.executeOperation(underlying, amount, fee, msg.sender, param)) {
            revert("Execute flashLoan failed");
        }

        doTransferIn(receiver, repayAmount);
        flashLoanAmount -= amount;

        if ((getCashPrior() - balanceBefore) < repayAmount) {
            revert("Insufficient repayment balance");
        }

        // Transfer protocol fee to protocol share reserve
        doTransferOut(protocolShareReserve, protocolFee);

        IProtocolShareReserveV5(protocolShareReserve).updateAssetsState(
            address(comptroller),
            underlying,
            IProtocolShareReserveV5.IncomeType.FLASHLOAN
        );

        emit FlashLoanExecuted(receiver, underlying, amount);
        return uint(Error.NO_ERROR);
    }

    /**
     * @notice Enable or disable flash loan for the market
     * custom:access Only Governance
     * custom:event Emits ToggleFlashLoanEnabled event on success
     */
    function _toggleFlashLoan() external returns (uint256) {
        ensureAllowed("_toggleFlashLoan()");
        isFlashLoanEnabled = !isFlashLoanEnabled;

        emit ToggleFlashLoanEnabled(!isFlashLoanEnabled, isFlashLoanEnabled);

        return uint(Error.NO_ERROR);
    }

    /**
     * @notice Update flashLoan fee mantissa
     * @param protocolFeeMantissa_ FlashLoan protocol fee mantissa, transferred to protocol share reserve
     * @param supplierFeeMantissa_ FlashLoan supplier fee mantissa, transferred to the supplier of the asset
     * @return uint Returns 0 on success, otherwise returns a failure code (see ErrorReporter.sol for details).
     * custom:access Only Governance
     * custom:event Emits FlashLoanFeeUpdated event on success
     */
    function _setFlashLoanFeeMantissa(
        uint256 protocolFeeMantissa_,
        uint256 supplierFeeMantissa_
    ) external returns (uint256) {
        // update the signature
        ensureAllowed("_setFlashLoanFeeMantissa(uint256,uint256)");

        emit FlashLoanFeeUpdated(
            flashLoanProtocolFeeMantissa,
            protocolFeeMantissa_,
            flashLoanSupplierFeeMantissa,
            supplierFeeMantissa_
        );
        flashLoanProtocolFeeMantissa = protocolFeeMantissa_;
        flashLoanSupplierFeeMantissa = supplierFeeMantissa_;

        return uint(Error.NO_ERROR);
    }

    /**
     * @notice Initialize the money market
     * @param comptroller_ The address of the Comptroller
     * @param interestRateModel_ The address of the interest rate model
     * @param initialExchangeRateMantissa_ The initial exchange rate, scaled by 1e18
     * @param name_ EIP-20 name of this token
     * @param symbol_ EIP-20 symbol of this token
     * @param decimals_ EIP-20 decimal precision of this token
     */
    function initialize(
        ComptrollerInterface comptroller_,
        InterestRateModelV8 interestRateModel_,
        uint initialExchangeRateMantissa_,
        string memory name_,
        string memory symbol_,
        uint8 decimals_
    ) public {
        ensureAdmin(msg.sender);
        require(
            accrualBlockNumber == 0 && borrowIndex == 0 && (initialExchangeRateMantissa_ > 0),
            "market may only be initialized once"
        );

        // Set initial exchange rate
        initialExchangeRateMantissa = initialExchangeRateMantissa_;

        // Set the comptroller
        uint ComptrollerErr = _setComptroller(comptroller_);

        // Initialize block number and borrow index (block number mocks depend on comptroller being set)
        accrualBlockNumber = block.number;
        borrowIndex = mantissaOne;

        // Set the interest rate model (depends on block number / borrow index)
        uint InterestModelErr = _setInterestRateModelFresh(interestRateModel_);
        require(
            (ComptrollerErr == uint(Error.NO_ERROR)) && (InterestModelErr == uint(Error.NO_ERROR)),
            "comptroller or interest model initialization failed"
        );

        name = name_;
        symbol = symbol_;
        decimals = decimals_;

        // The counter starts true to prevent changing it from zero to non-zero (i.e. smaller cost/refund)
        _notEntered = true;
    }

    /**
     * @notice Accrue interest then return the up-to-date exchange rate
     * @return Calculated exchange rate scaled by 1e18
     */
<<<<<<< HEAD
    function exchangeRateCurrent() public nonReentrant returns (uint) {
        ensureAccrueInterest();
=======
    function exchangeRateCurrent() public override nonReentrant returns (uint) {
        require(accrueInterest() == uint(Error.NO_ERROR), "accrue interest failed");
>>>>>>> 1464ef2f
        return exchangeRateStored();
    }

    /**
     * @notice Applies accrued interest to total borrows and reserves
     * @dev This calculates interest accrued from the last checkpointed block
     * up to the current block and writes new checkpoint to storage and
     * reduce spread reserves to protocol share reserve
     * if currentBlock - reduceReservesBlockNumber >= blockDelta
     */
    // @custom:event Emits AccrueInterest event
    function accrueInterest() public virtual override returns (uint) {
        /* Remember the initial block number */
        uint currentBlockNumber = block.number;
        uint accrualBlockNumberPrior = accrualBlockNumber;

        /* Short-circuit accumulating 0 interest */
        if (accrualBlockNumberPrior == currentBlockNumber) {
            return uint(Error.NO_ERROR);
        }

        /* Read the previous values out of storage */
        uint cashPrior = getCashPrior();
        uint borrowsPrior = totalBorrows;
        uint reservesPrior = totalReserves;
        uint borrowIndexPrior = borrowIndex;

        /* Calculate the current borrow interest rate */
        uint borrowRateMantissa = interestRateModel.getBorrowRate(cashPrior, borrowsPrior, reservesPrior);
        require(borrowRateMantissa <= borrowRateMaxMantissa, "borrow rate is absurdly high");

        /* Calculate the number of blocks elapsed since the last accrual */
        (MathError mathErr, uint blockDelta) = subUInt(currentBlockNumber, accrualBlockNumberPrior);
        ensureNoMathError(mathErr);

        /*
         * Calculate the interest accumulated into borrows and reserves and the new index:
         *  simpleInterestFactor = borrowRate * blockDelta
         *  interestAccumulated = simpleInterestFactor * totalBorrows
         *  totalBorrowsNew = interestAccumulated + totalBorrows
         *  totalReservesNew = interestAccumulated * reserveFactor + totalReserves
         *  borrowIndexNew = simpleInterestFactor * borrowIndex + borrowIndex
         */

        Exp memory simpleInterestFactor;
        uint interestAccumulated;
        uint totalBorrowsNew;
        uint totalReservesNew;
        uint borrowIndexNew;

        (mathErr, simpleInterestFactor) = mulScalar(Exp({ mantissa: borrowRateMantissa }), blockDelta);
        if (mathErr != MathError.NO_ERROR) {
            return
                failOpaque(
                    Error.MATH_ERROR,
                    FailureInfo.ACCRUE_INTEREST_SIMPLE_INTEREST_FACTOR_CALCULATION_FAILED,
                    uint(mathErr)
                );
        }

        (mathErr, interestAccumulated) = mulScalarTruncate(simpleInterestFactor, borrowsPrior);
        if (mathErr != MathError.NO_ERROR) {
            return
                failOpaque(
                    Error.MATH_ERROR,
                    FailureInfo.ACCRUE_INTEREST_ACCUMULATED_INTEREST_CALCULATION_FAILED,
                    uint(mathErr)
                );
        }

        (mathErr, totalBorrowsNew) = addUInt(interestAccumulated, borrowsPrior);
        if (mathErr != MathError.NO_ERROR) {
            return
                failOpaque(
                    Error.MATH_ERROR,
                    FailureInfo.ACCRUE_INTEREST_NEW_TOTAL_BORROWS_CALCULATION_FAILED,
                    uint(mathErr)
                );
        }

        (mathErr, totalReservesNew) = mulScalarTruncateAddUInt(
            Exp({ mantissa: reserveFactorMantissa }),
            interestAccumulated,
            reservesPrior
        );
        if (mathErr != MathError.NO_ERROR) {
            return
                failOpaque(
                    Error.MATH_ERROR,
                    FailureInfo.ACCRUE_INTEREST_NEW_TOTAL_RESERVES_CALCULATION_FAILED,
                    uint(mathErr)
                );
        }

        (mathErr, borrowIndexNew) = mulScalarTruncateAddUInt(simpleInterestFactor, borrowIndexPrior, borrowIndexPrior);
        if (mathErr != MathError.NO_ERROR) {
            return
                failOpaque(
                    Error.MATH_ERROR,
                    FailureInfo.ACCRUE_INTEREST_NEW_BORROW_INDEX_CALCULATION_FAILED,
                    uint(mathErr)
                );
        }

        /////////////////////////
        // EFFECTS & INTERACTIONS
        // (No safe failures beyond this point)

        /* We write the previously calculated values into storage */
        accrualBlockNumber = currentBlockNumber;
        borrowIndex = borrowIndexNew;
        totalBorrows = totalBorrowsNew;
        totalReserves = totalReservesNew;

        (mathErr, blockDelta) = subUInt(currentBlockNumber, reduceReservesBlockNumber);
        ensureNoMathError(mathErr);
        if (blockDelta >= reduceReservesBlockDelta) {
            reduceReservesBlockNumber = currentBlockNumber;
            if (cashPrior < totalReservesNew) {
                _reduceReservesFresh(cashPrior);
            } else {
                _reduceReservesFresh(totalReservesNew);
            }
        }

        /* We emit an AccrueInterest event */
        emit AccrueInterest(cashPrior, interestAccumulated, borrowIndexNew, totalBorrowsNew);

        return uint(Error.NO_ERROR);
    }

    /**
     * @notice Sets a new comptroller for the market
     * @dev Admin function to set a new comptroller
     * @return uint Returns 0 on success, otherwise returns a failure code (see ErrorReporter.sol for details).
     */
    // @custom:event Emits NewComptroller event
    function _setComptroller(ComptrollerInterface newComptroller) public override returns (uint) {
        // Check caller is admin
        ensureAdmin(msg.sender);

        // Ensure invoke comptroller.isComptroller() returns true
        require(newComptroller.isComptroller(), "marker method returned false");

        // Emit NewComptroller(oldComptroller, newComptroller)
        emit NewComptroller(comptroller, newComptroller);

        // Set market's comptroller to newComptroller
        comptroller = newComptroller;

        return uint(Error.NO_ERROR);
    }

    /**
     * @notice Accrues interest and updates the interest rate model using _setInterestRateModelFresh
     * @dev Governance function to accrue interest and update the interest rate model
     * @param newInterestRateModel_ The new interest rate model to use
     * @return uint Returns 0 on success, otherwise returns a failure code (see ErrorReporter.sol for details).
     */
    function _setInterestRateModel(InterestRateModelV8 newInterestRateModel_) public override returns (uint) {
        ensureAllowed("_setInterestRateModel(address)");
        checkAccrueInterest(FailureInfo.SET_INTEREST_RATE_MODEL_ACCRUE_INTEREST_FAILED);

        // _setInterestRateModelFresh emits interest-rate-model-update-specific logs on errors, so we don't need to.
        return _setInterestRateModelFresh(newInterestRateModel_);
    }

    /**
     * @notice Calculates the exchange rate from the underlying to the VToken
     * @dev This function does not accrue interest before calculating the exchange rate
     * @return Calculated exchange rate scaled by 1e18
     */
    function exchangeRateStored() public view override returns (uint) {
        (MathError err, uint result) = exchangeRateStoredInternal();
        ensureNoMathError(err);
        return result;
    }

    /**
     * @notice Return the borrow balance of account based on stored data
     * @param account The address whose balance should be calculated
     * @return The calculated balance
     */
    function borrowBalanceStored(address account) public view override returns (uint) {
        (MathError err, uint result) = borrowBalanceStoredInternal(account);
        ensureNoMathError(err);
        return result;
    }

    /**
     * @notice open a debt position for the borrower
     * @param borrower The address of the borrower
     * @param borrowAmount The amount of underlying asset to borrow
     * @return uint Returns 0 on success, otherwise returns a failure code (see ErrorReporter.sol for details).
     * @dev This function checks if the borrow is allowed, accrues interest, and updates the borrower's balance.
     *      It also emits a Borrow event and calls the comptroller's borrowVerify function.
     *      It reverts if the borrow is not allowed, if the market's block number is not current, or if the protocol has insufficient cash.
     */
    function borrowDebtPosition(address borrower, uint borrowAmount) external returns (uint256) {
        /* Revert if borrow not allowed */
        uint allowed = comptroller.borrowAllowed(address(this), borrower, borrowAmount);
        if (allowed != 0) {
            revert("math error");
        }

        /* Verify market's block number equals current block number */
        if (accrualBlockNumber != block.number) {
            revert("math error");
        }

        /* Revert if protocol has insufficient underlying cash */
        if (getCashPrior() < borrowAmount) {
            revert("math error");
        }

        BorrowLocalVars memory vars;

        /*
         * We calculate the new borrower and total borrow balances, failing on overflow:
         *  accountBorrowsNew = accountBorrows + borrowAmount
         *  totalBorrowsNew = totalBorrows + borrowAmount
         */
        (vars.mathErr, vars.accountBorrows) = borrowBalanceStoredInternal(borrower);
        ensureNoMathError(vars.mathErr);

        (vars.mathErr, vars.accountBorrowsNew) = addUInt(vars.accountBorrows, borrowAmount);
        ensureNoMathError(vars.mathErr);

        (vars.mathErr, vars.totalBorrowsNew) = addUInt(totalBorrows, borrowAmount);
        ensureNoMathError(vars.mathErr);

        /////////////////////////
        // EFFECTS & INTERACTIONS
        // (No safe failures beyond this point)

        /* We write the previously calculated values into storage */
        accountBorrows[borrower].principal = vars.accountBorrowsNew;
        accountBorrows[borrower].interestIndex = borrowIndex;
        totalBorrows = vars.totalBorrowsNew;

        /* We emit a Borrow event */
        emit Borrow(borrower, borrowAmount, vars.accountBorrowsNew, vars.totalBorrowsNew);

        /* We call the defense and prime accrue interest hook */
        comptroller.borrowVerify(address(this), borrower, borrowAmount);

        return uint(Error.NO_ERROR);
    }

    /**
     * @notice Calculates the protocol fee and supplier fee for a flash loan.
     * @param amount The amount of the flash loan.
     * @return protocolFee The portion of the fee allocated to the protocol.
     * @return supplierFee The portion of the fee allocated to the supplier.
     * @dev This function reverts if flash loans are not enabled.
     */
    function calculateFlashLoanFee(uint256 amount) public view returns (uint256, uint256) {
        if (!isFlashLoanEnabled) revert("FlashLoan not enabled");

        (MathError protocolMulErr, uint256 protocolFee) = mulScalarTruncate(
            Exp({ mantissa: amount }),
            flashLoanProtocolFeeMantissa
        );
        if (protocolMulErr != MathError.NO_ERROR) revert("Fee calculation failed");

        (MathError supplierMulErr, uint256 supplierFee) = mulScalarTruncate(
            Exp({ mantissa: amount }),
            flashLoanProtocolFeeMantissa
        );
        if (supplierMulErr != MathError.NO_ERROR) revert("Fee calculation failed");

        return (protocolFee, supplierFee);
    }

    /**
     * @notice Verifies that the balance after a flash loan is sufficient to cover the repayment amount.
     * @param balanceBefore The balance before the flash loan.
     * @param repaymentAmount The total amount to be repaid (amount + fee).
     * @dev This function reverts if the balance after the flash loan is insufficient to cover the repayment amount.
     */
    function verifyBalance(uint256 balanceBefore, uint256 repaymentAmount) public view {
        // balanceAfter should be greater than the fee calculated
    }

    /**
     * @notice Transfers `tokens` tokens from `src` to `dst` by `spender`
     * @dev Called by both `transfer` and `transferFrom` internally
     * @param spender The address of the account performing the transfer
     * @param src The address of the source account
     * @param dst The address of the destination account
     * @param tokens The number of tokens to transfer
     * @return Whether or not the transfer succeeded
     */
    function transferTokens(address spender, address src, address dst, uint tokens) internal returns (uint) {
        /* Fail if transfer not allowed */
        uint allowed = comptroller.transferAllowed(address(this), src, dst, tokens);
        if (allowed != 0) {
            return failOpaque(Error.COMPTROLLER_REJECTION, FailureInfo.TRANSFER_COMPTROLLER_REJECTION, allowed);
        }

        /* Do not allow self-transfers */
        if (src == dst) {
            return fail(Error.BAD_INPUT, FailureInfo.TRANSFER_NOT_ALLOWED);
        }

        /* Get the allowance, infinite for the account owner */
        uint startingAllowance = 0;
        if (spender == src) {
            startingAllowance = type(uint256).max;
        } else {
            startingAllowance = transferAllowances[src][spender];
        }

        /* Do the calculations, checking for {under,over}flow */
        MathError mathErr;
        uint allowanceNew;
        uint srvTokensNew;
        uint dstTokensNew;

        (mathErr, allowanceNew) = subUInt(startingAllowance, tokens);
        if (mathErr != MathError.NO_ERROR) {
            return fail(Error.MATH_ERROR, FailureInfo.TRANSFER_NOT_ALLOWED);
        }

        (mathErr, srvTokensNew) = subUInt(accountTokens[src], tokens);
        if (mathErr != MathError.NO_ERROR) {
            return fail(Error.MATH_ERROR, FailureInfo.TRANSFER_NOT_ENOUGH);
        }

        (mathErr, dstTokensNew) = addUInt(accountTokens[dst], tokens);
        if (mathErr != MathError.NO_ERROR) {
            return fail(Error.MATH_ERROR, FailureInfo.TRANSFER_TOO_MUCH);
        }

        /////////////////////////
        // EFFECTS & INTERACTIONS
        // (No safe failures beyond this point)

        accountTokens[src] = srvTokensNew;
        accountTokens[dst] = dstTokensNew;

        /* Eat some of the allowance (if necessary) */
        if (startingAllowance != type(uint256).max) {
            transferAllowances[src][spender] = allowanceNew;
        }

        /* We emit a Transfer event */
        emit Transfer(src, dst, tokens);

        comptroller.transferVerify(address(this), src, dst, tokens);

        return uint(Error.NO_ERROR);
    }

    /**
     * @notice Sender supplies assets into the market and receives vTokens in exchange
     * @dev Accrues interest whether or not the operation succeeds, unless reverted
     * @param mintAmount The amount of the underlying asset to supply
     * @return (uint, uint) An error code (0=success, otherwise a failure, see ErrorReporter.sol), and the actual mint amount.
     */
    function mintInternal(uint mintAmount) internal nonReentrant returns (uint, uint) {
        checkAccrueInterest(FailureInfo.MINT_ACCRUE_INTEREST_FAILED);

        // mintFresh emits the actual Mint event if successful and logs on errors, so we don't need to
        return mintFresh(msg.sender, mintAmount);
    }

    /**
     * @notice User supplies assets into the market and receives vTokens in exchange
     * @dev Assumes interest has already been accrued up to the current block
     * @param minter The address of the account which is supplying the assets
     * @param mintAmount The amount of the underlying asset to supply
     * @return (uint, uint) An error code (0=success, otherwise a failure, see ErrorReporter.sol), and the actual mint amount.
     */
    function mintFresh(address minter, uint mintAmount) internal returns (uint, uint) {
        /* Fail if mint not allowed */
        uint allowed = comptroller.mintAllowed(address(this), minter, mintAmount);
        if (allowed != 0) {
            return (failOpaque(Error.COMPTROLLER_REJECTION, FailureInfo.MINT_COMPTROLLER_REJECTION, allowed), 0);
        }

        /* Verify market's block number equals current block number */
        if (accrualBlockNumber != block.number) {
            return (fail(Error.MARKET_NOT_FRESH, FailureInfo.MINT_FRESHNESS_CHECK), 0);
        }

        MintLocalVars memory vars;

        (vars.mathErr, vars.exchangeRateMantissa) = exchangeRateStoredInternal();
        if (vars.mathErr != MathError.NO_ERROR) {
            return (failOpaque(Error.MATH_ERROR, FailureInfo.MINT_EXCHANGE_RATE_READ_FAILED, uint(vars.mathErr)), 0);
        }

        /////////////////////////
        // EFFECTS & INTERACTIONS
        // (No safe failures beyond this point)

        /*
         *  We call `doTransferIn` for the minter and the mintAmount.
         *  Note: The vToken must handle variations between BEP-20 and BNB underlying.
         *  `doTransferIn` reverts if anything goes wrong, since we can't be sure if
         *  side-effects occurred. The function returns the amount actually transferred,
         *  in case of a fee. On success, the vToken holds an additional `actualMintAmount`
         *  of cash.
         */
        vars.actualMintAmount = doTransferIn(minter, mintAmount);

        /*
         * We get the current exchange rate and calculate the number of vTokens to be minted:
         *  mintTokens = actualMintAmount / exchangeRate
         */

        (vars.mathErr, vars.mintTokens) = divScalarByExpTruncate(
            vars.actualMintAmount,
            Exp({ mantissa: vars.exchangeRateMantissa })
        );
        ensureNoMathError(vars.mathErr);

        /*
         * We calculate the new total supply of vTokens and minter token balance, checking for overflow:
         *  totalSupplyNew = totalSupply + mintTokens
         *  accountTokensNew = accountTokens[minter] + mintTokens
         */
        (vars.mathErr, vars.totalSupplyNew) = addUInt(totalSupply, vars.mintTokens);
        ensureNoMathError(vars.mathErr);
        (vars.mathErr, vars.accountTokensNew) = addUInt(accountTokens[minter], vars.mintTokens);
        ensureNoMathError(vars.mathErr);

        /* We write previously calculated values into storage */
        totalSupply = vars.totalSupplyNew;
        accountTokens[minter] = vars.accountTokensNew;

        /* We emit a Mint event, and a Transfer event */
        emit Mint(minter, vars.actualMintAmount, vars.mintTokens, vars.accountTokensNew);
        emit Transfer(address(this), minter, vars.mintTokens);

        /* We call the defense and prime accrue interest hook */
        comptroller.mintVerify(address(this), minter, vars.actualMintAmount, vars.mintTokens);

        return (uint(Error.NO_ERROR), vars.actualMintAmount);
    }

    /**
     * @notice Sender supplies assets into the market and receiver receives vTokens in exchange
     * @dev Accrues interest whether or not the operation succeeds, unless reverted
     * @param receiver The address of the account which is receiving the vTokens
     * @param mintAmount The amount of the underlying asset to supply
     * @return (uint, uint) An error code (0=success, otherwise a failure, see ErrorReporter.sol), and the actual mint amount.
     */
    function mintBehalfInternal(address receiver, uint mintAmount) internal nonReentrant returns (uint, uint) {
        checkAccrueInterest(FailureInfo.MINT_ACCRUE_INTEREST_FAILED);

        // mintBelahfFresh emits the actual Mint event if successful and logs on errors, so we don't need to
        return mintBehalfFresh(msg.sender, receiver, mintAmount);
    }

    /**
     * @notice Payer supplies assets into the market and receiver receives vTokens in exchange
     * @dev Assumes interest has already been accrued up to the current block
     * @param payer The address of the account which is paying the underlying token
     * @param receiver The address of the account which is receiving vToken
     * @param mintAmount The amount of the underlying asset to supply
     * @return (uint, uint) An error code (0=success, otherwise a failure, see ErrorReporter.sol), and the actual mint amount.
     */
    function mintBehalfFresh(address payer, address receiver, uint mintAmount) internal returns (uint, uint) {
        ensureNonZeroAddress(receiver);
        /* Fail if mint not allowed */
        uint allowed = comptroller.mintAllowed(address(this), receiver, mintAmount);
        if (allowed != 0) {
            return (failOpaque(Error.COMPTROLLER_REJECTION, FailureInfo.MINT_COMPTROLLER_REJECTION, allowed), 0);
        }

        /* Verify market's block number equals current block number */
        if (accrualBlockNumber != block.number) {
            return (fail(Error.MARKET_NOT_FRESH, FailureInfo.MINT_FRESHNESS_CHECK), 0);
        }

        MintLocalVars memory vars;

        (vars.mathErr, vars.exchangeRateMantissa) = exchangeRateStoredInternal();
        if (vars.mathErr != MathError.NO_ERROR) {
            return (failOpaque(Error.MATH_ERROR, FailureInfo.MINT_EXCHANGE_RATE_READ_FAILED, uint(vars.mathErr)), 0);
        }

        /////////////////////////
        // EFFECTS & INTERACTIONS
        // (No safe failures beyond this point)

        /*
         *  We call `doTransferIn` for the payer and the mintAmount.
         *  Note: The vToken must handle variations between BEP-20 and BNB underlying.
         *  `doTransferIn` reverts if anything goes wrong, since we can't be sure if
         *  side-effects occurred. The function returns the amount actually transferred,
         *  in case of a fee. On success, the vToken holds an additional `actualMintAmount`
         *  of cash.
         */
        vars.actualMintAmount = doTransferIn(payer, mintAmount);

        /*
         * We get the current exchange rate and calculate the number of vTokens to be minted:
         *  mintTokens = actualMintAmount / exchangeRate
         */

        (vars.mathErr, vars.mintTokens) = divScalarByExpTruncate(
            vars.actualMintAmount,
            Exp({ mantissa: vars.exchangeRateMantissa })
        );
        ensureNoMathError(vars.mathErr);

        /*
         * We calculate the new total supply of vTokens and receiver token balance, checking for overflow:
         *  totalSupplyNew = totalSupply + mintTokens
         *  accountTokensNew = accountTokens[receiver] + mintTokens
         */
        (vars.mathErr, vars.totalSupplyNew) = addUInt(totalSupply, vars.mintTokens);
        ensureNoMathError(vars.mathErr);

        (vars.mathErr, vars.accountTokensNew) = addUInt(accountTokens[receiver], vars.mintTokens);
        ensureNoMathError(vars.mathErr);

        /* We write previously calculated values into storage */
        totalSupply = vars.totalSupplyNew;
        accountTokens[receiver] = vars.accountTokensNew;

        /* We emit a MintBehalf event, and a Transfer event */
        emit MintBehalf(payer, receiver, vars.actualMintAmount, vars.mintTokens, vars.accountTokensNew);
        emit Transfer(address(this), receiver, vars.mintTokens);

        /* We call the defense and prime accrue interest hook */
        comptroller.mintVerify(address(this), receiver, vars.actualMintAmount, vars.mintTokens);

        return (uint(Error.NO_ERROR), vars.actualMintAmount);
    }

    /**
     * @notice Redeemer redeems vTokens in exchange for the underlying assets, transferred to the receiver. Redeemer and receiver can be the same
     *   address, or different addresses if the receiver was previously approved by the redeemer as a valid delegate (see MarketFacet.updateDelegate)
     * @dev Accrues interest whether or not the operation succeeds, unless reverted
     * @param redeemer The address of the account which is redeeming the tokens
     * @param receiver The receiver of the tokens
     * @param redeemTokens The number of vTokens to redeem into underlying
     * @return uint Returns 0 on success, otherwise returns a failure code (see ErrorReporter.sol for details).
     */
    function redeemInternal(
        address redeemer,
        address payable receiver,
        uint redeemTokens
    ) internal nonReentrant returns (uint) {
        checkAccrueInterest(FailureInfo.REDEEM_ACCRUE_INTEREST_FAILED);

        // redeemFresh emits redeem-specific logs on errors, so we don't need to
        return redeemFresh(redeemer, receiver, redeemTokens, 0);
    }

    /**
     * @notice Sender redeems underlying assets on behalf of some other address. This function is only available
     *   for senders, explicitly marked as delegates of the supplier using `comptroller.updateDelegate`
     * @dev Accrues interest whether or not the operation succeeds, unless reverted
     * @param redeemer The address of the account which is redeeming the tokens
     * @param receiver The receiver of the tokens, if called by a delegate
     * @param redeemAmount The amount of underlying to receive from redeeming vTokens
     * @return uint Returns 0 on success, otherwise returns a failure code (see ErrorReporter.sol for details).
     */
    function redeemUnderlyingInternal(
        address redeemer,
        address payable receiver,
        uint redeemAmount
    ) internal nonReentrant returns (uint) {
        checkAccrueInterest(FailureInfo.REDEEM_ACCRUE_INTEREST_FAILED);

        // redeemFresh emits redeem-specific logs on errors, so we don't need to
        return redeemFresh(redeemer, receiver, 0, redeemAmount);
    }

    /**
     * @notice Redeemer redeems vTokens in exchange for the underlying assets, transferred to the receiver. Redeemer and receiver can be the same
     *   address, or different addresses if the receiver was previously approved by the redeemer as a valid delegate (see MarketFacet.updateDelegate)
     * @dev Assumes interest has already been accrued up to the current block
     * @param redeemer The address of the account which is redeeming the tokens
     * @param receiver The receiver of the tokens
     * @param redeemTokensIn The number of vTokens to redeem into underlying (only one of redeemTokensIn or redeemAmountIn may be non-zero)
     * @param redeemAmountIn The number of underlying tokens to receive from redeeming vTokens (only one of redeemTokensIn or redeemAmountIn may be non-zero)
     * @return uint Returns 0 on success, otherwise returns a failure code (see ErrorReporter.sol for details).
     */
    // solhint-disable-next-line code-complexity
    function redeemFresh(
        address redeemer,
        address payable receiver,
        uint redeemTokensIn,
        uint redeemAmountIn
    ) internal returns (uint) {
        require(redeemTokensIn == 0 || redeemAmountIn == 0, "one of redeemTokensIn or redeemAmountIn must be zero");

        RedeemLocalVars memory vars;

        /* exchangeRate = invoke Exchange Rate Stored() */
        (vars.mathErr, vars.exchangeRateMantissa) = exchangeRateStoredInternal();
        ensureNoMathError(vars.mathErr);

        /* If redeemTokensIn > 0: */
        if (redeemTokensIn > 0) {
            /*
             * We calculate the exchange rate and the amount of underlying to be redeemed:
             *  redeemTokens = redeemTokensIn
             *  redeemAmount = redeemTokensIn x exchangeRateCurrent
             */
            vars.redeemTokens = redeemTokensIn;

            (vars.mathErr, vars.redeemAmount) = mulScalarTruncate(
                Exp({ mantissa: vars.exchangeRateMantissa }),
                redeemTokensIn
            );
            ensureNoMathError(vars.mathErr);
        } else {
            /*
             * We get the current exchange rate and calculate the amount to be redeemed:
             *  redeemTokens = redeemAmountIn / exchangeRate
             *  redeemAmount = redeemAmountIn
             */

            (vars.mathErr, vars.redeemTokens) = divScalarByExpTruncate(
                redeemAmountIn,
                Exp({ mantissa: vars.exchangeRateMantissa })
            );
            ensureNoMathError(vars.mathErr);

            vars.redeemAmount = redeemAmountIn;
        }

        /* Fail if redeem not allowed */
        uint allowed = comptroller.redeemAllowed(address(this), redeemer, vars.redeemTokens);
        if (allowed != 0) {
            revert("math error");
        }

        /* Verify market's block number equals current block number */
        if (accrualBlockNumber != block.number) {
            revert("math error");
        }

        /*
         * We calculate the new total supply and redeemer balance, checking for underflow:
         *  totalSupplyNew = totalSupply - redeemTokens
         *  accountTokensNew = accountTokens[redeemer] - redeemTokens
         */
        (vars.mathErr, vars.totalSupplyNew) = subUInt(totalSupply, vars.redeemTokens);
        ensureNoMathError(vars.mathErr);

        (vars.mathErr, vars.accountTokensNew) = subUInt(accountTokens[redeemer], vars.redeemTokens);
        ensureNoMathError(vars.mathErr);

        /* Fail gracefully if protocol has insufficient cash */
        if (getCashPrior() < vars.redeemAmount) {
            revert("math error");
        }

        /////////////////////////
        // EFFECTS & INTERACTIONS
        // (No safe failures beyond this point)

        /* We write previously calculated values into storage */
        totalSupply = vars.totalSupplyNew;
        accountTokens[redeemer] = vars.accountTokensNew;

        /*
         * We invoke doTransferOut for the receiver and the redeemAmount.
         *  Note: The vToken must handle variations between BEP-20 and BNB underlying.
         *  On success, the vToken has redeemAmount less of cash.
         *  doTransferOut reverts if anything goes wrong, since we can't be sure if side effects occurred.
         */

        uint feeAmount;
        uint remainedAmount;
        if (IComptroller(address(comptroller)).treasuryPercent() != 0) {
            (vars.mathErr, feeAmount) = mulUInt(
                vars.redeemAmount,
                IComptroller(address(comptroller)).treasuryPercent()
            );
            ensureNoMathError(vars.mathErr);

            (vars.mathErr, feeAmount) = divUInt(feeAmount, 1e18);
            ensureNoMathError(vars.mathErr);

            (vars.mathErr, remainedAmount) = subUInt(vars.redeemAmount, feeAmount);
            ensureNoMathError(vars.mathErr);

            address payable treasuryAddress = payable(IComptroller(address(comptroller)).treasuryAddress());
            doTransferOut(treasuryAddress, feeAmount);

            emit RedeemFee(redeemer, feeAmount, vars.redeemTokens);
        } else {
            remainedAmount = vars.redeemAmount;
        }

        doTransferOut(receiver, remainedAmount);

        /* We emit a Transfer event, and a Redeem event */
        emit Transfer(redeemer, address(this), vars.redeemTokens);
        emit Redeem(redeemer, remainedAmount, vars.redeemTokens, vars.accountTokensNew);

        /* We call the defense and prime accrue interest hook */
        comptroller.redeemVerify(address(this), redeemer, vars.redeemAmount, vars.redeemTokens);

        return uint(Error.NO_ERROR);
    }

    /**
     * @notice Receiver gets the borrow on behalf of the borrower address
     * @param borrower The borrower, on behalf of whom to borrow
     * @param receiver The account that would receive the funds (can be the same as the borrower)
     * @param borrowAmount The amount of the underlying asset to borrow
     * @return uint Returns 0 on success, otherwise returns a failure code (see ErrorReporter.sol for details).
     */
    function borrowInternal(
        address borrower,
        address payable receiver,
        uint borrowAmount
    ) internal nonReentrant returns (uint) {
        checkAccrueInterest(FailureInfo.BORROW_ACCRUE_INTEREST_FAILED);

        // borrowFresh emits borrow-specific logs on errors, so we don't need to
        return borrowFresh(borrower, receiver, borrowAmount);
    }

    /**
     * @notice Receiver gets the borrow on behalf of the borrower address
     * @dev Before calling this function, ensure that the interest has been accrued
     * @param borrower The borrower, on behalf of whom to borrow
     * @param receiver The account that would receive the funds (can be the same as the borrower)
     * @param borrowAmount The amount of the underlying asset to borrow
     * @return uint Returns 0 on success, otherwise revert (see ErrorReporter.sol for details).
     */
    function borrowFresh(address borrower, address payable receiver, uint borrowAmount) internal returns (uint) {
        /* Revert if borrow not allowed */
        uint allowed = comptroller.borrowAllowed(address(this), borrower, borrowAmount);

        if (allowed != 0) {
            revert("math error");
        }

        /* Verify market's block number equals current block number */
        if (accrualBlockNumber != block.number) {
            revert("math error");
        }

        /* Revert if protocol has insufficient underlying cash */
        if (getCashPrior() < borrowAmount) {
            revert("math error");
        }

        BorrowLocalVars memory vars;

        /*
         * We calculate the new borrower and total borrow balances, failing on overflow:
         *  accountBorrowsNew = accountBorrows + borrowAmount
         *  totalBorrowsNew = totalBorrows + borrowAmount
         */
        (vars.mathErr, vars.accountBorrows) = borrowBalanceStoredInternal(borrower);
        ensureNoMathError(vars.mathErr);

        (vars.mathErr, vars.accountBorrowsNew) = addUInt(vars.accountBorrows, borrowAmount);
        ensureNoMathError(vars.mathErr);

        (vars.mathErr, vars.totalBorrowsNew) = addUInt(totalBorrows, borrowAmount);
        ensureNoMathError(vars.mathErr);

        /////////////////////////
        // EFFECTS & INTERACTIONS
        // (No safe failures beyond this point)

        /* We write the previously calculated values into storage */
        accountBorrows[borrower].principal = vars.accountBorrowsNew;
        accountBorrows[borrower].interestIndex = borrowIndex;
        totalBorrows = vars.totalBorrowsNew;

        /*
         * We invoke doTransferOut for the receiver and the borrowAmount.
         *  Note: The vToken must handle variations between BEP-20 and BNB underlying.
         *  On success, the vToken borrowAmount less of cash.
         *  doTransferOut reverts if anything goes wrong, since we can't be sure if side effects occurred.
         */
        doTransferOut(receiver, borrowAmount);

        /* We emit a Borrow event */
        emit Borrow(borrower, borrowAmount, vars.accountBorrowsNew, vars.totalBorrowsNew);

        /* We call the defense and prime accrue interest hook */
        comptroller.borrowVerify(address(this), borrower, borrowAmount);

        return uint(Error.NO_ERROR);
    }

    /**
     * @notice Sender repays their own borrow
     * @param repayAmount The amount to repay
     * @return (uint, uint) An error code (0=success, otherwise a failure, see ErrorReporter.sol), and the actual repayment amount.
     */
    function repayBorrowInternal(uint repayAmount) internal nonReentrant returns (uint, uint) {
        checkAccrueInterest(FailureInfo.REPAY_BORROW_ACCRUE_INTEREST_FAILED);

        // repayBorrowFresh emits repay-borrow-specific logs on errors, so we don't need to
        return repayBorrowFresh(msg.sender, msg.sender, repayAmount);
    }

    /**
     * @notice Sender repays a borrow belonging to another borrowing account
     * @param borrower The account with the debt being payed off
     * @param repayAmount The amount to repay
     * @return (uint, uint) An error code (0=success, otherwise a failure, see ErrorReporter.sol), and the actual repayment amount.
     */
    function repayBorrowBehalfInternal(address borrower, uint repayAmount) internal nonReentrant returns (uint, uint) {
        checkAccrueInterest(FailureInfo.REPAY_BEHALF_ACCRUE_INTEREST_FAILED);

        // repayBorrowFresh emits repay-borrow-specific logs on errors, so we don't need to
        return repayBorrowFresh(msg.sender, borrower, repayAmount);
    }

    /**
     * @notice Borrows are repaid by another user (possibly the borrower).
     * @param payer The account paying off the borrow
     * @param borrower The account with the debt being payed off
     * @param repayAmount The amount of undelrying tokens being returned
     * @return (uint, uint) An error code (0=success, otherwise a failure, see ErrorReporter.sol), and the actual repayment amount.
     */
    function repayBorrowFresh(address payer, address borrower, uint repayAmount) internal returns (uint, uint) {
        /* Fail if repayBorrow not allowed */
        uint allowed = comptroller.repayBorrowAllowed(address(this), payer, borrower, repayAmount);
        if (allowed != 0) {
            return (
                failOpaque(Error.COMPTROLLER_REJECTION, FailureInfo.REPAY_BORROW_COMPTROLLER_REJECTION, allowed),
                0
            );
        }

        /* Verify market's block number equals current block number */
        if (accrualBlockNumber != block.number) {
            return (fail(Error.MARKET_NOT_FRESH, FailureInfo.REPAY_BORROW_FRESHNESS_CHECK), 0);
        }

        RepayBorrowLocalVars memory vars;

        /* We remember the original borrowerIndex for verification purposes */
        vars.borrowerIndex = accountBorrows[borrower].interestIndex;

        /* We fetch the amount the borrower owes, with accumulated interest */
        (vars.mathErr, vars.accountBorrows) = borrowBalanceStoredInternal(borrower);
        if (vars.mathErr != MathError.NO_ERROR) {
            return (
                failOpaque(
                    Error.MATH_ERROR,
                    FailureInfo.REPAY_BORROW_ACCUMULATED_BALANCE_CALCULATION_FAILED,
                    uint(vars.mathErr)
                ),
                0
            );
        }

        /* If repayAmount == -1, repayAmount = accountBorrows */
        if (repayAmount == type(uint256).max) {
            vars.repayAmount = vars.accountBorrows;
        } else {
            vars.repayAmount = repayAmount;
        }

        /////////////////////////
        // EFFECTS & INTERACTIONS
        // (No safe failures beyond this point)

        /*
         * We call doTransferIn for the payer and the repayAmount
         *  Note: The vToken must handle variations between BEP-20 and BNB underlying.
         *  On success, the vToken holds an additional repayAmount of cash.
         *  doTransferIn reverts if anything goes wrong, since we can't be sure if side effects occurred.
         *   it returns the amount actually transferred, in case of a fee.
         */
        vars.actualRepayAmount = doTransferIn(payer, vars.repayAmount);

        /*
         * We calculate the new borrower and total borrow balances, failing on underflow:
         *  accountBorrowsNew = accountBorrows - actualRepayAmount
         *  totalBorrowsNew = totalBorrows - actualRepayAmount
         */
        (vars.mathErr, vars.accountBorrowsNew) = subUInt(vars.accountBorrows, vars.actualRepayAmount);
        ensureNoMathError(vars.mathErr);

        (vars.mathErr, vars.totalBorrowsNew) = subUInt(totalBorrows, vars.actualRepayAmount);
        ensureNoMathError(vars.mathErr);

        /* We write the previously calculated values into storage */
        accountBorrows[borrower].principal = vars.accountBorrowsNew;
        accountBorrows[borrower].interestIndex = borrowIndex;
        totalBorrows = vars.totalBorrowsNew;

        /* We emit a RepayBorrow event */
        emit RepayBorrow(payer, borrower, vars.actualRepayAmount, vars.accountBorrowsNew, vars.totalBorrowsNew);

        /* We call the defense and prime accrue interest hook */
        comptroller.repayBorrowVerify(address(this), payer, borrower, vars.actualRepayAmount, vars.borrowerIndex);

        return (uint(Error.NO_ERROR), vars.actualRepayAmount);
    }

    /**
     * @notice The sender liquidates the borrowers collateral.
     *  The collateral seized is transferred to the liquidator.
     * @param borrower The borrower of this vToken to be liquidated
     * @param vTokenCollateral The market in which to seize collateral from the borrower
     * @param repayAmount The amount of the underlying borrowed asset to repay
     * @return (uint, uint) An error code (0=success, otherwise a failure, see ErrorReporter.sol), and the actual repayment amount.
     */
    function liquidateBorrowInternal(
        address borrower,
        uint repayAmount,
        VTokenInterface vTokenCollateral
    ) internal nonReentrant returns (uint, uint) {
        checkAccrueInterest(FailureInfo.LIQUIDATE_ACCRUE_BORROW_INTEREST_FAILED);

        uint error = vTokenCollateral.accrueInterest();
        if (error != uint(Error.NO_ERROR)) {
            // accrueInterest emits logs on errors, but we still want to log the fact that an attempted liquidation failed
            return (fail(Error(error), FailureInfo.LIQUIDATE_ACCRUE_COLLATERAL_INTEREST_FAILED), 0);
        }

        // liquidateBorrowFresh emits borrow-specific logs on errors, so we don't need to
        return liquidateBorrowFresh(msg.sender, borrower, repayAmount, vTokenCollateral);
    }

    /**
     * @notice The liquidator liquidates the borrowers collateral.
     *  The collateral seized is transferred to the liquidator.
     * @param borrower The borrower of this vToken to be liquidated
     * @param liquidator The address repaying the borrow and seizing collateral
     * @param vTokenCollateral The market in which to seize collateral from the borrower
     * @param repayAmount The amount of the underlying borrowed asset to repay
     * @return (uint, uint) An error code (0=success, otherwise a failure, see ErrorReporter.sol), and the actual repayment amount.
     */
    // solhint-disable-next-line code-complexity
    function liquidateBorrowFresh(
        address liquidator,
        address borrower,
        uint repayAmount,
        VTokenInterface vTokenCollateral
    ) internal returns (uint, uint) {
        /* Fail if liquidate not allowed */
        uint allowed = comptroller.liquidateBorrowAllowed(
            address(this),
            address(vTokenCollateral),
            liquidator,
            borrower,
            repayAmount
        );
        if (allowed != 0) {
            return (failOpaque(Error.COMPTROLLER_REJECTION, FailureInfo.LIQUIDATE_COMPTROLLER_REJECTION, allowed), 0);
        }

        /* Verify market's block number equals current block number */
        if (accrualBlockNumber != block.number) {
            return (fail(Error.MARKET_NOT_FRESH, FailureInfo.LIQUIDATE_FRESHNESS_CHECK), 0);
        }

        /* Verify vTokenCollateral market's block number equals current block number */
        if (vTokenCollateral.accrualBlockNumber() != block.number) {
            return (fail(Error.MARKET_NOT_FRESH, FailureInfo.LIQUIDATE_COLLATERAL_FRESHNESS_CHECK), 0);
        }

        /* Fail if borrower = liquidator */
        if (borrower == liquidator) {
            return (fail(Error.INVALID_ACCOUNT_PAIR, FailureInfo.LIQUIDATE_LIQUIDATOR_IS_BORROWER), 0);
        }

        /* Fail if repayAmount = 0 */
        if (repayAmount == 0) {
            return (fail(Error.INVALID_CLOSE_AMOUNT_REQUESTED, FailureInfo.LIQUIDATE_CLOSE_AMOUNT_IS_ZERO), 0);
        }

        /* Fail if repayAmount = -1 */
        if (repayAmount == type(uint256).max) {
            return (fail(Error.INVALID_CLOSE_AMOUNT_REQUESTED, FailureInfo.LIQUIDATE_CLOSE_AMOUNT_IS_UINT_MAX), 0);
        }

        /* Fail if repayBorrow fails */
        (uint repayBorrowError, uint actualRepayAmount) = repayBorrowFresh(liquidator, borrower, repayAmount);
        if (repayBorrowError != uint(Error.NO_ERROR)) {
            return (fail(Error(repayBorrowError), FailureInfo.LIQUIDATE_REPAY_BORROW_FRESH_FAILED), 0);
        }

        /////////////////////////
        // EFFECTS & INTERACTIONS
        // (No safe failures beyond this point)

        /* We calculate the number of collateral tokens that will be seized */
        (uint amountSeizeError, uint seizeTokens) = comptroller.liquidateCalculateSeizeTokens(
            address(this),
            address(vTokenCollateral),
            actualRepayAmount
        );

        require(
            (amountSeizeError == uint(Error.NO_ERROR)) && (vTokenCollateral.balanceOf(borrower) >= seizeTokens),
            "LIQUIDATE_COMPTROLLER_CALCULATE_AMOUNT_SEIZE_FAILED or LIQUIDATE_SEIZE_TOO_MUCH"
        );

        // If this is also the collateral, run seizeInternal to avoid re-entrancy, otherwise make an external call
        uint seizeError;
        if (address(vTokenCollateral) == address(this)) {
            seizeError = seizeInternal(address(this), liquidator, borrower, seizeTokens);
        } else {
            seizeError = vTokenCollateral.seize(liquidator, borrower, seizeTokens);
        }

        /* Revert if seize tokens fails (since we cannot be sure of side effects) */
        require(seizeError == uint(Error.NO_ERROR), "token seizure failed");

        /* We emit a LiquidateBorrow event */
        emit LiquidateBorrow(liquidator, borrower, actualRepayAmount, address(vTokenCollateral), seizeTokens);

        /* We call the defense and prime accrue interest hook */
        comptroller.liquidateBorrowVerify(
            address(this),
            address(vTokenCollateral),
            liquidator,
            borrower,
            actualRepayAmount,
            seizeTokens
        );

        return (uint(Error.NO_ERROR), actualRepayAmount);
    }

    /**
     * @notice Transfers collateral tokens (this market) to the liquidator.
     * @dev Called only during an in-kind liquidation, or by liquidateBorrow during the liquidation of another vToken.
     *  Its absolutely critical to use msg.sender as the seizer vToken and not a parameter.
     * @param seizerToken The contract seizing the collateral (i.e. borrowed vToken)
     * @param liquidator The account receiving seized collateral
     * @param borrower The account having collateral seized
     * @param seizeTokens The number of vTokens to seize
     * @return uint Returns 0 on success, otherwise returns a failure code (see ErrorReporter.sol for details).
     */
    function seizeInternal(
        address seizerToken,
        address liquidator,
        address borrower,
        uint seizeTokens
    ) internal returns (uint) {
        /* Fail if seize not allowed */
        uint allowed = comptroller.seizeAllowed(address(this), seizerToken, liquidator, borrower, seizeTokens);
        if (allowed != 0) {
            return failOpaque(Error.COMPTROLLER_REJECTION, FailureInfo.LIQUIDATE_SEIZE_COMPTROLLER_REJECTION, allowed);
        }

        /* Fail if borrower = liquidator */
        if (borrower == liquidator) {
            return fail(Error.INVALID_ACCOUNT_PAIR, FailureInfo.LIQUIDATE_SEIZE_LIQUIDATOR_IS_BORROWER);
        }

        MathError mathErr;
        uint borrowerTokensNew;
        uint liquidatorTokensNew;

        /*
         * We calculate the new borrower and liquidator token balances, failing on underflow/overflow:
         *  borrowerTokensNew = accountTokens[borrower] - seizeTokens
         *  liquidatorTokensNew = accountTokens[liquidator] + seizeTokens
         */
        (mathErr, borrowerTokensNew) = subUInt(accountTokens[borrower], seizeTokens);
        if (mathErr != MathError.NO_ERROR) {
            return failOpaque(Error.MATH_ERROR, FailureInfo.LIQUIDATE_SEIZE_BALANCE_DECREMENT_FAILED, uint(mathErr));
        }

        (mathErr, liquidatorTokensNew) = addUInt(accountTokens[liquidator], seizeTokens);
        if (mathErr != MathError.NO_ERROR) {
            return failOpaque(Error.MATH_ERROR, FailureInfo.LIQUIDATE_SEIZE_BALANCE_INCREMENT_FAILED, uint(mathErr));
        }

        /////////////////////////
        // EFFECTS & INTERACTIONS
        // (No safe failures beyond this point)

        /* We write the previously calculated values into storage */
        accountTokens[borrower] = borrowerTokensNew;
        accountTokens[liquidator] = liquidatorTokensNew;

        /* Emit a Transfer event */
        emit Transfer(borrower, liquidator, seizeTokens);

        /* We call the defense and prime accrue interest hook */
        comptroller.seizeVerify(address(this), seizerToken, liquidator, borrower, seizeTokens);

        return uint(Error.NO_ERROR);
    }

    /**
     * @notice Sets a new reserve factor for the protocol (requires fresh interest accrual)
     * @dev Governance function to set a new reserve factor
     * @return uint Returns 0 on success, otherwise returns a failure code (see ErrorReporter.sol for details).
     */
    function _setReserveFactorFresh(uint newReserveFactorMantissa) internal returns (uint) {
        // Verify market's block number equals current block number
        if (accrualBlockNumber != block.number) {
            return fail(Error.MARKET_NOT_FRESH, FailureInfo.SET_RESERVE_FACTOR_FRESH_CHECK);
        }

        // Check newReserveFactor ≤ maxReserveFactor
        if (newReserveFactorMantissa > reserveFactorMaxMantissa) {
            return fail(Error.BAD_INPUT, FailureInfo.SET_RESERVE_FACTOR_BOUNDS_CHECK);
        }

        uint oldReserveFactorMantissa = reserveFactorMantissa;
        reserveFactorMantissa = newReserveFactorMantissa;

        emit NewReserveFactor(oldReserveFactorMantissa, newReserveFactorMantissa);

        return uint(Error.NO_ERROR);
    }

    /**
     * @notice Accrues interest and adds reserves by transferring from `msg.sender`
     * @param addAmount Amount of addition to reserves
     * @return uint Returns 0 on success, otherwise returns a failure code (see ErrorReporter.sol for details).
     */
    function _addReservesInternal(uint addAmount) internal nonReentrant returns (uint) {
        checkAccrueInterest(FailureInfo.ADD_RESERVES_ACCRUE_INTEREST_FAILED);
        uint error;

        // _addReservesFresh emits reserve-addition-specific logs on errors, so we don't need to.
        (error, ) = _addReservesFresh(addAmount);
        return error;
    }

    /**
     * @notice Add reserves by transferring from caller
     * @dev Requires fresh interest accrual
     * @param addAmount Amount of addition to reserves
     * @return (uint, uint) An error code (0=success, otherwise a failure (see ErrorReporter.sol for details)) and the actual amount added, net token fees
     */
    function _addReservesFresh(uint addAmount) internal returns (uint, uint) {
        // totalReserves + actualAddAmount
        uint totalReservesNew;
        uint actualAddAmount;

        // We fail gracefully unless market's block number equals current block number
        if (accrualBlockNumber != block.number) {
            return (fail(Error.MARKET_NOT_FRESH, FailureInfo.ADD_RESERVES_FRESH_CHECK), actualAddAmount);
        }

        /////////////////////////
        // EFFECTS & INTERACTIONS
        // (No safe failures beyond this point)

        /*
         * We call doTransferIn for the caller and the addAmount
         *  Note: The vToken must handle variations between BEP-20 and BNB underlying.
         *  On success, the vToken holds an additional addAmount of cash.
         *  doTransferIn reverts if anything goes wrong, since we can't be sure if side effects occurred.
         *  it returns the amount actually transferred, in case of a fee.
         */

        actualAddAmount = doTransferIn(msg.sender, addAmount);

        totalReservesNew = totalReserves + actualAddAmount;

        /* Revert on overflow */
        require(totalReservesNew >= totalReserves, "add reserves unexpected overflow");

        // Store reserves[n+1] = reserves[n] + actualAddAmount
        totalReserves = totalReservesNew;

        /* Emit NewReserves(admin, actualAddAmount, reserves[n+1]) */
        emit ReservesAdded(msg.sender, actualAddAmount, totalReservesNew);

        /* Return (NO_ERROR, actualAddAmount) */
        return (uint(Error.NO_ERROR), actualAddAmount);
    }

    /**
     * @notice Reduces reserves by transferring to protocol share reserve contract
     * @dev Requires fresh interest accrual
     * @param reduceAmount Amount of reduction to reserves
     * @return uint Returns 0 on success, otherwise returns a failure code (see ErrorReporter.sol for details).
     */
    function _reduceReservesFresh(uint reduceAmount) internal virtual returns (uint) {
        if (reduceAmount == 0) {
            return uint(Error.NO_ERROR);
        }

        // We fail gracefully unless market's block number equals current block number
        if (accrualBlockNumber != block.number) {
            return fail(Error.MARKET_NOT_FRESH, FailureInfo.REDUCE_RESERVES_FRESH_CHECK);
        }

        // Fail gracefully if protocol has insufficient underlying cash
        if (getCashPrior() < reduceAmount) {
            return fail(Error.TOKEN_INSUFFICIENT_CASH, FailureInfo.REDUCE_RESERVES_CASH_NOT_AVAILABLE);
        }

        // Check reduceAmount ≤ reserves[n] (totalReserves)
        if (reduceAmount > totalReserves) {
            return fail(Error.BAD_INPUT, FailureInfo.REDUCE_RESERVES_VALIDATION);
        }

        /////////////////////////
        // EFFECTS & INTERACTIONS
        // (No safe failures beyond this point)

        // totalReserves - reduceAmount
        uint totalReservesNew = totalReserves - reduceAmount;

        // Store reserves[n+1] = reserves[n] - reduceAmount
        totalReserves = totalReservesNew;

        // doTransferOut reverts if anything goes wrong, since we can't be sure if side effects occurred.
        doTransferOut(protocolShareReserve, reduceAmount);

        IProtocolShareReserve(protocolShareReserve).updateAssetsState(
            address(comptroller),
            underlying,
            IProtocolShareReserve.IncomeType.SPREAD
        );

        emit ReservesReduced(protocolShareReserve, reduceAmount, totalReservesNew);

        return uint(Error.NO_ERROR);
    }

    /**
     * @notice updates the interest rate model (requires fresh interest accrual)
     * @dev Governance function to update the interest rate model
     * @param newInterestRateModel the new interest rate model to use
     * @return uint Returns 0 on success, otherwise returns a failure code (see ErrorReporter.sol for details).
     */
<<<<<<< HEAD
    function _setInterestRateModelFresh(InterestRateModel newInterestRateModel) internal returns (uint) {
=======
    function _setInterestRateModelFresh(InterestRateModelV8 newInterestRateModel) internal returns (uint) {
        // Used to store old model for use in the event that is emitted on success
        InterestRateModelV8 oldInterestRateModel;
>>>>>>> 1464ef2f
        // We fail gracefully unless market's block number equals current block number
        if (accrualBlockNumber != block.number) {
            return fail(Error.MARKET_NOT_FRESH, FailureInfo.SET_INTEREST_RATE_MODEL_FRESH_CHECK);
        }

        // Ensure invoke newInterestRateModel.isInterestRateModel() returns true
        require(newInterestRateModel.isInterestRateModel(), "marker method returned false");

        // Emit NewMarketInterestRateModel(oldInterestRateModel, newInterestRateModel)
        emit NewMarketInterestRateModel(interestRateModel, newInterestRateModel);

        // Set the interest rate model to newInterestRateModel
        interestRateModel = newInterestRateModel;

        return uint(Error.NO_ERROR);
    }

    /*** Safe Token ***/

    /**
     * @dev Performs a transfer in, reverting upon failure. Returns the amount actually transferred to the protocol, in case of a fee.
     *  This may revert due to insufficient balance or insufficient allowance.
     */
    function doTransferIn(address from, uint amount) internal virtual returns (uint);

    /**
     * @dev Performs a transfer out, ideally returning an explanatory error code upon failure rather than reverting.
     *  If caller has not called checked protocol's balance, may revert due to insufficient cash held in the contract.
     *  If caller has checked protocol's balance, and verified it is >= amount, this should not revert in normal conditions.
     */
    function doTransferOut(address payable to, uint amount) internal virtual;

    /**
     * @notice Return the borrow balance of account based on stored data
     * @param account The address whose balance should be calculated
     * @return Tuple of error code and the calculated balance or 0 if error code is non-zero
     */
    function borrowBalanceStoredInternal(address account) internal view returns (MathError, uint) {
        /* Note: we do not assert that the market is up to date */
        MathError mathErr;
        uint principalTimesIndex;
        uint result;

        /* Get borrowBalance and borrowIndex */
        BorrowSnapshot storage borrowSnapshot = accountBorrows[account];

        /* If borrowBalance = 0 then borrowIndex is likely also 0.
         * Rather than failing the calculation with a division by 0, we immediately return 0 in this case.
         */
        if (borrowSnapshot.principal == 0) {
            return (MathError.NO_ERROR, 0);
        }

        /* Calculate new borrow balance using the interest index:
         *  recentBorrowBalance = borrower.borrowBalance * market.borrowIndex / borrower.borrowIndex
         */
        (mathErr, principalTimesIndex) = mulUInt(borrowSnapshot.principal, borrowIndex);
        if (mathErr != MathError.NO_ERROR) {
            return (mathErr, 0);
        }

        (mathErr, result) = divUInt(principalTimesIndex, borrowSnapshot.interestIndex);
        if (mathErr != MathError.NO_ERROR) {
            return (mathErr, 0);
        }

        return (MathError.NO_ERROR, result);
    }

    /**
     * @notice Calculates the exchange rate from the underlying to the vToken
     * @dev This function does not accrue interest before calculating the exchange rate
     * @return Tuple of error code and calculated exchange rate scaled by 1e18
     */
    function exchangeRateStoredInternal() internal view virtual returns (MathError, uint) {
        uint _totalSupply = totalSupply;
        if (_totalSupply == 0) {
            /*
             * If there are no tokens minted:
             *  exchangeRate = initialExchangeRate
             */
            return (MathError.NO_ERROR, initialExchangeRateMantissa);
        } else {
            /*
             * Otherwise:
             *  exchangeRate = (totalCash + totalBorrows + flashLoanAmount - totalReserves) / totalSupply
             */
            uint totalCash = getCashPrior();
            uint cashPlusBorrowsMinusReserves;
            Exp memory exchangeRate;
            MathError mathErr;

            (mathErr, cashPlusBorrowsMinusReserves) = addThenSubUInt(
                totalCash + flashLoanAmount,
                totalBorrows,
                totalReserves
            );
            if (mathErr != MathError.NO_ERROR) {
                return (mathErr, 0);
            }

            (mathErr, exchangeRate) = getExp(cashPlusBorrowsMinusReserves, _totalSupply);
            if (mathErr != MathError.NO_ERROR) {
                return (mathErr, 0);
            }

            return (MathError.NO_ERROR, exchangeRate.mantissa);
        }
    }

    function ensureAllowed(string memory functionSig) private view {
        require(
            IAccessControlManagerV8(accessControlManager).isAllowedToCall(msg.sender, functionSig),
            "access denied"
        );
    }

    function ensureAdmin(address caller_) private view {
        require(caller_ == admin, "Unauthorized");
    }

    function ensureNoMathError(MathError mErr) private pure {
        require(mErr == MathError.NO_ERROR, "math error");
    }

    function ensureNonZeroAddress(address address_) private pure {
        require(address_ != address(0), "zero address");
    }

    function ensureAccrueInterest() private {
        require(accrueInterest() == uint(Error.NO_ERROR), "accrue interest failed");
    }

    function checkAccrueInterest(FailureInfo info) private returns (uint) {
        uint error = accrueInterest();
        if (error != uint(Error.NO_ERROR)) {
            // accrueInterest emits logs on errors, but on top of that we want to log the fact that an attempted reserve factor change failed.
            return fail(Error(error), info);
        }
    }

    /*** Safe Token ***/

    /**
     * @notice Gets balance of this contract in terms of the underlying
     * @dev This excludes the value of the current message, if any
     * @return The quantity of underlying owned by this contract
     */
    function getCashPrior() internal view virtual returns (uint);
}<|MERGE_RESOLUTION|>--- conflicted
+++ resolved
@@ -1,16 +1,5 @@
 pragma solidity 0.8.25;
 
-<<<<<<< HEAD
-import "../../Comptroller/ComptrollerInterface.sol";
-import "../../Utils/ErrorReporter.sol";
-import "../../Utils/Exponential.sol";
-import "../../Tokens/EIP20Interface.sol";
-import "../../Tokens/EIP20NonStandardInterface.sol";
-import "../../InterestRateModels/InterestRateModel.sol";
-import "./VTokenInterfaces.sol";
-import { IAccessControlManagerV5 } from "@venusprotocol/governance-contracts/contracts/Governance/IAccessControlManagerV5.sol";
-import { IFlashLoanSimpleReceiver } from "../../FlashLoan/interfaces/IFlashLoanSimpleReceiver.sol";
-=======
 import { IAccessControlManagerV8 } from "@venusprotocol/governance-contracts/contracts/Governance/IAccessControlManagerV8.sol";
 import { IProtocolShareReserve } from "../../external/IProtocolShareReserve.sol";
 import { ComptrollerInterface, IComptroller } from "../../Comptroller/ComptrollerInterface.sol";
@@ -18,8 +7,8 @@
 import { Exponential } from "../../Utils/Exponential.sol";
 import { InterestRateModelV8 } from "../../InterestRateModels/InterestRateModelV8.sol";
 import { VTokenInterface } from "./VTokenInterfaces.sol";
-
->>>>>>> 1464ef2f
+import { IFlashLoanSimpleReceiver } from "../../FlashLoan/interfaces/IFlashLoanSimpleReceiver.sol";
+
 /**
  * @title Venus's vToken Contract
  * @notice Abstract base for vTokens
@@ -129,13 +118,8 @@
      * @notice Returns the current total borrows plus accrued interest
      * @return The total borrows with interest
      */
-<<<<<<< HEAD
-    function totalBorrowsCurrent() external nonReentrant returns (uint) {
-        ensureAccrueInterest();
-=======
     function totalBorrowsCurrent() external override nonReentrant returns (uint) {
         require(accrueInterest() == uint(Error.NO_ERROR), "accrue interest failed");
->>>>>>> 1464ef2f
         return totalBorrows;
     }
 
@@ -144,13 +128,8 @@
      * @param account The address whose balance should be calculated after updating borrowIndex
      * @return The calculated balance
      */
-<<<<<<< HEAD
-    function borrowBalanceCurrent(address account) external nonReentrant returns (uint) {
-        ensureAccrueInterest();
-=======
     function borrowBalanceCurrent(address account) external override nonReentrant returns (uint) {
         require(accrueInterest() == uint(Error.NO_ERROR), "accrue interest failed");
->>>>>>> 1464ef2f
         return borrowBalanceStored(account);
     }
 
@@ -478,10 +457,10 @@
         // Transfer protocol fee to protocol share reserve
         doTransferOut(protocolShareReserve, protocolFee);
 
-        IProtocolShareReserveV5(protocolShareReserve).updateAssetsState(
+        IProtocolShareReserve(protocolShareReserve).updateAssetsState(
             address(comptroller),
             underlying,
-            IProtocolShareReserveV5.IncomeType.FLASHLOAN
+            IProtocolShareReserve.IncomeType.FLASHLOAN
         );
 
         emit FlashLoanExecuted(receiver, underlying, amount);
@@ -581,13 +560,8 @@
      * @notice Accrue interest then return the up-to-date exchange rate
      * @return Calculated exchange rate scaled by 1e18
      */
-<<<<<<< HEAD
-    function exchangeRateCurrent() public nonReentrant returns (uint) {
-        ensureAccrueInterest();
-=======
     function exchangeRateCurrent() public override nonReentrant returns (uint) {
         require(accrueInterest() == uint(Error.NO_ERROR), "accrue interest failed");
->>>>>>> 1464ef2f
         return exchangeRateStored();
     }
 
@@ -786,7 +760,7 @@
      *      It also emits a Borrow event and calls the comptroller's borrowVerify function.
      *      It reverts if the borrow is not allowed, if the market's block number is not current, or if the protocol has insufficient cash.
      */
-    function borrowDebtPosition(address borrower, uint borrowAmount) external returns (uint256) {
+    function borrowDebtPosition(address borrower, uint borrowAmount) external override returns (uint256) {
         /* Revert if borrow not allowed */
         uint allowed = comptroller.borrowAllowed(address(this), borrower, borrowAmount);
         if (allowed != 0) {
@@ -1819,13 +1793,9 @@
      * @param newInterestRateModel the new interest rate model to use
      * @return uint Returns 0 on success, otherwise returns a failure code (see ErrorReporter.sol for details).
      */
-<<<<<<< HEAD
-    function _setInterestRateModelFresh(InterestRateModel newInterestRateModel) internal returns (uint) {
-=======
     function _setInterestRateModelFresh(InterestRateModelV8 newInterestRateModel) internal returns (uint) {
         // Used to store old model for use in the event that is emitted on success
         InterestRateModelV8 oldInterestRateModel;
->>>>>>> 1464ef2f
         // We fail gracefully unless market's block number equals current block number
         if (accrualBlockNumber != block.number) {
             return fail(Error.MARKET_NOT_FRESH, FailureInfo.SET_INTEREST_RATE_MODEL_FRESH_CHECK);
