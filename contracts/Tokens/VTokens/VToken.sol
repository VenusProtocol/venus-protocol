--- conflicted
+++ resolved
@@ -1138,8 +1138,6 @@
 
         // borrowFresh emits borrow-specific logs on errors, so we don't need to
         return borrowFresh(msg.sender, borrowAmount, InterestRateMode.STABLE);
-<<<<<<< HEAD
-=======
     }
 
     struct stableBorrowVars{
@@ -1148,7 +1146,6 @@
         uint256 stableBorrowRate;
         uint256 averageStableBorrowRateNew;
         uint256 stableRateMantissaNew;
->>>>>>> 52ba11dd
     }
 
     /**
@@ -1161,10 +1158,7 @@
         uint borrowAmount,
         InterestRateMode interestRateMode
     ) internal returns (uint) {
-<<<<<<< HEAD
-=======
         
->>>>>>> 52ba11dd
         /* Fail if borrow not allowed */
         uint allowed = comptroller.borrowAllowed(address(this), borrower, borrowAmount);
         if (allowed != 0) {
@@ -1184,73 +1178,19 @@
         uint256 totalBorrowsNew;
         uint256 accountBorrowsNew;
         if (InterestRateMode(interestRateMode) == InterestRateMode.STABLE) {
-<<<<<<< HEAD
-=======
             stableBorrowVars memory vars;
->>>>>>> 52ba11dd
             /*
              * We calculate the new borrower and total borrow balances, failing on overflow:
              *  accountBorrowNew = accountStableBorrow + borrowAmount
              *  totalBorrowsNew = totalBorrows + borrowAmount
              */
-<<<<<<< HEAD
-            uint256 accountBorrowsPrev = _updateUserStableBorrowBalance(borrower);
-            accountBorrowsNew = accountBorrowsPrev + borrowAmount;
-            totalBorrowsNew = totalBorrows + borrowAmount;
-=======
             vars.accountBorrowsPrev = _updateUserStableBorrowBalance(borrower);
             accountBorrowsNew = vars.accountBorrowsPrev.add(borrowAmount);
             totalBorrowsNew = totalBorrows.add(borrowAmount);
->>>>>>> 52ba11dd
 
             /**
              * Calculte the average stable borrow rate for the total stable borrows
              */
-<<<<<<< HEAD
-            uint256 stableBorrowsNew = stableBorrows + borrowAmount;
-            uint256 stableBorrowRate = stableBorrowRatePerBlock();
-            uint256 averageStableBorrowRateNew = ((stableBorrows * averageStableBorrowRate) +
-                (borrowAmount * stableBorrowRate)) / stableBorrowsNew;
-
-            uint256 stableRateMantissaNew = ((accountBorrowsPrev * accountStableBorrows[borrower].stableRateMantissa) +
-                (borrowAmount * stableBorrowRate)) / accountBorrowsNew;
-
-            /////////////////////////
-            // EFFECTS & INTERACTIONS
-            // (No safe failures beyond this point)
-
-            /*
-             * We write the previously calculated values into storage.
-             *  Note: Avoid token reentrancy attacks by writing increased borrow before external transfer.
-             */
-
-            accountStableBorrows[borrower].principal = accountBorrowsNew;
-            accountStableBorrows[borrower].interestIndex = stableBorrowIndex;
-            accountStableBorrows[borrower].stableRateMantissa = stableRateMantissaNew;
-            stableBorrows = stableBorrowsNew;
-            averageStableBorrowRate = averageStableBorrowRateNew;
-        } else {
-            /*
-             * We calculate the new borrower and total borrow balances, failing on overflow:
-             *  accountBorrowNew = accountBorrow + borrowAmount
-             *  totalBorrowsNew = totalBorrows + borrowAmount
-             */
-            (MathError mathErr, uint256 accountBorrowsPrev) = borrowBalanceStoredInternal(borrower);
-            if (mathErr != MathError.NO_ERROR) {
-                // emit CalculationFailure(uint(mathErr));
-                return (
-                    failOpaque(Error.MATH_ERROR, FailureInfo.BORROW_ACCUMULATED_BALANCE_CALCULATION_FAILED, allowed)
-                );
-            }
-
-            accountBorrowsNew = accountBorrowsPrev + borrowAmount;
-            totalBorrowsNew = totalBorrows + borrowAmount;
-
-            /////////////////////////
-            // EFFECTS & INTERACTIONS
-            // (No safe failures beyond this point)
-
-=======
             
             vars.stableBorrowsNew = stableBorrows.add(borrowAmount);
             vars.stableBorrowRate = stableBorrowRatePerBlock();
@@ -1288,7 +1228,6 @@
             // EFFECTS & INTERACTIONS
             // (No safe failures beyond this point)
 
->>>>>>> 52ba11dd
             /*
              * We write the previously calculated values into storage.
              *  Note: Avoid token reentrancy attacks by writing increased borrow before external transfer.
