pragma solidity 0.8.25;

import { ComptrollerInterface } from "../../Comptroller/ComptrollerInterface.sol";
import { InterestRateModelV8 } from "../../InterestRateModels/InterestRateModelV8.sol";
import { VTokenInterface, VBep20Interface, VDelegatorInterface } from "./VTokenInterfaces.sol";

/**
 * @title Venus's VBep20Delegator Contract
 * @notice vTokens which wrap an EIP-20 underlying and delegate to an implementation
 * @author Venus
 */
contract VBep20Delegator is VTokenInterface, VBep20Interface, VDelegatorInterface {
    /**
     * @notice Construct a new money market
     * @param underlying_ The address of the underlying asset
     * @param comptroller_ The address of the comptroller
     * @param interestRateModel_ The address of the interest rate model
     * @param initialExchangeRateMantissa_ The initial exchange rate, scaled by 1e18
     * @param name_ BEP-20 name of this token
     * @param symbol_ BEP-20 symbol of this token
     * @param decimals_ BEP-20 decimal precision of this token
     * @param admin_ Address of the administrator of this token
     * @param implementation_ The address of the implementation the contract delegates to
     * @param becomeImplementationData The encoded args for becomeImplementation
     * @param flashLoanEnabled_ Enable flashLoan or not for this market
     * @param flashLoanProtocolFeeMantissa_ FlashLoan protocol fee mantissa, transferred to protocol share reserve
     * @param flashLoanSupplierFeeMantissa_ FlashLoan supplier fee mantissa, transferred to the supplier of the asset
     */
    constructor(
        address underlying_,
        ComptrollerInterface comptroller_,
        InterestRateModelV8 interestRateModel_,
        uint initialExchangeRateMantissa_,
        string memory name_,
        string memory symbol_,
        uint8 decimals_,
        address payable admin_,
        address implementation_,
<<<<<<< HEAD
        bytes memory becomeImplementationData,
        bool flashLoanEnabled_,
        uint256 flashLoanProtocolFeeMantissa_,
        uint256 flashLoanSupplierFeeMantissa_
    ) public {
=======
        bytes memory becomeImplementationData
    ) {
>>>>>>> 1464ef2f
        // Creator of the contract is admin during initialization
        admin = payable(msg.sender);

        // First delegate gets to initialize the delegator (i.e. storage contract)
        delegateTo(
            implementation_,
            abi.encodeWithSignature(
                "initialize(address,address,address,uint256,string,string,uint8,bool,uint256,uint256)",
                underlying_,
                comptroller_,
                interestRateModel_,
                initialExchangeRateMantissa_,
                name_,
                symbol_,
                decimals_,
                flashLoanEnabled_,
                flashLoanProtocolFeeMantissa_,
                flashLoanSupplierFeeMantissa_
            )
        );

        // New implementations always get set via the settor (post-initialize)
        _setImplementation(implementation_, false, becomeImplementationData);

        // Set the proper admin now that initialization is done
        admin = admin_;
    }

    /**
     * @notice Delegates execution to an implementation contract
     * @dev It returns to the external caller whatever the implementation returns or forwards reverts
     */
    fallback() external {
        // delegate all other functions to current implementation
        (bool success, ) = implementation.delegatecall(msg.data);

        assembly {
            let free_mem_ptr := mload(0x40)
            returndatacopy(free_mem_ptr, 0, returndatasize())

            switch success
            case 0 {
                revert(free_mem_ptr, returndatasize())
            }
            default {
                return(free_mem_ptr, returndatasize())
            }
        }
    }

    /**
     * @notice Sender supplies assets into the market and receives vTokens in exchange
     * @dev Accrues interest whether or not the operation succeeds, unless reverted
     * @param mintAmount The amount of the underlying asset to supply
     * @return uint Returns 0 on success, otherwise returns a failure code (see ErrorReporter.sol for details).
     */
    function mint(uint mintAmount) external returns (uint) {
        bytes memory data = delegateToImplementation(abi.encodeWithSignature("mint(uint256)", mintAmount));
        return abi.decode(data, (uint));
    }

    /**
     * @notice Sender supplies assets into the market and receiver receives vTokens in exchange
     * @dev Accrues interest whether or not the operation succeeds, unless reverted
     * @param mintAmount The amount of the underlying asset to supply
     * @return uint Returns 0 on success, otherwise returns a failure code (see ErrorReporter.sol for details).
     */
    function mintBehalf(address receiver, uint mintAmount) external returns (uint) {
        bytes memory data = delegateToImplementation(
            abi.encodeWithSignature("mintBehalf(address,uint256)", receiver, mintAmount)
        );
        return abi.decode(data, (uint));
    }

    /**
     * @notice Sender redeems vTokens in exchange for the underlying asset
     * @dev Accrues interest whether or not the operation succeeds, unless reverted
     * @param redeemTokens The number of vTokens to redeem into underlying asset
     * @return uint Returns 0 on success, otherwise returns a failure code (see ErrorReporter.sol for details).
     */
    function redeem(uint redeemTokens) external returns (uint) {
        bytes memory data = delegateToImplementation(abi.encodeWithSignature("redeem(uint256)", redeemTokens));
        return abi.decode(data, (uint));
    }

    /**
     * @notice Sender redeems vTokens in exchange for a specified amount of underlying asset
     * @dev Accrues interest whether or not the operation succeeds, unless reverted
     * @param redeemAmount The amount of underlying to redeem
     * @return uint Returns 0 on success, otherwise returns a failure code (see ErrorReporter.sol for details).
     */
    function redeemUnderlying(uint redeemAmount) external returns (uint) {
        bytes memory data = delegateToImplementation(
            abi.encodeWithSignature("redeemUnderlying(uint256)", redeemAmount)
        );
        return abi.decode(data, (uint));
    }

    /**
     * @notice Sender borrows assets from the protocol to their own address
     * @param borrowAmount The amount of the underlying asset to borrow
     * @return uint Returns 0 on success, otherwise returns a failure code (see ErrorReporter.sol for details).
     */
    function borrow(uint borrowAmount) external returns (uint) {
        bytes memory data = delegateToImplementation(abi.encodeWithSignature("borrow(uint256)", borrowAmount));
        return abi.decode(data, (uint));
    }

    /**
     * @notice Sender repays their own borrow
     * @param repayAmount The amount to repay
     * @return uint Returns 0 on success, otherwise returns a failure code (see ErrorReporter.sol for details).
     */
    function repayBorrow(uint repayAmount) external returns (uint) {
        bytes memory data = delegateToImplementation(abi.encodeWithSignature("repayBorrow(uint256)", repayAmount));
        return abi.decode(data, (uint));
    }

    /**
     * @notice Sender repays a borrow belonging to another borrower
     * @param borrower The account with the debt being payed off
     * @param repayAmount The amount to repay
     * @return uint Returns 0 on success, otherwise returns a failure code (see ErrorReporter.sol for details).
     */
    function repayBorrowBehalf(address borrower, uint repayAmount) external returns (uint) {
        bytes memory data = delegateToImplementation(
            abi.encodeWithSignature("repayBorrowBehalf(address,uint256)", borrower, repayAmount)
        );
        return abi.decode(data, (uint));
    }

    /**
     * @notice The sender liquidates the borrowers collateral.
     *  The collateral seized is transferred to the liquidator.
     * @param borrower The borrower of this vToken to be liquidated
     * @param vTokenCollateral The market in which to seize collateral from the borrower
     * @param repayAmount The amount of the underlying borrowed asset to repay
     * @return uint Returns 0 on success, otherwise returns a failure code (see ErrorReporter.sol for details).
     */
    function liquidateBorrow(
        address borrower,
        uint repayAmount,
        VTokenInterface vTokenCollateral
    ) external returns (uint) {
        bytes memory data = delegateToImplementation(
            abi.encodeWithSignature("liquidateBorrow(address,uint256,address)", borrower, repayAmount, vTokenCollateral)
        );
        return abi.decode(data, (uint));
    }

    /**
     * @notice Transfer `amount` tokens from `msg.sender` to `dst`
     * @param dst The address of the destination account
     * @param amount The number of tokens to transfer
     * @return Whether or not the transfer succeeded
     */
    function transfer(address dst, uint amount) external override returns (bool) {
        bytes memory data = delegateToImplementation(abi.encodeWithSignature("transfer(address,uint256)", dst, amount));
        return abi.decode(data, (bool));
    }

    /**
     * @notice Transfer `amount` tokens from `src` to `dst`
     * @param src The address of the source account
     * @param dst The address of the destination account
     * @param amount The number of tokens to transfer
     * @return Whether or not the transfer succeeded
     */
    function transferFrom(address src, address dst, uint256 amount) external override returns (bool) {
        bytes memory data = delegateToImplementation(
            abi.encodeWithSignature("transferFrom(address,address,uint256)", src, dst, amount)
        );
        return abi.decode(data, (bool));
    }

    /**
     * @notice Approve `spender` to transfer up to `amount` from `src`
     * @dev This will overwrite the approval amount for `spender`
     *  and is subject to issues noted [here](https://eips.ethereum.org/EIPS/eip-20#approve)
     * @param spender The address of the account which may transfer tokens
     * @param amount The number of tokens that are approved (-1 means infinite)
     * @return Whether or not the approval succeeded
     */
    function approve(address spender, uint256 amount) external override returns (bool) {
        bytes memory data = delegateToImplementation(
            abi.encodeWithSignature("approve(address,uint256)", spender, amount)
        );
        return abi.decode(data, (bool));
    }

    /**
     * @notice Get the underlying balance of the `owner`
     * @dev This also accrues interest in a transaction
     * @param owner The address of the account to query
     * @return The amount of underlying owned by `owner`
     */
    function balanceOfUnderlying(address owner) external override returns (uint) {
        bytes memory data = delegateToImplementation(abi.encodeWithSignature("balanceOfUnderlying(address)", owner));
        return abi.decode(data, (uint));
    }

    /**
     * @notice Returns the current total borrows plus accrued interest
     * @return The total borrows with interest
     */
    function totalBorrowsCurrent() external override returns (uint) {
        bytes memory data = delegateToImplementation(abi.encodeWithSignature("totalBorrowsCurrent()"));
        return abi.decode(data, (uint));
    }

    /**
     * @notice Accrue interest to updated borrowIndex and then calculate account's borrow balance using the updated borrowIndex
     * @param account The address whose balance should be calculated after updating borrowIndex
     * @return The calculated balance
     */
    function borrowBalanceCurrent(address account) external override returns (uint) {
        bytes memory data = delegateToImplementation(abi.encodeWithSignature("borrowBalanceCurrent(address)", account));
        return abi.decode(data, (uint));
    }

    /**
     * @notice Transfers collateral tokens (this market) to the liquidator.
     * @dev Will fail unless called by another vToken during the process of liquidation.
     *  It's absolutely critical to use msg.sender as the borrowed vToken and not a parameter.
     * @param liquidator The account receiving seized collateral
     * @param borrower The account having collateral seized
     * @param seizeTokens The number of vTokens to seize
     * @return uint Returns 0 on success, otherwise returns a failure code (see ErrorReporter.sol for details).
     */
    function seize(address liquidator, address borrower, uint seizeTokens) external override returns (uint) {
        bytes memory data = delegateToImplementation(
            abi.encodeWithSignature("seize(address,address,uint256)", liquidator, borrower, seizeTokens)
        );
        return abi.decode(data, (uint));
    }

    /*** Admin Functions ***/

    /**
     * @notice Begins transfer of admin rights. The newPendingAdmin must call `_acceptAdmin` to finalize the transfer.
     * @dev Admin function to begin change of admin. The newPendingAdmin must call `_acceptAdmin` to finalize the transfer.
     * @param newPendingAdmin New pending admin.
     * @return uint Returns 0 on success, otherwise returns a failure code (see ErrorReporter.sol for details).
     */
    function _setPendingAdmin(address payable newPendingAdmin) external override returns (uint) {
        bytes memory data = delegateToImplementation(
            abi.encodeWithSignature("_setPendingAdmin(address)", newPendingAdmin)
        );
        return abi.decode(data, (uint));
    }

    /**
     * @notice Accrues interest and sets a new reserve factor for the protocol using _setReserveFactorFresh
     * @dev Admin function to accrue interest and set a new reserve factor
     * @return uint Returns 0 on success, otherwise returns a failure code (see ErrorReporter.sol for details).
     */
    function _setReserveFactor(uint newReserveFactorMantissa) external override returns (uint) {
        bytes memory data = delegateToImplementation(
            abi.encodeWithSignature("_setReserveFactor(uint256)", newReserveFactorMantissa)
        );
        return abi.decode(data, (uint));
    }

    /**
     * @notice Accepts transfer of admin rights. `msg.sender` must be pendingAdmin
     * @dev Admin function for pending admin to accept role and update admin
     * @return uint Returns 0 on success, otherwise returns a failure code (see ErrorReporter.sol for details).
     */
    function _acceptAdmin() external override returns (uint) {
        bytes memory data = delegateToImplementation(abi.encodeWithSignature("_acceptAdmin()"));
        return abi.decode(data, (uint));
    }

    /**
     * @notice Accrues interest and adds reserves by transferring from admin
     * @param addAmount Amount of reserves to add
     * @return uint Returns 0 on success, otherwise returns a failure code (see ErrorReporter.sol for details).
     */
    function _addReserves(uint addAmount) external returns (uint) {
        bytes memory data = delegateToImplementation(abi.encodeWithSignature("_addReserves(uint256)", addAmount));
        return abi.decode(data, (uint));
    }

    /**
     * @notice Accrues interest and reduces reserves by transferring to admin
     * @param reduceAmount Amount of reduction to reserves
     * @return uint Returns 0 on success, otherwise returns a failure code (see ErrorReporter.sol for details).
     */
    function _reduceReserves(uint reduceAmount) external override returns (uint) {
        bytes memory data = delegateToImplementation(abi.encodeWithSignature("_reduceReserves(uint256)", reduceAmount));
        return abi.decode(data, (uint));
    }

    /**
     * @notice Get cash balance of this vToken in the underlying asset
     * @return The quantity of underlying asset owned by this contract
     */
    function getCash() external view override returns (uint) {
        bytes memory data = delegateToViewImplementation(abi.encodeWithSignature("getCash()"));
        return abi.decode(data, (uint));
    }

    /**
     * @notice Get the current allowance from `owner` for `spender`
     * @param owner The address of the account which owns the tokens to be spent
     * @param spender The address of the account which may transfer tokens
     * @return The number of tokens allowed to be spent (-1 means infinite)
     */
    function allowance(address owner, address spender) external view override returns (uint) {
        bytes memory data = delegateToViewImplementation(
            abi.encodeWithSignature("allowance(address,address)", owner, spender)
        );
        return abi.decode(data, (uint));
    }

    /**
     * @notice Get the token balance of the `owner`
     * @param owner The address of the account to query
     * @return The number of tokens owned by `owner`
     */
    function balanceOf(address owner) external view override returns (uint) {
        bytes memory data = delegateToViewImplementation(abi.encodeWithSignature("balanceOf(address)", owner));
        return abi.decode(data, (uint));
    }

    /**
     * @notice Get a snapshot of the account's balances and the cached exchange rate
     * @dev This is used by comptroller to more efficiently perform liquidity checks.
     * @param account Address of the account to snapshot
     * @return (possible error, token balance, borrow balance, exchange rate mantissa)
     */
    function getAccountSnapshot(address account) external view override returns (uint, uint, uint, uint) {
        bytes memory data = delegateToViewImplementation(
            abi.encodeWithSignature("getAccountSnapshot(address)", account)
        );
        return abi.decode(data, (uint, uint, uint, uint));
    }

    /**
     * @notice Returns the current per-block borrow interest rate for this vToken
     * @return The borrow interest rate per block, scaled by 1e18
     */
    function borrowRatePerBlock() external view override returns (uint) {
        bytes memory data = delegateToViewImplementation(abi.encodeWithSignature("borrowRatePerBlock()"));
        return abi.decode(data, (uint));
    }

    /**
     * @notice Returns the current per-block supply interest rate for this vToken
     * @return The supply interest rate per block, scaled by 1e18
     */
    function supplyRatePerBlock() external view override returns (uint) {
        bytes memory data = delegateToViewImplementation(abi.encodeWithSignature("supplyRatePerBlock()"));
        return abi.decode(data, (uint));
    }

    /**
     * @notice Called by the admin to update the implementation of the delegator
     * @param implementation_ The address of the new implementation for delegation
     * @param allowResign Flag to indicate whether to call _resignImplementation on the old implementation
     * @param becomeImplementationData The encoded bytes data to be passed to _becomeImplementation
     */
    // @custom:access Only callable by admin
    function _setImplementation(
        address implementation_,
        bool allowResign,
        bytes memory becomeImplementationData
    ) public {
        require(msg.sender == admin, "VBep20Delegator::_setImplementation: Caller must be admin");

        if (allowResign) {
            delegateToImplementation(abi.encodeWithSignature("_resignImplementation()"));
        }

        address oldImplementation = implementation;
        implementation = implementation_;

        delegateToImplementation(abi.encodeWithSignature("_becomeImplementation(bytes)", becomeImplementationData));

        emit NewImplementation(oldImplementation, implementation);
    }

    /**
     * @notice Accrue interest then return the up-to-date exchange rate
     * @return Calculated exchange rate scaled by 1e18
     */
    function exchangeRateCurrent() public override returns (uint) {
        bytes memory data = delegateToImplementation(abi.encodeWithSignature("exchangeRateCurrent()"));
        return abi.decode(data, (uint));
    }

    /**
     * @notice Applies accrued interest to total borrows and reserves.
     * @dev This calculates interest accrued from the last checkpointed block
     *      up to the current block and writes new checkpoint to storage.
     */
    function accrueInterest() public override returns (uint) {
        bytes memory data = delegateToImplementation(abi.encodeWithSignature("accrueInterest()"));
        return abi.decode(data, (uint));
    }

    /**
     * @notice Sets a new comptroller for the market
     * @dev Admin function to set a new comptroller
     * @return uint Returns 0 on success, otherwise returns a failure code (see ErrorReporter.sol for details).
     */
    function _setComptroller(ComptrollerInterface newComptroller) public override returns (uint) {
        bytes memory data = delegateToImplementation(
            abi.encodeWithSignature("_setComptroller(address)", newComptroller)
        );
        return abi.decode(data, (uint));
    }

    /**
     * @notice Accrues interest and updates the interest rate model using `_setInterestRateModelFresh`
     * @dev Admin function to accrue interest and update the interest rate model
     * @param newInterestRateModel The new interest rate model to use
     * @return uint Returns 0 on success, otherwise returns a failure code (see ErrorReporter.sol for details).
     */
    function _setInterestRateModel(InterestRateModelV8 newInterestRateModel) public override returns (uint) {
        bytes memory data = delegateToImplementation(
            abi.encodeWithSignature("_setInterestRateModel(address)", newInterestRateModel)
        );
        return abi.decode(data, (uint));
    }

    /**
     * @notice Delegates execution to the implementation contract
     * @dev It returns to the external caller whatever the implementation returns or forwards reverts
     * @param data The raw data to delegatecall
     * @return The returned bytes from the delegatecall
     */
    function delegateToImplementation(bytes memory data) public returns (bytes memory) {
        return delegateTo(implementation, data);
    }

    /**
     * @notice Delegates execution to an implementation contract
     * @dev It returns to the external caller whatever the implementation returns or forwards reverts
     *  There are an additional 2 prefix uints from the wrapper returndata, which we ignore since we make an extra hop.
     * @param data The raw data to delegatecall
     * @return The returned bytes from the delegatecall
     */
    function delegateToViewImplementation(bytes memory data) public view returns (bytes memory) {
        (bool success, bytes memory returnData) = address(this).staticcall(
            abi.encodeWithSignature("delegateToImplementation(bytes)", data)
        );
        assembly {
            if eq(success, 0) {
                revert(add(returnData, 0x20), returndatasize())
            }
        }
        return abi.decode(returnData, (bytes));
    }

    /**
     * @notice Return the borrow balance of account based on stored data
     * @param account The address whose balance should be calculated
     * @return The calculated balance
     */
    function borrowBalanceStored(address account) public view override returns (uint) {
        bytes memory data = delegateToViewImplementation(
            abi.encodeWithSignature("borrowBalanceStored(address)", account)
        );
        return abi.decode(data, (uint));
    }

    /**
     * @notice Calculates the exchange rate from the underlying to the VToken
     * @dev This function does not accrue interest before calculating the exchange rate
     * @return Calculated exchange rate scaled by 1e18
     */
    function exchangeRateStored() public view override returns (uint) {
        bytes memory data = delegateToViewImplementation(abi.encodeWithSignature("exchangeRateStored()"));
        return abi.decode(data, (uint));
    }

    /**
     * @notice Internal method to delegate execution to another contract
     * @dev It returns to the external caller whatever the implementation returns or forwards reverts
     * @param callee The contract to delegatecall
     * @param data The raw data to delegatecall
     * @return The returned bytes from the delegatecall
     */
    function delegateTo(address callee, bytes memory data) internal returns (bytes memory) {
        (bool success, bytes memory returnData) = callee.delegatecall(data);
        assembly {
            if eq(success, 0) {
                revert(add(returnData, 0x20), returndatasize())
            }
        }
        return returnData;
    }
}<|MERGE_RESOLUTION|>--- conflicted
+++ resolved
@@ -9,7 +9,7 @@
  * @notice vTokens which wrap an EIP-20 underlying and delegate to an implementation
  * @author Venus
  */
-contract VBep20Delegator is VTokenInterface, VBep20Interface, VDelegatorInterface {
+abstract contract VBep20Delegator is VTokenInterface, VBep20Interface, VDelegatorInterface {
     /**
      * @notice Construct a new money market
      * @param underlying_ The address of the underlying asset
@@ -36,16 +36,11 @@
         uint8 decimals_,
         address payable admin_,
         address implementation_,
-<<<<<<< HEAD
         bytes memory becomeImplementationData,
         bool flashLoanEnabled_,
         uint256 flashLoanProtocolFeeMantissa_,
         uint256 flashLoanSupplierFeeMantissa_
-    ) public {
-=======
-        bytes memory becomeImplementationData
     ) {
->>>>>>> 1464ef2f
         // Creator of the contract is admin during initialization
         admin = payable(msg.sender);
 
