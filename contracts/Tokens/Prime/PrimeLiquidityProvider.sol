--- conflicted
+++ resolved
@@ -23,12 +23,6 @@
     /// @notice The max token distribution speed
     uint256 public constant MAX_DISTRIBUTION_SPEED = 1e18;
 
-<<<<<<< HEAD
-    /// @notice Base unit for computations, usually used in scaling (multiplications, divisions)
-    uint256 internal constant EXP_SCALE = 1e18;
-
-=======
->>>>>>> 7f13273a
     /// @notice Address of the Prime contract
     address public prime;
 
