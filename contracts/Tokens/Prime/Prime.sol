// SPDX-License-Identifier: BSD-3-Clause
pragma solidity 0.8.13;

import { SafeERC20Upgradeable, IERC20Upgradeable } from "@openzeppelin/contracts-upgradeable/token/ERC20/utils/SafeERC20Upgradeable.sol";
import { AccessControlledV8 } from "@venusprotocol/governance-contracts/contracts/Governance/AccessControlledV8.sol";
import { ResilientOracleInterface } from "@venusprotocol/oracle/contracts/interfaces/OracleInterface.sol";
import { PausableUpgradeable } from "@openzeppelin/contracts-upgradeable/security/PausableUpgradeable.sol";
import { MaxLoopsLimitHelper } from "@venusprotocol/isolated-pools/contracts/MaxLoopsLimitHelper.sol";
import { IERC20MetadataUpgradeable } from "@openzeppelin/contracts-upgradeable/token/ERC20/extensions/IERC20MetadataUpgradeable.sol";

import { PrimeStorageV1 } from "./PrimeStorage.sol";
import { Scores } from "./libs/Scores.sol";

import { IPrimeLiquidityProvider } from "./Interfaces/IPrimeLiquidityProvider.sol";
import { IPrime } from "./Interfaces/IPrime.sol";
import { IXVSVault } from "./Interfaces/IXVSVault.sol";
import { IVToken } from "./Interfaces/IVToken.sol";
import { InterfaceComptroller } from "./Interfaces/InterfaceComptroller.sol";

<<<<<<< HEAD
/**
 * @title Prime
 * @author Venus
 * @notice Prime Token is used to provide extra rewards to the users who have staked a minimum of 1000 XVS in the XVSVault for 90 days
 * @custom:security-contact https://github.com/VenusProtocol/venus-protocol
 */
contract Prime is IPrime, AccessControlledV8, PausableUpgradeable, MaxLoopsLimitHelper, PrimeStorageV1 {
=======

/// @custom:security-contact https://github.com/VenusProtocol/venus-protocol
contract Prime is AccessControlledV8, PausableUpgradeable, MaxLoopsLimitHelper, PrimeStorageV1 {
>>>>>>> 12bf1070
    using SafeERC20Upgradeable for IERC20Upgradeable;

    /// @notice total blocks per year
    /// @custom:oz-upgrades-unsafe-allow state-variable-immutable
    uint256 public immutable BLOCKS_PER_YEAR;

    /// @notice address of WBNB contract
    /// @custom:oz-upgrades-unsafe-allow state-variable-immutable
    address public immutable WBNB;

    /// @notice address of VBNB contract
    /// @custom:oz-upgrades-unsafe-allow state-variable-immutable
    address public immutable VBNB;

    /// @notice minimum amount of XVS user needs to stake to become a prime member
    /// @custom:oz-upgrades-unsafe-allow state-variable-immutable
    uint256 public immutable MINIMUM_STAKED_XVS;

    /// @notice maximum XVS taken in account when calculating user score
    /// @custom:oz-upgrades-unsafe-allow state-variable-immutable
    uint256 public immutable MAXIMUM_XVS_CAP;

    /// @notice number of days user need to stake to claim prime token
    /// @custom:oz-upgrades-unsafe-allow state-variable-immutable
    uint256 public immutable STAKING_PERIOD;

    /// @notice Emitted when prime token is minted
    event Mint(address indexed user, bool isIrrevocable);

    /// @notice Emitted when prime token is burned
    event Burn(address indexed user);

    /// @notice Emitted asset state is update by protocol share reserve
<<<<<<< HEAD
    event UpdatedAssetsState(
        address indexed comptroller,
        address indexed asset,
        uint256 unreleasedPSRIncomeOld,
        uint256 unreleasedPSRIncomeNew
    );
=======
>>>>>>> 12bf1070

    /// @notice Emitted when a market is added to prime program
    event MarketAdded(address indexed market, uint256 indexed supplyMultiplier, uint256 indexed borrowMultiplier);

    /// @notice Emitted when mint limits are updated
    event MintLimitsUpdated(
        uint256 indexed oldIrrevocableLimit,
        uint256 indexed oldRevocableLimit,
        uint256 indexed newIrrevocableLimit,
        uint256 newRevocableLimit
    );

    /// @notice Emitted when user score is updated
    event UserScoreUpdated(address indexed user);

    /// @notice Emitted when alpha is updated
    event AlphaUpdated(
        uint128 indexed oldNumerator,
        uint128 indexed oldDenominator,
        uint128 indexed newNumerator,
        uint128 newDenominator
    );

    /// @notice Emitted when multiplier is updated
    event MultiplierUpdated(
        address indexed market,
        uint256 indexed oldSupplyMultiplier,
        uint256 indexed oldBorrowMultiplier,
        uint256 newSupplyMultiplier,
        uint256 newBorrowMultiplier
    );

    /// @notice Emitted when interest is claimed
    event InterestClaimed(address indexed user, address indexed market, uint256 amount);

    /// @notice Emitted when revocable token is upgraded to irrevocable token
    event TokenUpgraded(address indexed user);

    /// @notice Error thrown when market is not supported
    error MarketNotSupported();

    /// @notice Error thrown when mint limit is reached
    error InvalidLimit();

    /// @notice Error thrown when user is not eligible to claim prime token
    error IneligibleToClaim();

    /// @notice Error thrown when user needs to wait more time to claim prime token
    error WaitMoreTime();

    /// @notice Error thrown when user has no prime token
    error UserHasNoPrimeToken();

    /// @notice Error thrown when msg.sender is not allowed to call the function
    error InvalidCaller();

    /// @notice Error thrown when comptroller is not valid
    error InvalidComptroller();

    /// @notice Error thrown when no score updates are required
    error NoScoreUpdatesRequired();

    /// @notice Error thrown when market already exists
    error MarketAlreadyExists();

    /// @notice Error thrown when asset already exists
    error AssetAlreadyExists();

    /// @notice Error thrown when invalid address is passed
    error InvalidAddress();

    /// @notice Error thrown when blocks per year is passed as 0
    error InvalidBlocksPerYear();

    /// @notice Error thrown when invalid alpha arguments are passed
    error InvalidAlphaArguments();

    /// @notice Error thrown when invalid vToken is passed
    error InvalidVToken();

    /**
     * @notice Prime constructor
     * @param _wbnb Address of WBNB
     * @param _vbnb Address of VBNB
     * @param _blocksPerYear total blocks per year
     * @param _stakingPeriod total number of seconds for which user needs to stake to claim prime token
     * @param _minimumStakedXVS minimum amount of XVS user needs to stake to become a prime member (scaled by 1e18)
     * @param _maximumXVSCap maximum XVS taken in account when calculating user score (scaled by 1e18)
     * @custom:error Throw InvalidAddress if any of the address is invalid
     * @custom:error Throw InvalidBlocksPerYear if blocks per year is 0
     */
    /// @custom:oz-upgrades-unsafe-allow constructor
    constructor(
        address _wbnb,
        address _vbnb,
        uint256 _blocksPerYear,
        uint256 _stakingPeriod,
        uint256 _minimumStakedXVS,
        uint256 _maximumXVSCap
    ) {
        if (_wbnb == address(0)) revert InvalidAddress();
        if (_vbnb == address(0)) revert InvalidAddress();
        if (_blocksPerYear == 0) revert InvalidBlocksPerYear();
        WBNB = _wbnb;
        VBNB = _vbnb;
        BLOCKS_PER_YEAR = _blocksPerYear;
        STAKING_PERIOD = _stakingPeriod;
        MINIMUM_STAKED_XVS = _minimumStakedXVS;
        MAXIMUM_XVS_CAP = _maximumXVSCap;

        // Note that the contract is upgradeable. Use initialize() or reinitializers
        // to set the state variables.
        _disableInitializers();
    }

    /**
     * @notice Prime initializer
     * @param xvsVault_ Address of XVSVault
     * @param xvsVaultRewardToken_ Address of XVSVault reward token
     * @param xvsVaultPoolId_ Pool id of XVSVault
     * @param alphaNumerator_ numerator of alpha. If alpha is 0.5 then numerator is 1.
              alphaNumerator_ must be greater than alphaDenominator_ and alphaDenominator_ cannot be zero
     * @param alphaDenominator_ denominator of alpha. If alpha is 0.5 then denominator is 2.
              alpha is alphaNumerator_/alphaDenominator_. So, 0 < alpha < 1
     * @param accessControlManager_ Address of AccessControlManager
     * @param primeLiquidityProvider_ Address of PrimeLiquidityProvider
     * @param comptroller_ Address of Comptroller
     * @param oracle_ Address of Oracle
     * @param loopsLimit_ Maximum number of loops allowed in a single transaction
     * @custom:error Throw InvalidAddress if any of the address is invalid
     */
    function initialize(
        address xvsVault_,
        address xvsVaultRewardToken_,
        uint256 xvsVaultPoolId_,
        uint128 alphaNumerator_,
        uint128 alphaDenominator_,
        address accessControlManager_,
        address primeLiquidityProvider_,
        address comptroller_,
        address oracle_,
        uint256 loopsLimit_
    ) external initializer {
        if (xvsVault_ == address(0)) revert InvalidAddress();
        if (xvsVaultRewardToken_ == address(0)) revert InvalidAddress();
        if (comptroller_ == address(0)) revert InvalidAddress();
        if (oracle_ == address(0)) revert InvalidAddress();
        if (primeLiquidityProvider_ == address(0)) revert InvalidAddress();

        _checkAlphaArguments(alphaNumerator_, alphaDenominator_);

        alphaNumerator = alphaNumerator_;
        alphaDenominator = alphaDenominator_;
        _xvsVaultRewardToken = xvsVaultRewardToken_;
        _xvsVaultPoolId = xvsVaultPoolId_;
        _xvsVault = xvsVault_;
        nextScoreUpdateRoundId = 0;
        primeLiquidityProvider = primeLiquidityProvider_;
        comptroller = comptroller_;
        oracle = ResilientOracleInterface(oracle_);

        __AccessControlled_init(accessControlManager_);
        __Pausable_init();
        _setMaxLoopsLimit(loopsLimit_);

        _pause();
    }

    /**
     * @notice Returns boosted pending interest accrued for a user for all markets
     * @param user the account for which to get the accrued interests
     * @return pendingInterests the number of underlying tokens accrued by the user for all markets
     */
    function getPendingInterests(address user) external returns (PendingInterest[] memory pendingInterests) {
        address[] storage allMarkets = _allMarkets;
        pendingInterests = new PendingInterest[](allMarkets.length);

        uint256 marketsLength = allMarkets.length;

        for (uint256 i; i < marketsLength; ) {
            address market = allMarkets[i];
            uint256 interestAccrued = getInterestAccrued(market, user);
            uint256 accrued = interests[market][user].accrued;

            pendingInterests[i] = PendingInterest({
                market: _getUnderlying(market),
                amount: interestAccrued + accrued
            });

            unchecked {
                ++i;
            }
        }
    }

    /**
     * @notice Update total score of multiple users and market
     * @param users accounts for which we need to update score
     * @custom:error Throw NoScoreUpdatesRequired if no score updates are required
     * @custom:error Throw UserHasNoPrimeToken if user has no prime token
     * @custom:event Emits UserScoreUpdated event
     */
    function updateScores(address[] calldata users) external {
        if (pendingScoreUpdates == 0) revert NoScoreUpdatesRequired();
        if (nextScoreUpdateRoundId == 0) revert NoScoreUpdatesRequired();

        uint256 usersLength = users.length;
        _ensureMaxLoops(usersLength);

        for (uint256 i; i < usersLength; ) {
            address user = users[i];

            if (!tokens[user].exists) revert UserHasNoPrimeToken();
            if (isScoreUpdated[nextScoreUpdateRoundId][user]) {
                ++i;
                continue;
            }

            address[] storage allMarkets = _allMarkets;
            uint256 marketsLength = allMarkets.length;

            for (uint256 j; j < marketsLength; ) {
                address market = allMarkets[j];
                _executeBoost(user, market);
                _updateScore(user, market);

                unchecked {
                    ++j;
                }
            }

            --pendingScoreUpdates;
            isScoreUpdated[nextScoreUpdateRoundId][user] = true;

            unchecked {
                ++i;
            }

            emit UserScoreUpdated(user);
        }
    }

    /**
     * @notice Update value of alpha
     * @param _alphaNumerator numerator of alpha. If alpha is 0.5 then numerator is 1
     * @param _alphaDenominator denominator of alpha. If alpha is 0.5 then denominator is 2
     * @custom:event Emits AlphaUpdated event
     * @custom:access Controlled by ACM
     */
    function updateAlpha(uint128 _alphaNumerator, uint128 _alphaDenominator) external {
        _checkAccessAllowed("updateAlpha(uint128,uint128)");
        _checkAlphaArguments(_alphaNumerator, _alphaDenominator);

        emit AlphaUpdated(alphaNumerator, alphaDenominator, _alphaNumerator, _alphaDenominator);

        alphaNumerator = _alphaNumerator;
        alphaDenominator = _alphaDenominator;

        uint256 marketslength = _allMarkets.length;

        for (uint256 i; i < marketslength; ) {
            accrueInterest(_allMarkets[i]);

            unchecked {
                ++i;
            }
        }

        _startScoreUpdateRound();
    }

    /**
     * @notice Update multipliers for a market
     * @param market address of the market vToken
     * @param supplyMultiplier new supply multiplier for the market, scaled by 1e18
     * @param borrowMultiplier new borrow multiplier for the market, scaled by 1e18
     * @custom:error Throw MarketNotSupported if market is not supported
     * @custom:event Emits MultiplierUpdated event
     * @custom:access Controlled by ACM
     */
    function updateMultipliers(address market, uint256 supplyMultiplier, uint256 borrowMultiplier) external {
        _checkAccessAllowed("updateMultipliers(address,uint256,uint256)");

        Market storage _market = markets[market];
        if (!_market.exists) revert MarketNotSupported();

        accrueInterest(market);

        emit MultiplierUpdated(
            market,
            _market.supplyMultiplier,
            _market.borrowMultiplier,
            supplyMultiplier,
            borrowMultiplier
        );
        _market.supplyMultiplier = supplyMultiplier;
        _market.borrowMultiplier = borrowMultiplier;

        _startScoreUpdateRound();
    }

    /**
     * @notice Add a market to prime program
     * @param market address of the market vToken
     * @param supplyMultiplier the multiplier for supply cap. It should be converted to 1e18
     * @param borrowMultiplier the multiplier for borrow cap. It should be converted to 1e18
     * @custom:error Throw MarketAlreadyExists if market already exists
     * @custom:error Throw InvalidVToken if market is not valid
     * @custom:event Emits MarketAdded event
     * @custom:access Controlled by ACM
     */
    function addMarket(address market, uint256 supplyMultiplier, uint256 borrowMultiplier) external {
        _checkAccessAllowed("addMarket(address,uint256,uint256)");

        Market storage _market = markets[market];
        if (_market.exists) revert MarketAlreadyExists();

        bool isMarketExist = InterfaceComptroller(comptroller).markets(market);
        if (!isMarketExist) revert InvalidVToken();

        delete _market.rewardIndex;
        _market.supplyMultiplier = supplyMultiplier;
        _market.borrowMultiplier = borrowMultiplier;
        delete _market.sumOfMembersScore;
        _market.exists = true;

        address underlying = _getUnderlying(market);

        if (vTokenForAsset[underlying] != address(0)) revert AssetAlreadyExists();
        vTokenForAsset[underlying] = market;

        _allMarkets.push(market);
        _startScoreUpdateRound();

        _ensureMaxLoops(_allMarkets.length);

        emit MarketAdded(market, supplyMultiplier, borrowMultiplier);
    }

    /**
     * @notice Set limits for total tokens that can be minted
     * @param _irrevocableLimit total number of irrevocable tokens that can be minted
     * @param _revocableLimit total number of revocable tokens that can be minted
     * @custom:error Throw InvalidLimit if any of the limit is less than total tokens minted
     * @custom:event Emits MintLimitsUpdated event
     * @custom:access Controlled by ACM
     */
    function setLimit(uint256 _irrevocableLimit, uint256 _revocableLimit) external {
        _checkAccessAllowed("setLimit(uint256,uint256)");
        if (_irrevocableLimit < totalIrrevocable || _revocableLimit < totalRevocable) revert InvalidLimit();

        emit MintLimitsUpdated(irrevocableLimit, revocableLimit, _irrevocableLimit, _revocableLimit);

        revocableLimit = _revocableLimit;
        irrevocableLimit = _irrevocableLimit;
    }

    /**
     * @notice Set the limit for the loops can iterate to avoid the DOS
     * @param loopsLimit Number of loops limit
     * @custom:event Emits MaxLoopsLimitUpdated event on success
     * @custom:access Controlled by ACM
     */
    function setMaxLoopsLimit(uint256 loopsLimit) external {
        _checkAccessAllowed("setMaxLoopsLimit(uint256)");
        _setMaxLoopsLimit(loopsLimit);
    }

    /**
     * @notice Directly issue prime tokens to users
     * @param isIrrevocable are the tokens being issued
     * @param users list of address to issue tokens to
     * @custom:access Controlled by ACM
     */
    function issue(bool isIrrevocable, address[] calldata users) external {
        _checkAccessAllowed("issue(bool,address[])");

        uint256 usersLength = users.length;
        _ensureMaxLoops(usersLength);

        if (isIrrevocable) {
            for (uint256 i; i < usersLength; ) {
                Token storage userToken = tokens[users[i]];
                if (userToken.exists && !userToken.isIrrevocable) {
                    _upgrade(users[i]);
                } else {
                    _mint(true, users[i]);
                    _initializeMarkets(users[i]);
                }

                unchecked {
                    ++i;
                }
            }
        } else {
            for (uint256 i; i < usersLength; ) {
                _mint(false, users[i]);
                _initializeMarkets(users[i]);

                unchecked {
                    ++i;
                }
            }
        }
    }

    /**
     * @notice Executed by XVSVault whenever user's XVSVault balance changes
     * @param user the account address whose balance was updated
     */
    function xvsUpdated(address user) external {
        uint256 totalStaked = _xvsBalanceOfUser(user);
        bool isAccountEligible = _isEligible(totalStaked);

        uint256 userStakedAt = stakedAt[user];
        Token memory token = tokens[user];

        if (token.exists && !isAccountEligible) {
            stakedAt[user] = 0;

            if (token.isIrrevocable) {
                _accrueInterestAndUpdateScore(user);
            } else {
                _burn(user);
            }
        } else if (!isAccountEligible && !token.exists && userStakedAt != 0) {
            delete stakedAt[user];
        } else if (userStakedAt == 0 && isAccountEligible && !token.exists) {
            stakedAt[user] = block.timestamp;
        } else if (token.exists && isAccountEligible) {
            _accrueInterestAndUpdateScore(user);

            if (stakedAt[user] == 0) {
                stakedAt[user] = block.timestamp;
            }
        }
    }

    /**
     * @notice accrues interes and updates score for an user for a specific market
     * @param user the account address for which to accrue interest and update score
     * @param market the market for which to accrue interest and update score
     */
    function accrueInterestAndUpdateScore(address user, address market) external {
        _executeBoost(user, market);
        _updateScore(user, market);
    }

    /**
     * @notice For claiming prime token when staking period is completed
     */
    function claim() external {
        uint256 userStakedAt = stakedAt[msg.sender];
        if (userStakedAt == 0) revert IneligibleToClaim();
        if (block.timestamp - userStakedAt < STAKING_PERIOD) revert WaitMoreTime();

        _mint(false, msg.sender);
        _initializeMarkets(msg.sender);
    }

    /**
     * @notice For burning any prime token
     * @param user the account address for which the prime token will be burned
     * @custom:access Controlled by ACM
     */
    function burn(address user) external {
        _checkAccessAllowed("burn(address)");
        _burn(user);
    }

    /**
     * @notice To pause or unpause claiming of interest
     * @custom:access Controlled by ACM
     */
    function togglePause() external {
        _checkAccessAllowed("togglePause()");
        if (paused()) {
            _unpause();
        } else {
            _pause();
        }
    }

    /**
     * @notice For user to claim boosted yield
     * @param vToken the market for which claim the accrued interest
     * @return amount the amount of tokens transferred to the user
     */
    function claimInterest(address vToken) external whenNotPaused returns (uint256) {
        return _claimInterest(vToken, msg.sender);
    }

    /**
     * @notice For user to claim boosted yield
     * @param vToken the market for which claim the accrued interest
     * @param user the user for which to claim the accrued interest
     * @return amount the amount of tokens transferred to the user
     */
    function claimInterest(address vToken, address user) external whenNotPaused returns (uint256) {
        return _claimInterest(vToken, user);
    }

    /**
     * @notice Retrieves an array of all available markets
     * @return an array of addresses representing all available markets
     */
    function getAllMarkets() external view returns (address[] memory) {
        return _allMarkets;
    }

    /**
     * @notice fetch the numbers of seconds remaining for staking period to complete
     * @param user the account address for which we are checking the remaining time
     * @return timeRemaining the number of seconds the user needs to wait to claim prime token
     */
    function claimTimeRemaining(address user) external view returns (uint256) {
        uint256 userStakedAt = stakedAt[user];
        if (userStakedAt == 0) return STAKING_PERIOD;

        uint256 totalTimeStaked;
        unchecked {
            totalTimeStaked = block.timestamp - userStakedAt;
        }

        if (totalTimeStaked < STAKING_PERIOD) {
            unchecked {
                return STAKING_PERIOD - totalTimeStaked;
            }
        }
        return 0;
    }

    /**
     * @notice Returns supply and borrow APR for user for a given market
     * @param market the market for which to fetch the APR
     * @param user the account for which to get the APR
     * @return supplyAPR supply APR of the user in BPS
     * @return borrowAPR borrow APR of the user in BPS
     */
    function calculateAPR(address market, address user) external view returns (uint256 supplyAPR, uint256 borrowAPR) {
        IVToken vToken = IVToken(market);
        uint256 borrow = vToken.borrowBalanceStored(user);
        uint256 exchangeRate = vToken.exchangeRateStored();
        uint256 balanceOfAccount = vToken.balanceOf(user);
        uint256 supply;
        unchecked {
            supply = (exchangeRate * balanceOfAccount) / EXP_SCALE;
        }

        uint256 userScore = interests[market][user].score;
        uint256 totalScore = markets[market].sumOfMembersScore;

        uint256 xvsBalanceForScore = _xvsBalanceForScore(_xvsBalanceOfUser(user));
        (, uint256 cappedSupply, uint256 cappedBorrow) = _capitalForScore(
            xvsBalanceForScore,
            borrow,
            supply,
            address(vToken)
        );

        (supplyAPR, borrowAPR) = _calculateUserAPR(
            market,
            supply,
            borrow,
            cappedSupply,
            cappedBorrow,
            userScore,
            totalScore
        );
    }

    /**
     * @notice Returns supply and borrow APR for estimated supply, borrow and XVS staked
     * @param market the market for which to fetch the APR
     * @param user the account for which to get the APR
     * @param borrow hypothetical borrow amount
     * @param supply hypothetical supply amount
     * @param xvsStaked hypothetical staked XVS amount
     * @return supplyAPR supply APR of the user in BPS
     * @return borrowAPR borrow APR of the user in BPS
     */
    function estimateAPR(
        address market,
        address user,
        uint256 borrow,
        uint256 supply,
        uint256 xvsStaked
    ) external view returns (uint256 supplyAPR, uint256 borrowAPR) {
        uint256 totalScore;
        unchecked {
            totalScore = markets[market].sumOfMembersScore - interests[market][user].score;
        }

        uint256 xvsBalanceForScore = _xvsBalanceForScore(xvsStaked);
        (uint256 capital, uint256 cappedSupply, uint256 cappedBorrow) = _capitalForScore(
            xvsBalanceForScore,
            borrow,
            supply,
            market
        );

        uint256 decimals = IERC20MetadataUpgradeable(_getUnderlying(market)).decimals();
        capital = capital * (10 ** (18 - decimals));

        uint256 userScore = Scores._calculateScore(xvsBalanceForScore, capital, alphaNumerator, alphaDenominator);

        totalScore = totalScore + userScore;

        (supplyAPR, borrowAPR) = _calculateUserAPR(
            market,
            supply,
            borrow,
            cappedSupply,
            cappedBorrow,
            userScore,
            totalScore
        );
    }

    /**
     * @notice Distributes income from market since last distribution
     * @param vToken the market for which to distribute the income
     * @custom:error Throw MarketNotSupported if market is not supported
     */
    function accrueInterest(address vToken) public {
        Market storage market = markets[vToken];

        if (!market.exists) revert MarketNotSupported();

        address underlying = _getUnderlying(vToken);

        IPrimeLiquidityProvider _primeLiquidityProvider = IPrimeLiquidityProvider(primeLiquidityProvider);
        _primeLiquidityProvider.accrueTokens(underlying);
        uint256 totalAccruedInPLP = _primeLiquidityProvider.tokenAmountAccrued(underlying);
        uint256 unreleasedPLPAccruedInterest;
        unchecked {
            unreleasedPLPAccruedInterest = totalAccruedInPLP - unreleasedPLPIncome[underlying];
        }
        uint256 distributionIncome = unreleasedPLPAccruedInterest;

        if (distributionIncome == 0) {
            return;
        }

        unreleasedPLPIncome[underlying] = totalAccruedInPLP;

        uint256 delta;
        if (market.sumOfMembersScore != 0) {
            unchecked {
                delta = ((distributionIncome * EXP_SCALE) / market.sumOfMembersScore);
            }
        }

        market.rewardIndex += delta;
    }

    /**
     * @notice Returns boosted interest accrued for a user
     * @param vToken the market for which to fetch the accrued interest
     * @param user the account for which to get the accrued interest
     * @return interestAccrued the number of underlying tokens accrued by the user since the last accrual
     */
    function getInterestAccrued(address vToken, address user) public returns (uint256) {
        accrueInterest(vToken);

        return _interestAccrued(vToken, user);
    }

    /**
     * @notice accrues interes and updates score of all markets for an user
     * @param user the account address for which to accrue interest and update score
     */
    function _accrueInterestAndUpdateScore(address user) internal {
        address[] storage allMarkets = _allMarkets;
        uint256 marketsLength = allMarkets.length;

        for (uint256 i; i < marketsLength; ) {
            address market = allMarkets[i];
            _executeBoost(user, market);
            _updateScore(user, market);

            unchecked {
                ++i;
            }
        }
    }

    /**
     * @notice Initializes all the markets for the user when a prime token is minted
     * @param account the account address for which markets needs to be initialized
     */
    function _initializeMarkets(address account) internal {
        address[] storage allMarkets = _allMarkets;
        uint256 marketsLength = allMarkets.length;

        for (uint256 i; i < marketsLength; ) {
            address market = allMarkets[i];
            accrueInterest(market);

            interests[market][account].rewardIndex = markets[market].rewardIndex;

            uint256 score = _calculateScore(market, account);
            interests[market][account].score = score;
            markets[market].sumOfMembersScore = markets[market].sumOfMembersScore + score;

            unchecked {
                ++i;
            }
        }
    }

    /**
     * @notice calculate the current score of user
     * @param market the market for which to calculate the score
     * @param user the account for which to calculate the score
     * @return score the score of the user
     */
    function _calculateScore(address market, address user) internal returns (uint256) {
        uint256 xvsBalanceForScore = _xvsBalanceForScore(_xvsBalanceOfUser(user));

        IVToken vToken = IVToken(market);
        uint256 borrow = vToken.borrowBalanceStored(user);
        uint256 exchangeRate = vToken.exchangeRateStored();
        uint256 balanceOfAccount = vToken.balanceOf(user);
        uint256 supply;
        unchecked {
            supply = (exchangeRate * balanceOfAccount) / EXP_SCALE;
        }

        address xvsToken = IXVSVault(_xvsVault).xvsAddress();
        oracle.updateAssetPrice(xvsToken);
        oracle.updatePrice(market);

        (uint256 capital, , ) = _capitalForScore(xvsBalanceForScore, borrow, supply, market);
        uint256 decimals = IERC20MetadataUpgradeable(_getUnderlying(market)).decimals();

        capital = capital * (10 ** (18 - decimals));

        return Scores._calculateScore(xvsBalanceForScore, capital, alphaNumerator, alphaDenominator);
    }

    /**
     * @notice To transfer the accrued interest to user
     * @param vToken the market for which to claim
     * @param user the account for which to get the accrued interest
     * @return amount the amount of tokens transferred to the user
     * @custom:event Emits InterestClaimed event
     */
    function _claimInterest(address vToken, address user) internal returns (uint256) {
        uint256 amount = getInterestAccrued(vToken, user);
        amount += interests[vToken][user].accrued;

        interests[vToken][user].rewardIndex = markets[vToken].rewardIndex;
        delete interests[vToken][user].accrued;

        address underlying = _getUnderlying(vToken);
        IERC20Upgradeable asset = IERC20Upgradeable(underlying);

        if (amount > asset.balanceOf(address(this))) {
            delete unreleasedPLPIncome[underlying];
            IPrimeLiquidityProvider(primeLiquidityProvider).releaseFunds(address(asset));
        }

        asset.safeTransfer(user, amount);

        emit InterestClaimed(user, vToken, amount);

        return amount;
    }

    /**
     * @notice Used to mint a new prime token
     * @param isIrrevocable is the tokens being issued is irrevocable
     * @param user token owner
     * @custom:error Throw IneligibleToClaim if user is not eligible to claim prime token
     * @custom:event Emits Mint event
     */
    function _mint(bool isIrrevocable, address user) internal {
        Token storage token = tokens[user];
        if (token.exists) revert IneligibleToClaim();

        token.exists = true;
        token.isIrrevocable = isIrrevocable;

        if (isIrrevocable) {
            ++totalIrrevocable;
        } else {
            ++totalRevocable;
        }

        if (totalIrrevocable > irrevocableLimit || totalRevocable > revocableLimit) revert InvalidLimit();

        emit Mint(user, isIrrevocable);
    }

    /**
     * @notice Used to burn a new prime token
     * @param user owner whose prime token to burn
     * @custom:error Throw UserHasNoPrimeToken if user has no prime token
     * @custom:event Emits Burn event
     */
    function _burn(address user) internal {
        Token memory token = tokens[user];
        if (!token.exists) revert UserHasNoPrimeToken();

        address[] storage allMarkets = _allMarkets;
        uint256 marketsLength = allMarkets.length;

        for (uint256 i; i < marketsLength; ) {
            address market = allMarkets[i];
            _executeBoost(user, market);
            unchecked {
                markets[market].sumOfMembersScore = markets[market].sumOfMembersScore - interests[market][user].score;
            }

            delete interests[market][user].score;
            delete interests[market][user].rewardIndex;

            unchecked {
                ++i;
            }
        }

        if (token.isIrrevocable) {
            totalIrrevocable--;
        } else {
            totalRevocable--;
        }

        delete tokens[user].exists;
        delete tokens[user].isIrrevocable;

        _updateRoundAfterTokenBurned(user);

        emit Burn(user);
    }

    /**
     * @notice Used to upgrade an token
     * @param user owner whose prime token to upgrade
     * @custom:error Throw InvalidLimit if total irrevocable tokens exceeds the limit
     * @custom:event Emits TokenUpgraded event
     */
    function _upgrade(address user) internal {
        Token storage userToken = tokens[user];

        userToken.isIrrevocable = true;
        ++totalIrrevocable;
        --totalRevocable;

        if (totalIrrevocable > irrevocableLimit) revert InvalidLimit();

        emit TokenUpgraded(user);
    }

    /**
     * @notice Accrue rewards for the user. Must be called before updating score
     * @param user account for which we need to accrue rewards
     * @param vToken the market for which we need to accrue rewards
     */
    function _executeBoost(address user, address vToken) internal {
        if (!markets[vToken].exists || !tokens[user].exists) {
            return;
        }

        accrueInterest(vToken);
        interests[vToken][user].accrued += _interestAccrued(vToken, user);
        interests[vToken][user].rewardIndex = markets[vToken].rewardIndex;
    }

    /**
     * @notice Update total score of user and market. Must be called after changing account's borrow or supply balance.
     * @param user account for which we need to update score
     * @param market the market for which we need to score
     */
    function _updateScore(address user, address market) internal {
        Market storage _market = markets[market];
        if (!_market.exists || !tokens[user].exists) {
            return;
        }

        uint256 score = _calculateScore(market, user);
        unchecked {
            _market.sumOfMembersScore = _market.sumOfMembersScore - interests[market][user].score + score;
        }

        interests[market][user].score = score;
    }

    /**
     * @notice Verify new alpha arguments
     * @param _alphaNumerator numerator of alpha. If alpha is 0.5 then numerator is 1
     * @param _alphaDenominator denominator of alpha. If alpha is 0.5 then denominator is 2
     * @custom:error Throw InvalidAlphaArguments if alpha is invalid
     */
    function _checkAlphaArguments(uint128 _alphaNumerator, uint128 _alphaDenominator) internal {
        if (_alphaDenominator == 0 || _alphaNumerator >= _alphaDenominator) {
            revert InvalidAlphaArguments();
        }
    }

    /**
     * @notice starts round to update scores of a particular or all markets
     */
    function _startScoreUpdateRound() internal {
        nextScoreUpdateRoundId++;
        totalScoreUpdatesRequired = totalIrrevocable + totalRevocable;
        pendingScoreUpdates = totalScoreUpdatesRequired;
    }

    /**
     * @notice update the required score updates when token is burned before round is completed
     */
    function _updateRoundAfterTokenBurned(address user) internal {
        if (totalScoreUpdatesRequired != 0) --totalScoreUpdatesRequired;

        if (pendingScoreUpdates != 0 && !isScoreUpdated[nextScoreUpdateRoundId][user]) {
            --pendingScoreUpdates;
        }
    }

    /**
     * @notice fetch the current XVS balance of user in the XVSVault
     * @param user the account address
     * @return xvsBalance the XVS balance of user
     */
    function _xvsBalanceOfUser(address user) internal view returns (uint256) {
        (uint256 xvs, , uint256 pendingWithdrawals) = IXVSVault(_xvsVault).getUserInfo(
            _xvsVaultRewardToken,
            _xvsVaultPoolId,
            user
        );
        return (xvs - pendingWithdrawals);
    }

    /**
     * @notice calculate the current XVS balance that will be used in calculation of score
     * @param xvs the actual XVS balance of user
     * @return xvsBalanceForScore the XVS balance to use in score
     */
    function _xvsBalanceForScore(uint256 xvs) internal view returns (uint256) {
        if (xvs > MAXIMUM_XVS_CAP) {
            return MAXIMUM_XVS_CAP;
        }
        return xvs;
    }

    /**
     * @notice calculate the capital for calculation of score
     * @param xvs the actual XVS balance of user
     * @param borrow the borrow balance of user
     * @param supply the supply balance of user
     * @param market the market vToken address
     * @return capital the capital to use in calculation of score
     * @return cappedSupply the capped supply of user
     * @return cappedBorrow the capped borrow of user
     */
    function _capitalForScore(
        uint256 xvs,
        uint256 borrow,
        uint256 supply,
        address market
    ) internal view returns (uint256, uint256, uint256) {
        address xvsToken = IXVSVault(_xvsVault).xvsAddress();

        uint256 xvsPrice = oracle.getPrice(xvsToken);
        uint256 borrowCapUSD = (xvsPrice * ((xvs * markets[market].borrowMultiplier) / EXP_SCALE)) / EXP_SCALE;
        uint256 supplyCapUSD = (xvsPrice * ((xvs * markets[market].supplyMultiplier) / EXP_SCALE)) / EXP_SCALE;

        uint256 tokenPrice = oracle.getUnderlyingPrice(market);
        uint256 supplyUSD;
        uint256 borrowUSD;
        unchecked {
            supplyUSD = (tokenPrice * supply) / EXP_SCALE;
            borrowUSD = (tokenPrice * borrow) / EXP_SCALE;
        }

        if (supplyUSD >= supplyCapUSD) {
            unchecked {
                supply = supplyUSD != 0 ? (supply * supplyCapUSD) / supplyUSD : 0;
            }
        }

        if (borrowUSD >= borrowCapUSD) {
            unchecked {
                borrow = borrowUSD != 0 ? (borrow * borrowCapUSD) / borrowUSD : 0;
            }
        }

        return ((supply + borrow), supply, borrow);
    }

    /**
     * @notice Used to get if the XVS balance is eligible for prime token
     * @param amount amount of XVS
     * @return isEligible true if the staked XVS amount is enough to consider the associated user eligible for a Prime token, false otherwise
     */
    function _isEligible(uint256 amount) internal view returns (bool) {
        if (amount >= MINIMUM_STAKED_XVS) {
            return true;
        }

        return false;
    }

    /**
     * @notice Calculate the interests accrued by the user in the market, since the last accrual
     * @param vToken the market for which calculate the accrued interest
     * @param user the user for which calculate the accrued interest
     * @return interestAccrued the number of underlying tokens accrued by the user since the last accrual
     */
    function _interestAccrued(address vToken, address user) internal view returns (uint256) {
        Interest memory interest = interests[vToken][user];
        uint256 index;
        unchecked {
            index = markets[vToken].rewardIndex - interest.rewardIndex;
        }

        uint256 score = interest.score;

        unchecked {
            return (index * score) / EXP_SCALE;
        }
    }

    /**
     * @notice Returns the underlying token associated with the VToken, or WBNB if the market is VBNB
     * @param vToken the market whose underlying token will be returned
     * @return underlying The address of the underlying token associated with the VToken, or the address of the WBNB token if the market is VBNB
     */
    function _getUnderlying(address vToken) internal view returns (address) {
        if (vToken == VBNB) {
            return WBNB;
        }
        return IVToken(vToken).underlying();
    }

    //////////////////////////////////////////////////
    //////////////// APR Calculation ////////////////
    ////////////////////////////////////////////////

    /**
     * @notice Returns the income the market generates per block
     * @param vToken the market for which to fetch the income per block
     * @return income the amount of tokens generated as income per block
     */
    function _incomePerBlock(address vToken) internal view returns (uint256) {
        IVToken market = IVToken(vToken);
        unchecked {
            return ((((market.totalBorrows() * market.borrowRatePerBlock()) / EXP_SCALE) *
                market.reserveFactorMantissa()) / EXP_SCALE);
        }
    }

    /**
     * @notice the total income that's going to be distributed in a year to prime token holders
     * @param vToken the market for which to fetch the total income that's going to distributed in a year
     * @return amount the total income
     */
    function _incomeDistributionYearly(address vToken) internal view returns (uint256 amount) {
        uint256 totalIncomePerBlockFromPLP = IPrimeLiquidityProvider(primeLiquidityProvider)
            .getEffectiveDistributionSpeed(_getUnderlying(vToken));
        amount = BLOCKS_PER_YEAR * totalIncomePerBlockFromPLP;
    }

    /**
     * @notice used to calculate the supply and borrow APR of the user
     * @param vToken the market for which to fetch the APR
     * @param totalSupply the total token supply of the user
     * @param totalBorrow the total tokens borrowed by the user
     * @param totalCappedSupply the total token capped supply of the user
     * @param totalCappedBorrow the total capped tokens borrowed by the user
     * @param userScore the score of the user
     * @param totalScore the total market score
     * @return supplyAPR the supply APR of the user
     * @return borrowAPR the borrow APR of the user
     */
    function _calculateUserAPR(
        address vToken,
        uint256 totalSupply,
        uint256 totalBorrow,
        uint256 totalCappedSupply,
        uint256 totalCappedBorrow,
        uint256 userScore,
        uint256 totalScore
    ) internal view returns (uint256 supplyAPR, uint256 borrowAPR) {
        if (totalScore == 0) return (0, 0);

        uint256 userYearlyIncome;
        unchecked {
            userYearlyIncome = (userScore * _incomeDistributionYearly(vToken)) / totalScore;
        }

        uint256 totalCappedValue = totalCappedSupply + totalCappedBorrow;

        if (totalCappedValue == 0) return (0, 0);

        uint256 maximumBps = MAXIMUM_BPS;
        uint256 userSupplyIncomeYearly;
        uint256 userBorrowIncomeYearly;
        unchecked {
            userSupplyIncomeYearly = (userYearlyIncome * totalCappedSupply) / totalCappedValue;
            userBorrowIncomeYearly = (userYearlyIncome * totalCappedBorrow) / totalCappedValue;
            supplyAPR = totalSupply == 0 ? 0 : ((userSupplyIncomeYearly * maximumBps) / totalSupply);
            borrowAPR = totalBorrow == 0 ? 0 : ((userBorrowIncomeYearly * maximumBps) / totalBorrow);
        }
    }
}<|MERGE_RESOLUTION|>--- conflicted
+++ resolved
@@ -17,7 +17,6 @@
 import { IVToken } from "./Interfaces/IVToken.sol";
 import { InterfaceComptroller } from "./Interfaces/InterfaceComptroller.sol";
 
-<<<<<<< HEAD
 /**
  * @title Prime
  * @author Venus
@@ -25,11 +24,6 @@
  * @custom:security-contact https://github.com/VenusProtocol/venus-protocol
  */
 contract Prime is IPrime, AccessControlledV8, PausableUpgradeable, MaxLoopsLimitHelper, PrimeStorageV1 {
-=======
-
-/// @custom:security-contact https://github.com/VenusProtocol/venus-protocol
-contract Prime is AccessControlledV8, PausableUpgradeable, MaxLoopsLimitHelper, PrimeStorageV1 {
->>>>>>> 12bf1070
     using SafeERC20Upgradeable for IERC20Upgradeable;
 
     /// @notice total blocks per year
@@ -63,15 +57,6 @@
     event Burn(address indexed user);
 
     /// @notice Emitted asset state is update by protocol share reserve
-<<<<<<< HEAD
-    event UpdatedAssetsState(
-        address indexed comptroller,
-        address indexed asset,
-        uint256 unreleasedPSRIncomeOld,
-        uint256 unreleasedPSRIncomeNew
-    );
-=======
->>>>>>> 12bf1070
 
     /// @notice Emitted when a market is added to prime program
     event MarketAdded(address indexed market, uint256 indexed supplyMultiplier, uint256 indexed borrowMultiplier);
