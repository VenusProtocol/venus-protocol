--- conflicted
+++ resolved
@@ -107,12 +107,9 @@
     /// @notice Error thrown when market already exists
     error MarketAlreadyExists();
 
-<<<<<<< HEAD
-=======
     /// @notice Error thrown when asset already exists
     error AssetAlreadyExists();
 
->>>>>>> 9d318165
     /// @notice Error thrown when invalid address is passed
     error InvalidAddress();
 
@@ -348,14 +345,10 @@
         markets[market].sumOfMembersScore = 0;
         markets[market].exists = true;
 
-<<<<<<< HEAD
-        vTokenForAsset[_getUnderlying(market)] = market;
-=======
         address underlying = _getUnderlying(market);
         
         if (vTokenForAsset[underlying] != address(0)) revert AssetAlreadyExists();
         vTokenForAsset[underlying] = market;
->>>>>>> 9d318165
 
         allMarkets.push(market);
         _startScoreUpdateRound();
