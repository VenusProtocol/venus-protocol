// SPDX-License-Identifier: BSD-3-Clause
pragma solidity 0.8.13;

import { SafeERC20Upgradeable, IERC20Upgradeable } from "@openzeppelin/contracts-upgradeable/token/ERC20/utils/SafeERC20Upgradeable.sol";
import { AccessControlledV8 } from "@venusprotocol/governance-contracts/contracts/Governance/AccessControlledV8.sol";
import { ResilientOracleInterface } from "@venusprotocol/oracle/contracts/interfaces/OracleInterface.sol";
import { PausableUpgradeable } from "@openzeppelin/contracts-upgradeable/security/PausableUpgradeable.sol";
import { MaxLoopsLimitHelper } from "@venusprotocol/isolated-pools/contracts/MaxLoopsLimitHelper.sol";
import { IERC20MetadataUpgradeable } from "@openzeppelin/contracts-upgradeable/token/ERC20/extensions/IERC20MetadataUpgradeable.sol";

import { PrimeStorageV1 } from "./PrimeStorage.sol";
import { Scores } from "./libs/Scores.sol";

import { IPrimeLiquidityProvider } from "./Interfaces/IPrimeLiquidityProvider.sol";
import { IPrime } from "./Interfaces/IPrime.sol";
import { IXVSVault } from "./Interfaces/IXVSVault.sol";
import { IVToken } from "./Interfaces/IVToken.sol";
import { IProtocolShareReserve } from "./Interfaces/IProtocolShareReserve.sol";
import { InterfaceComptroller } from "./Interfaces/InterfaceComptroller.sol";

/**
 * @title Prime
 * @author Venus
 * @notice Prime Token is used to provide extra rewards to the users who have staked a minimum of 1000 XVS in the XVSVault for 90 days
 * @custom:security-contact https://github.com/VenusProtocol/venus-protocol
 */
contract Prime is IPrime, AccessControlledV8, PausableUpgradeable, MaxLoopsLimitHelper, PrimeStorageV1 {
    using SafeERC20Upgradeable for IERC20Upgradeable;

    /// @notice total blocks per year
    /// @custom:oz-upgrades-unsafe-allow state-variable-immutable
    uint256 public immutable BLOCKS_PER_YEAR;

    /// @notice address of WBNB contract
    /// @custom:oz-upgrades-unsafe-allow state-variable-immutable
    address public immutable WBNB;

    /// @notice address of VBNB contract
    /// @custom:oz-upgrades-unsafe-allow state-variable-immutable
    address public immutable VBNB;

    /// @notice Emitted when prime token is minted
    event Mint(address indexed user, bool isIrrevocable);

    /// @notice Emitted when prime token is burned
    event Burn(address indexed user);

    /// @notice Emitted asset state is update by protocol share reserve
    event UpdatedAssetsState(
        address indexed comptroller,
        address indexed asset,
        uint256 unreleasedPSRIncomeOld,
        uint256 unreleasedPSRIncomeNew
    );

    /// @notice Emitted when a market is added to prime program
    event MarketAdded(address indexed market, uint256 indexed supplyMultiplier, uint256 indexed borrowMultiplier);

    /// @notice Emitted when mint limits are updated
    event MintLimitsUpdated(
        uint256 indexed oldIrrevocableLimit,
        uint256 indexed oldRevocableLimit,
        uint256 indexed newIrrevocableLimit,
        uint256 newRevocableLimit
    );

    /// @notice Emitted when user score is updated
    event UserScoreUpdated(address indexed user);

    /// @notice Emitted when alpha is updated
    event AlphaUpdated(
        uint128 indexed oldNumerator,
        uint128 indexed oldDenominator,
        uint128 indexed newNumerator,
        uint128 newDenominator
    );

    /// @notice Emitted when multiplier is updated
    event MultiplierUpdated(
        address indexed market,
        uint256 indexed oldSupplyMultiplier,
        uint256 indexed oldBorrowMultiplier,
        uint256 newSupplyMultiplier,
        uint256 newBorrowMultiplier
    );

    /// @notice Emitted when interest is claimed
    event InterestClaimed(address indexed user, address indexed market, uint256 amount);

    /// @notice Emitted when revocable token is upgraded to irrevocable token
    event TokenUpgraded(address indexed user);

    /// @notice Error thrown when market is not supported
    error MarketNotSupported();

    /// @notice Error thrown when mint limit is reached
    error InvalidLimit();

    /// @notice Error thrown when user is not eligible to claim prime token
    error IneligibleToClaim();

    /// @notice Error thrown when user needs to wait more time to claim prime token
    error WaitMoreTime();

    /// @notice Error thrown when user has no prime token
    error UserHasNoPrimeToken();

    /// @notice Error thrown when msg.sender is not allowed to call the function
    error InvalidCaller();

    /// @notice Error thrown when comptroller is not valid
    error InvalidComptroller();

    /// @notice Error thrown when no score updates are required
    error NoScoreUpdatesRequired();

    /// @notice Error thrown when market already exists
    error MarketAlreadyExists();

    /// @notice Error thrown when asset already exists
    error AssetAlreadyExists();

    /// @notice Error thrown when invalid address is passed
    error InvalidAddress();

    /// @notice Error thrown when blocks per year is passed as 0
    error InvalidBlocksPerYear();

    /// @notice Error thrown when invalid alpha arguments are passed
    error InvalidAlphaArguments();

    /// @notice Error thrown when invalid vToken is passed
    error InvalidVToken();

    /**
     * @notice Prime constructor
     * @param _wbnb Address of WBNB
     * @param _vbnb Address of VBNB
     * @param _blocksPerYear total blocks per year
     * @custom:error Throw InvalidAddress if any of the address is invalid
     * @custom:error Throw InvalidBlocksPerYear if blocks per year is 0
     */
    /// @custom:oz-upgrades-unsafe-allow constructor
    constructor(address _wbnb, address _vbnb, uint256 _blocksPerYear) {
        if (_wbnb == address(0)) revert InvalidAddress();
        if (_vbnb == address(0)) revert InvalidAddress();
        if (_blocksPerYear == 0) revert InvalidBlocksPerYear();
        WBNB = _wbnb;
        VBNB = _vbnb;
        BLOCKS_PER_YEAR = _blocksPerYear;

        // Note that the contract is upgradeable. Use initialize() or reinitializers
        // to set the state variables.
        _disableInitializers();
    }

    /**
     * @notice Prime initializer
<<<<<<< HEAD
     * @param xvsVault_ Address of XVSVault
     * @param xvsVaultRewardToken_ Address of XVSVault reward token
     * @param xvsVaultPoolId_ Pool id of XVSVault
     * @param alphaNumerator_ numerator of alpha. If alpha is 0.5 then numerator is 1
     * @param alphaDenominator_ denominator of alpha. If alpha is 0.5 then denominator is 2
     * @param accessControlManager_ Address of AccessControlManager
     * @param protocolShareReserve_ Address of ProtocolShareReserve
     * @param primeLiquidityProvider_ Address of PrimeLiquidityProvider
     * @param comptroller_ Address of Comptroller
     * @param oracle_ Address of Oracle
     * @param loopsLimit_ Maximum number of loops allowed in a single transaction
=======
     * @param _xvsVault Address of XVSVault
     * @param _xvsVaultRewardToken Address of XVSVault reward token
     * @param _xvsVaultPoolId Pool id of XVSVault
     * @param _alphaNumerator numerator of alpha. If alpha is 0.5 then numerator is 1. _alphaNumerator must be greater than _alphaDenominator and _alphaDenominator cannot be zero
     * @param _alphaDenominator denominator of alpha. If alpha is 0.5 then denominator is 2. alpha is _alphaNumerator/_alphaDenominator. So, 0 < alpha <=1
     * @param _accessControlManager Address of AccessControlManager
     * @param _protocolShareReserve Address of ProtocolShareReserve
     * @param _primeLiquidityProvider Address of PrimeLiquidityProvider
     * @param _comptroller Address of Comptroller
     * @param _oracle Address of Oracle
     * @param _loopsLimit Maximum number of loops allowed in a single transaction
>>>>>>> 7f13273a
     * @custom:error Throw InvalidAddress if any of the address is invalid
     */
    function initialize(
        address xvsVault_,
        address xvsVaultRewardToken_,
        uint256 xvsVaultPoolId_,
        uint128 alphaNumerator_,
        uint128 alphaDenominator_,
        address accessControlManager_,
        address protocolShareReserve_,
        address primeLiquidityProvider_,
        address comptroller_,
        address oracle_,
        uint256 loopsLimit_
    ) external initializer {
        if (xvsVault_ == address(0)) revert InvalidAddress();
        if (xvsVaultRewardToken_ == address(0)) revert InvalidAddress();
        if (protocolShareReserve_ == address(0)) revert InvalidAddress();
        if (comptroller_ == address(0)) revert InvalidAddress();
        if (oracle_ == address(0)) revert InvalidAddress();
        if (primeLiquidityProvider_ == address(0)) revert InvalidAddress();
        if (accessControlManager_ == address(0)) revert InvalidAddress();

        _checkAlphaArguments(alphaNumerator_, alphaDenominator_);

        alphaNumerator = alphaNumerator_;
        alphaDenominator = alphaDenominator_;
        _xvsVaultRewardToken = xvsVaultRewardToken_;
        _xvsVaultPoolId = xvsVaultPoolId_;
        _xvsVault = xvsVault_;
        nextScoreUpdateRoundId = 0;
        protocolShareReserve = protocolShareReserve_;
        primeLiquidityProvider = primeLiquidityProvider_;
        comptroller = comptroller_;
        oracle = ResilientOracleInterface(oracle_);

        __AccessControlled_init(accessControlManager_);
        __Pausable_init();
        _setMaxLoopsLimit(loopsLimit_);

        _pause();
    }

    /**
     * @notice Returns boosted pending interest accrued for a user for all markets
     * @param user the account for which to get the accrued interests
     * @return pendingInterests the number of underlying tokens accrued by the user for all markets
     */
    function getPendingInterests(address user) external returns (PendingInterest[] memory pendingInterests) {
        address[] storage allMarkets = _allMarkets;
        pendingInterests = new PendingInterest[](allMarkets.length);

        uint256 marketsLength = allMarkets.length;

        for (uint256 i; i < marketsLength; ) {
            address market = allMarkets[i];
            uint256 interestAccrued = getInterestAccrued(market, user);
            uint256 accrued = interests[market][user].accrued;

            pendingInterests[i] = PendingInterest({
                market: IVToken(market).underlying(),
                amount: interestAccrued + accrued
            });

            unchecked {
                ++i;
            }
        }
    }

    /**
     * @notice Update total score of multiple users and market
     * @param users accounts for which we need to update score
     * @custom:error Throw NoScoreUpdatesRequired if no score updates are required
     * @custom:error Throw UserHasNoPrimeToken if user has no prime token
     * @custom:event Emits UserScoreUpdated event
     */
    function updateScores(address[] calldata users) external {
        if (pendingScoreUpdates == 0) revert NoScoreUpdatesRequired();
        if (nextScoreUpdateRoundId == 0) revert NoScoreUpdatesRequired();

        uint256 usersLength = users.length;
        _ensureMaxLoops(usersLength);

        for (uint256 i; i < usersLength; ) {
            address user = users[i];

            if (!tokens[user].exists) revert UserHasNoPrimeToken();
            if (isScoreUpdated[nextScoreUpdateRoundId][user]) {
                ++i;
                continue;
            }

            address[] storage allMarkets = _allMarkets;
            uint256 marketsLength = allMarkets.length;

            for (uint256 j; j < marketsLength; ) {
                address market = allMarkets[j];
                _executeBoost(user, market);
                _updateScore(user, market);

                unchecked {
                    ++j;
                }
            }

            --pendingScoreUpdates;
            isScoreUpdated[nextScoreUpdateRoundId][user] = true;

            unchecked {
                ++i;
            }

            emit UserScoreUpdated(user);
        }
    }

    /**
     * @notice Update value of alpha
     * @param _alphaNumerator numerator of alpha. If alpha is 0.5 then numerator is 1
     * @param _alphaDenominator denominator of alpha. If alpha is 0.5 then denominator is 2
     * @custom:event Emits AlphaUpdated event
     * @custom:access Controlled by ACM
     */
    function updateAlpha(uint128 _alphaNumerator, uint128 _alphaDenominator) external {
        _checkAccessAllowed("updateAlpha(uint128,uint128)");
        _checkAlphaArguments(_alphaNumerator, _alphaDenominator);

        emit AlphaUpdated(alphaNumerator, alphaDenominator, _alphaNumerator, _alphaDenominator);

        alphaNumerator = _alphaNumerator;
        alphaDenominator = _alphaDenominator;

        uint256 marketslength = _allMarkets.length;

        for (uint256 i; i < marketslength; ) {
            accrueInterest(_allMarkets[i]);

            unchecked {
                ++i;
            }
        }

        _startScoreUpdateRound();
    }

    /**
     * @notice Update multipliers for a market
     * @param market address of the market vToken
     * @param supplyMultiplier new supply multiplier for the market, scaled by 1e18
     * @param borrowMultiplier new borrow multiplier for the market, scaled by 1e18
     * @custom:error Throw MarketNotSupported if market is not supported
     * @custom:event Emits MultiplierUpdated event
     * @custom:access Controlled by ACM
     */
    function updateMultipliers(address market, uint256 supplyMultiplier, uint256 borrowMultiplier) external {
        _checkAccessAllowed("updateMultipliers(address,uint256,uint256)");

        Market storage _market = markets[market];
        if (!_market.exists) revert MarketNotSupported();

        accrueInterest(market);

        emit MultiplierUpdated(
            market,
            _market.supplyMultiplier,
            _market.borrowMultiplier,
            supplyMultiplier,
            borrowMultiplier
        );
        _market.supplyMultiplier = supplyMultiplier;
        _market.borrowMultiplier = borrowMultiplier;

        _startScoreUpdateRound();
    }

    /**
     * @notice Add a market to prime program
     * @param market address of the market vToken
     * @param supplyMultiplier the multiplier for supply cap. It should be converted to 1e18
     * @param borrowMultiplier the multiplier for borrow cap. It should be converted to 1e18
     * @custom:error Throw MarketAlreadyExists if market already exists
     * @custom:error Throw InvalidVToken if market is not valid
     * @custom:event Emits MarketAdded event
     * @custom:access Controlled by ACM
     */
    function addMarket(address market, uint256 supplyMultiplier, uint256 borrowMultiplier) external {
        _checkAccessAllowed("addMarket(address,uint256,uint256)");

        Market storage _market = markets[market];
        if (_market.exists) revert MarketAlreadyExists();

        bool isMarketExist = InterfaceComptroller(comptroller).markets(market);
        if (!isMarketExist) revert InvalidVToken();

        delete _market.rewardIndex;
        _market.supplyMultiplier = supplyMultiplier;
        _market.borrowMultiplier = borrowMultiplier;
        delete _market.sumOfMembersScore;
        _market.exists = true;

        address underlying = _getUnderlying(market);

        if (vTokenForAsset[underlying] != address(0)) revert AssetAlreadyExists();
        vTokenForAsset[underlying] = market;

        _allMarkets.push(market);
        _startScoreUpdateRound();

        _ensureMaxLoops(_allMarkets.length);

        emit MarketAdded(market, supplyMultiplier, borrowMultiplier);
    }

    /**
     * @notice Set limits for total tokens that can be minted
     * @param _irrevocableLimit total number of irrevocable tokens that can be minted
     * @param _revocableLimit total number of revocable tokens that can be minted
     * @custom:error Throw InvalidLimit if any of the limit is less than total tokens minted
     * @custom:event Emits MintLimitsUpdated event
     * @custom:access Controlled by ACM
     */
    function setLimit(uint256 _irrevocableLimit, uint256 _revocableLimit) external {
        _checkAccessAllowed("setLimit(uint256,uint256)");
        if (_irrevocableLimit < totalIrrevocable || _revocableLimit < totalRevocable) revert InvalidLimit();

        emit MintLimitsUpdated(irrevocableLimit, revocableLimit, _irrevocableLimit, _revocableLimit);

        revocableLimit = _revocableLimit;
        irrevocableLimit = _irrevocableLimit;
    }

    /**
     * @notice Set the limit for the loops can iterate to avoid the DOS
     * @param loopsLimit Number of loops limit
     * @custom:event Emits MaxLoopsLimitUpdated event on success
     * @custom:access Controlled by ACM
     */
    function setMaxLoopsLimit(uint256 loopsLimit) external {
        _checkAccessAllowed("setMaxLoopsLimit(uint256)");
        _setMaxLoopsLimit(loopsLimit);
    }

    /**
     * @notice Directly issue prime tokens to users
     * @param isIrrevocable are the tokens being issued
     * @param users list of address to issue tokens to
     * @custom:access Controlled by ACM
     */
    function issue(bool isIrrevocable, address[] calldata users) external {
        _checkAccessAllowed("issue(bool,address[])");

        uint256 usersLength = users.length;
        _ensureMaxLoops(usersLength);

        if (isIrrevocable) {
            for (uint256 i; i < usersLength; ) {
                Token storage userToken = tokens[users[i]];
                if (userToken.exists && !userToken.isIrrevocable) {
                    _upgrade(users[i]);
                } else {
                    _mint(true, users[i]);
                    _initializeMarkets(users[i]);
                }

                unchecked {
                    ++i;
                }
            }
        } else {
            for (uint256 i; i < usersLength; ) {
                _mint(false, users[i]);
                _initializeMarkets(users[i]);

                unchecked {
                    ++i;
                }
            }
        }
    }

    /**
     * @notice Executed by XVSVault whenever user's XVSVault balance changes
     * @param user the account address whose balance was updated
     */
    function xvsUpdated(address user) external {
        uint256 totalStaked = _xvsBalanceOfUser(user);
        bool isAccountEligible = _isEligible(totalStaked);

<<<<<<< HEAD
        uint256 userStakedAt = stakedAt[user];
        Token memory token = tokens[user];

        if (token.exists && !isAccountEligible) {
            if (token.isIrrevocable) {
=======
        if (tokens[user].exists && !isAccountEligible) {
            stakedAt[user] = 0;

            if (tokens[user].isIrrevocable) {
>>>>>>> 7f13273a
                _accrueInterestAndUpdateScore(user);
            } else {
                _burn(user);
            }
        } else if (!isAccountEligible && !token.exists && userStakedAt != 0) {
            delete stakedAt[user];
        } else if (userStakedAt == 0 && isAccountEligible && !token.exists) {
            stakedAt[user] = block.timestamp;
        } else if (token.exists && isAccountEligible) {
            _accrueInterestAndUpdateScore(user);

            if (stakedAt[user] == 0) {
                stakedAt[user] = block.timestamp;
            }
        }
    }

    /**
     * @notice accrues interes and updates score for an user for a specific market
     * @param user the account address for which to accrue interest and update score
     * @param market the market for which to accrue interest and update score
     */
    function accrueInterestAndUpdateScore(address user, address market) external {
        _executeBoost(user, market);
        _updateScore(user, market);
    }

    /**
     * @notice For claiming prime token when staking period is completed
     */
    function claim() external {
        uint256 userStakedAt = stakedAt[msg.sender];
        if (userStakedAt == 0) revert IneligibleToClaim();

<<<<<<< HEAD
        uint256 timeDifference;
        unchecked {
            timeDifference = block.timestamp - userStakedAt;
        }
        if (timeDifference < STAKING_PERIOD) revert WaitMoreTime();

        delete stakedAt[msg.sender];

=======
>>>>>>> 7f13273a
        _mint(false, msg.sender);
        _initializeMarkets(msg.sender);
    }

    /**
     * @notice For burning any prime token
     * @param user the account address for which the prime token will be burned
     * @custom:access Controlled by ACM
     */
    function burn(address user) external {
        _checkAccessAllowed("burn(address)");
        _burn(user);
    }

    /**
     * @notice To pause or unpause claiming of interest
     * @custom:access Controlled by ACM
     */
    function togglePause() external {
        _checkAccessAllowed("togglePause()");
        if (paused()) {
            _unpause();
        } else {
            _pause();
        }
    }

    /**
     * @notice For user to claim boosted yield
     * @param vToken the market for which claim the accrued interest
     * @return amount the amount of tokens transferred to the user
     */
    function claimInterest(address vToken) external whenNotPaused returns (uint256) {
        return _claimInterest(vToken, msg.sender);
    }

    /**
     * @notice For user to claim boosted yield
     * @param vToken the market for which claim the accrued interest
     * @param user the user for which to claim the accrued interest
     * @return amount the amount of tokens transferred to the user
     */
    function claimInterest(address vToken, address user) external whenNotPaused returns (uint256) {
        return _claimInterest(vToken, user);
    }

    /**
     * @notice Callback by ProtocolShareReserve to update assets state when funds are released to this contract
     * @param comptroller_ The address of the Comptroller whose income is distributed
     * @param asset The address of the asset whose income is distributed
     * @custom:error Throw InvalidCaller if caller is not protocol share reserve
     * @custom:error Throw InvalidComptroller if comptroller is not valid
     * @custom:error Throw MarketNotSupported if market is not supported
     * @custom:event Emits UpdatedAssetsState event
     */
    function updateAssetsState(address comptroller_, address asset) external {
        if (msg.sender != protocolShareReserve) revert InvalidCaller();
        address _comptroller = comptroller;
        if (_comptroller != comptroller_) revert InvalidComptroller();

        address vToken = vTokenForAsset[asset];
        if (vToken == address(0)) revert MarketNotSupported();

        emit UpdatedAssetsState(_comptroller, asset, unreleasedPSRIncome[asset], 0);
        delete unreleasedPSRIncome[asset];
    }

    /**
     * @notice Retrieves an array of all available markets
     * @return an array of addresses representing all available markets
     */
    function getAllMarkets() external view returns (address[] memory) {
        return _allMarkets;
    }

    /**
     * @notice fetch the numbers of seconds remaining for staking period to complete
     * @param user the account address for which we are checking the remaining time
     * @return timeRemaining the number of seconds the user needs to wait to claim prime token
     */
    function claimTimeRemaining(address user) external view returns (uint256) {
        uint256 userStakedAt = stakedAt[user];
        if (userStakedAt == 0) return STAKING_PERIOD;

        uint256 totalTimeStaked;
        unchecked {
            totalTimeStaked = block.timestamp - userStakedAt;
        }

        if (totalTimeStaked < STAKING_PERIOD) {
            unchecked {
                return STAKING_PERIOD - totalTimeStaked;
            }
        }
        return 0;
    }

    /**
     * @notice Returns supply and borrow APR for user for a given market
     * @param market the market for which to fetch the APR
     * @param user the account for which to get the APR
     * @return supplyAPR supply APR of the user in BPS
     * @return borrowAPR borrow APR of the user in BPS
     */
    function calculateAPR(address market, address user) external view returns (uint256 supplyAPR, uint256 borrowAPR) {
        IVToken vToken = IVToken(market);
        uint256 borrow = vToken.borrowBalanceStored(user);
        uint256 exchangeRate = vToken.exchangeRateStored();
        uint256 balanceOfAccount = vToken.balanceOf(user);
        uint256 supply;
        unchecked {
            supply = (exchangeRate * balanceOfAccount) / EXP_SCALE;
        }

        uint256 userScore = interests[market][user].score;
        uint256 totalScore = markets[market].sumOfMembersScore;

        uint256 xvsBalanceForScore = _xvsBalanceForScore(_xvsBalanceOfUser(user));
        (, uint256 cappedSupply, uint256 cappedBorrow) = _capitalForScore(
            xvsBalanceForScore,
            borrow,
            supply,
            address(vToken)
        );

        (supplyAPR, borrowAPR) = _calculateUserAPR(
            market,
            supply,
            borrow,
            cappedSupply,
            cappedBorrow,
            userScore,
            totalScore
        );
    }

    /**
     * @notice Returns supply and borrow APR for estimated supply, borrow and XVS staked
     * @param market the market for which to fetch the APR
     * @param user the account for which to get the APR
     * @param borrow hypothetical borrow amount
     * @param supply hypothetical supply amount
     * @param xvsStaked hypothetical staked XVS amount
     * @return supplyAPR supply APR of the user in BPS
     * @return borrowAPR borrow APR of the user in BPS
     */
    function estimateAPR(
        address market,
        address user,
        uint256 borrow,
        uint256 supply,
        uint256 xvsStaked
    ) external view returns (uint256 supplyAPR, uint256 borrowAPR) {
        uint256 totalScore;
        unchecked {
            totalScore = markets[market].sumOfMembersScore - interests[market][user].score;
        }

        uint256 xvsBalanceForScore = _xvsBalanceForScore(xvsStaked);
        (uint256 capital, uint256 cappedSupply, uint256 cappedBorrow) = _capitalForScore(
            xvsBalanceForScore,
            borrow,
            supply,
            market
        );

        IVToken vToken = IVToken(market);
        uint256 decimals = IERC20MetadataUpgradeable(vToken.underlying()).decimals();
        capital = capital * (10 ** (18 - decimals));

        uint256 userScore = Scores._calculateScore(xvsBalanceForScore, capital, alphaNumerator, alphaDenominator);

        totalScore = totalScore + userScore;

        (supplyAPR, borrowAPR) = _calculateUserAPR(
            market,
            supply,
            borrow,
            cappedSupply,
            cappedBorrow,
            userScore,
            totalScore
        );
    }

    /**
     * @notice Distributes income from market since last distribution
     * @param vToken the market for which to distribute the income
     * @custom:error Throw MarketNotSupported if market is not supported
     */
    function accrueInterest(address vToken) public {
        Market storage market = markets[vToken];

        if (!market.exists) revert MarketNotSupported();

        address underlying = _getUnderlying(vToken);

        IPrimeLiquidityProvider _primeLiquidityProvider = IPrimeLiquidityProvider(primeLiquidityProvider);

        uint256 totalIncomeUnreleased = IProtocolShareReserve(protocolShareReserve).getUnreleasedFunds(
            comptroller,
            IProtocolShareReserve.Schema.SPREAD_PRIME_CORE,
            address(this),
            underlying
        );

        uint256 distributionIncome;
        unchecked {
            distributionIncome = totalIncomeUnreleased - unreleasedPSRIncome[underlying];
        }

        _primeLiquidityProvider.accrueTokens(underlying);
        uint256 totalAccruedInPLP = _primeLiquidityProvider.tokenAmountAccrued(underlying);
        uint256 unreleasedPLPAccruedInterest;
        unchecked {
            unreleasedPLPAccruedInterest = totalAccruedInPLP - unreleasedPLPIncome[underlying];
        }

        distributionIncome += unreleasedPLPAccruedInterest;

        if (distributionIncome == 0) {
            return;
        }

        unreleasedPSRIncome[underlying] = totalIncomeUnreleased;
        unreleasedPLPIncome[underlying] = totalAccruedInPLP;

        uint256 delta;
        if (market.sumOfMembersScore != 0) {
            unchecked {
                delta = ((distributionIncome * EXP_SCALE) / market.sumOfMembersScore);
            }
        }

        market.rewardIndex += delta;
    }

    /**
     * @notice Returns boosted interest accrued for a user
     * @param vToken the market for which to fetch the accrued interest
     * @param user the account for which to get the accrued interest
     * @return interestAccrued the number of underlying tokens accrued by the user since the last accrual
     */
    function getInterestAccrued(address vToken, address user) public returns (uint256) {
        accrueInterest(vToken);

        return _interestAccrued(vToken, user);
    }

    /**
     * @notice accrues interes and updates score of all markets for an user
     * @param user the account address for which to accrue interest and update score
     */
    function _accrueInterestAndUpdateScore(address user) internal {
        address[] storage allMarkets = _allMarkets;
        uint256 marketsLength = allMarkets.length;

        for (uint256 i; i < marketsLength; ) {
            address market = allMarkets[i];
            _executeBoost(user, market);
            _updateScore(user, market);

            unchecked {
                ++i;
            }
        }
    }

    /**
     * @notice Initializes all the markets for the user when a prime token is minted
     * @param account the account address for which markets needs to be initialized
     */
    function _initializeMarkets(address account) internal {
        address[] storage allMarkets = _allMarkets;
        uint256 marketsLength = allMarkets.length;

        for (uint256 i; i < marketsLength; ) {
            address market = allMarkets[i];
            accrueInterest(market);

            interests[market][account].rewardIndex = markets[market].rewardIndex;

            uint256 score = _calculateScore(market, account);
            interests[market][account].score = score;
            markets[market].sumOfMembersScore = markets[market].sumOfMembersScore + score;

            unchecked {
                ++i;
            }
        }
    }

    /**
     * @notice calculate the current score of user
     * @param market the market for which to calculate the score
     * @param user the account for which to calculate the score
     * @return score the score of the user
     */
    function _calculateScore(address market, address user) internal returns (uint256) {
        uint256 xvsBalanceForScore = _xvsBalanceForScore(_xvsBalanceOfUser(user));

        IVToken vToken = IVToken(market);
        uint256 borrow = vToken.borrowBalanceStored(user);
        uint256 exchangeRate = vToken.exchangeRateStored();
        uint256 balanceOfAccount = vToken.balanceOf(user);
        uint256 supply;
        unchecked {
            supply = (exchangeRate * balanceOfAccount) / EXP_SCALE;
        }

        address xvsToken = IXVSVault(_xvsVault).xvsAddress();
        oracle.updateAssetPrice(xvsToken);
        oracle.updatePrice(market);

        (uint256 capital, , ) = _capitalForScore(xvsBalanceForScore, borrow, supply, market);
        uint256 decimals = IERC20MetadataUpgradeable(vToken.underlying()).decimals();

        capital = capital * (10 ** (18 - decimals));

        return Scores._calculateScore(xvsBalanceForScore, capital, alphaNumerator, alphaDenominator);
    }

    /**
     * @notice To transfer the accrued interest to user
     * @param vToken the market for which to claim
     * @param user the account for which to get the accrued interest
     * @return amount the amount of tokens transferred to the user
     * @custom:event Emits InterestClaimed event
     */
    function _claimInterest(address vToken, address user) internal returns (uint256) {
        uint256 amount = getInterestAccrued(vToken, user);
        amount += interests[vToken][user].accrued;

        interests[vToken][user].rewardIndex = markets[vToken].rewardIndex;
        delete interests[vToken][user].accrued;

        address underlying = _getUnderlying(vToken);
        IERC20Upgradeable asset = IERC20Upgradeable(underlying);

        if (amount > asset.balanceOf(address(this))) {
            address[] memory assets = new address[](1);
            assets[0] = address(asset);
            IProtocolShareReserve(protocolShareReserve).releaseFunds(comptroller, assets);
            if (amount > asset.balanceOf(address(this))) {
                delete unreleasedPLPIncome[underlying];
                IPrimeLiquidityProvider(primeLiquidityProvider).releaseFunds(address(asset));
            }
        }

        asset.safeTransfer(user, amount);

        emit InterestClaimed(user, vToken, amount);

        return amount;
    }

    /**
     * @notice Used to mint a new prime token
     * @param isIrrevocable is the tokens being issued is irrevocable
     * @param user token owner
     * @custom:error Throw IneligibleToClaim if user is not eligible to claim prime token
     * @custom:event Emits Mint event
     */
    function _mint(bool isIrrevocable, address user) internal {
        Token storage token = tokens[user];
        if (token.exists) revert IneligibleToClaim();

        token.exists = true;
        token.isIrrevocable = isIrrevocable;

        if (isIrrevocable) {
            ++totalIrrevocable;
        } else {
            ++totalRevocable;
        }

        if (totalIrrevocable > irrevocableLimit || totalRevocable > revocableLimit) revert InvalidLimit();

        emit Mint(user, isIrrevocable);
    }

    /**
     * @notice Used to burn a new prime token
     * @param user owner whose prime token to burn
     * @custom:error Throw UserHasNoPrimeToken if user has no prime token
     * @custom:event Emits Burn event
     */
    function _burn(address user) internal {
        Token memory token = tokens[user];
        if (!token.exists) revert UserHasNoPrimeToken();

        address[] storage allMarkets = _allMarkets;
        uint256 marketsLength = allMarkets.length;

        for (uint256 i; i < marketsLength; ) {
            address market = allMarkets[i];
            _executeBoost(user, market);
            unchecked {
                markets[market].sumOfMembersScore = markets[market].sumOfMembersScore - interests[market][user].score;
            }

            delete interests[market][user].score;
            delete interests[market][user].rewardIndex;

            unchecked {
                ++i;
            }
        }

        if (token.isIrrevocable) {
            totalIrrevocable--;
        } else {
            totalRevocable--;
        }

        delete tokens[user].exists;
        delete tokens[user].isIrrevocable;

        _updateRoundAfterTokenBurned(user);

        emit Burn(user);
    }

    /**
     * @notice Used to upgrade an token
     * @param user owner whose prime token to upgrade
     * @custom:error Throw InvalidLimit if total irrevocable tokens exceeds the limit
     * @custom:event Emits TokenUpgraded event
     */
    function _upgrade(address user) internal {
        Token storage userToken = tokens[user];

        userToken.isIrrevocable = true;
        ++totalIrrevocable;
        --totalRevocable;

        if (totalIrrevocable > irrevocableLimit) revert InvalidLimit();

        emit TokenUpgraded(user);
    }

    /**
     * @notice Accrue rewards for the user. Must be called before updating score
     * @param user account for which we need to accrue rewards
     * @param vToken the market for which we need to accrue rewards
     */
    function _executeBoost(address user, address vToken) internal {
        if (!markets[vToken].exists || !tokens[user].exists) {
            return;
        }

        accrueInterest(vToken);
        interests[vToken][user].accrued += _interestAccrued(vToken, user);
        interests[vToken][user].rewardIndex = markets[vToken].rewardIndex;
    }

    /**
     * @notice Update total score of user and market. Must be called after changing account's borrow or supply balance.
     * @param user account for which we need to update score
     * @param market the market for which we need to score
     */
    function _updateScore(address user, address market) internal {
        Market storage _market = markets[market];
        if (!_market.exists || !tokens[user].exists) {
            return;
        }

        uint256 score = _calculateScore(market, user);
        unchecked {
            _market.sumOfMembersScore = _market.sumOfMembersScore - interests[market][user].score + score;
        }

        interests[market][user].score = score;
    }

    /**
     * @notice Verify new alpha arguments
     * @param _alphaNumerator numerator of alpha. If alpha is 0.5 then numerator is 1
     * @param _alphaDenominator denominator of alpha. If alpha is 0.5 then denominator is 2
     * @custom:error Throw InvalidAlphaArguments if alpha is invalid
     */
    function _checkAlphaArguments(uint128 _alphaNumerator, uint128 _alphaDenominator) internal {
        if (_alphaDenominator == 0 || _alphaNumerator > _alphaDenominator) {
            revert InvalidAlphaArguments();
        }
    }

    /**
     * @notice starts round to update scores of a particular or all markets
     */
    function _startScoreUpdateRound() internal {
        nextScoreUpdateRoundId++;
        totalScoreUpdatesRequired = totalIrrevocable + totalRevocable;
        pendingScoreUpdates = totalScoreUpdatesRequired;
    }

    /**
     * @notice update the required score updates when token is burned before round is completed
     */
    function _updateRoundAfterTokenBurned(address user) internal {
        if (totalScoreUpdatesRequired != 0) --totalScoreUpdatesRequired;

        if (pendingScoreUpdates != 0 && !isScoreUpdated[nextScoreUpdateRoundId][user]) {
            --pendingScoreUpdates;
        }
    }

    /**
     * @notice fetch the current XVS balance of user in the XVSVault
     * @param user the account address
     * @return xvsBalance the XVS balance of user
     */
    function _xvsBalanceOfUser(address user) internal view returns (uint256) {
        (uint256 xvs, , uint256 pendingWithdrawals) = IXVSVault(_xvsVault).getUserInfo(
            _xvsVaultRewardToken,
            _xvsVaultPoolId,
            user
        );
        return (xvs - pendingWithdrawals);
    }

    /**
     * @notice calculate the current XVS balance that will be used in calculation of score
     * @param xvs the actual XVS balance of user
     * @return xvsBalanceForScore the XVS balance to use in score
     */
    function _xvsBalanceForScore(uint256 xvs) internal view returns (uint256) {
        if (xvs > MAXIMUM_XVS_CAP) {
            return MAXIMUM_XVS_CAP;
        }
        return xvs;
    }

    /**
     * @notice calculate the capital for calculation of score
     * @param xvs the actual XVS balance of user
     * @param borrow the borrow balance of user
     * @param supply the supply balance of user
     * @param market the market vToken address
     * @return capital the capital to use in calculation of score
     * @return cappedSupply the capped supply of user
     * @return cappedBorrow the capped borrow of user
     */
    function _capitalForScore(
        uint256 xvs,
        uint256 borrow,
        uint256 supply,
        address market
    ) internal view returns (uint256, uint256, uint256) {
        address xvsToken = IXVSVault(_xvsVault).xvsAddress();

        uint256 xvsPrice = oracle.getPrice(xvsToken);
        uint256 borrowCapUSD = (xvsPrice * ((xvs * markets[market].borrowMultiplier) / EXP_SCALE)) / EXP_SCALE;
        uint256 supplyCapUSD = (xvsPrice * ((xvs * markets[market].supplyMultiplier) / EXP_SCALE)) / EXP_SCALE;

        uint256 tokenPrice = oracle.getUnderlyingPrice(market);
        uint256 supplyUSD;
        uint256 borrowUSD;
        unchecked {
            supplyUSD = (tokenPrice * supply) / EXP_SCALE;
            borrowUSD = (tokenPrice * borrow) / EXP_SCALE;
        }

        if (supplyUSD >= supplyCapUSD) {
            unchecked {
                supply = supplyUSD != 0 ? (supply * supplyCapUSD) / supplyUSD : 0;
            }
        }

        if (borrowUSD >= borrowCapUSD) {
            unchecked {
                borrow = borrowUSD != 0 ? (borrow * borrowCapUSD) / borrowUSD : 0;
            }
        }

        return ((supply + borrow), supply, borrow);
    }

    /**
     * @notice Used to get if the XVS balance is eligible for prime token
     * @param amount amount of XVS
     * @return isEligible true if the staked XVS amount is enough to consider the associated user eligible for a Prime token, false otherwise
     */
    function _isEligible(uint256 amount) internal view returns (bool) {
        if (amount >= MINIMUM_STAKED_XVS) {
            return true;
        }

        return false;
    }

    /**
     * @notice Calculate the interests accrued by the user in the market, since the last accrual
     * @param vToken the market for which calculate the accrued interest
     * @param user the user for which calculate the accrued interest
     * @return interestAccrued the number of underlying tokens accrued by the user since the last accrual
     */
    function _interestAccrued(address vToken, address user) internal view returns (uint256) {
        Interest memory interest = interests[vToken][user];
        uint256 index;
        unchecked {
            index = markets[vToken].rewardIndex - interest.rewardIndex;
        }

        uint256 score = interest.score;

        unchecked {
            return (index * score) / EXP_SCALE;
        }
    }

    /**
     * @notice Returns the underlying token associated with the VToken, or WBNB if the market is VBNB
     * @param vToken the market whose underlying token will be returned
     * @return underlying The address of the underlying token associated with the VToken, or the address of the WBNB token if the market is VBNB
     */
    function _getUnderlying(address vToken) internal view returns (address) {
        if (vToken == VBNB) {
            return WBNB;
        }
        return IVToken(vToken).underlying();
    }

    //////////////////////////////////////////////////
    //////////////// APR Calculation ////////////////
    ////////////////////////////////////////////////

    /**
     * @notice Returns the income the market generates per block
     * @param vToken the market for which to fetch the income per block
     * @return income the amount of tokens generated as income per block
     */
    function _incomePerBlock(address vToken) internal view returns (uint256) {
        IVToken market = IVToken(vToken);

        unchecked {
            return ((((market.totalBorrows() * market.borrowRatePerBlock()) / EXP_SCALE) *
                market.reserveFactorMantissa()) / EXP_SCALE);
        }
    }

    /**
     * @notice the percentage of income we distribute among the prime token holders
     * @return percentage the percentage returned without mantissa
     */
    function _distributionPercentage() internal view returns (uint256) {
        return
            IProtocolShareReserve(protocolShareReserve).getPercentageDistribution(
                address(this),
                IProtocolShareReserve.Schema.SPREAD_PRIME_CORE
            );
    }

    /**
     * @notice the total income that's going to be distributed in a year to prime token holders
     * @param vToken the market for which to fetch the total income that's going to distributed in a year
     * @return amount the total income
     */
    function _incomeDistributionYearly(address vToken) internal view returns (uint256 amount) {
        uint256 totalIncomePerBlockFromMarket = _incomePerBlock(vToken);
        uint256 incomePerBlockForDistributionFromMarket;
        unchecked {
            incomePerBlockForDistributionFromMarket =
                (totalIncomePerBlockFromMarket * _distributionPercentage()) /
                IProtocolShareReserve(protocolShareReserve).MAX_PERCENT();
        }

        amount = BLOCKS_PER_YEAR * incomePerBlockForDistributionFromMarket;

        uint256 totalIncomePerBlockFromPLP = IPrimeLiquidityProvider(primeLiquidityProvider)
            .getEffectiveDistributionSpeed(_getUnderlying(vToken));
        amount += BLOCKS_PER_YEAR * totalIncomePerBlockFromPLP;
    }

    /**
     * @notice used to calculate the supply and borrow APR of the user
     * @param vToken the market for which to fetch the APR
     * @param totalSupply the total token supply of the user
     * @param totalBorrow the total tokens borrowed by the user
     * @param totalCappedSupply the total token capped supply of the user
     * @param totalCappedBorrow the total capped tokens borrowed by the user
     * @param userScore the score of the user
     * @param totalScore the total market score
     * @return supplyAPR the supply APR of the user
     * @return borrowAPR the borrow APR of the user
     */
    function _calculateUserAPR(
        address vToken,
        uint256 totalSupply,
        uint256 totalBorrow,
        uint256 totalCappedSupply,
        uint256 totalCappedBorrow,
        uint256 userScore,
        uint256 totalScore
    ) internal view returns (uint256 supplyAPR, uint256 borrowAPR) {
        if (totalScore == 0) return (0, 0);

        uint256 userYearlyIncome;
        unchecked {
            userYearlyIncome = (userScore * _incomeDistributionYearly(vToken)) / totalScore;
        }

        uint256 totalCappedValue = totalCappedSupply + totalCappedBorrow;

        if (totalCappedValue == 0) return (0, 0);

        uint256 maximumBps = MAXIMUM_BPS;
        uint256 userSupplyIncomeYearly;
        uint256 userBorrowIncomeYearly;
        unchecked {
            userSupplyIncomeYearly = (userYearlyIncome * totalCappedSupply) / totalCappedValue;
            userBorrowIncomeYearly = (userYearlyIncome * totalCappedBorrow) / totalCappedValue;
            supplyAPR = totalSupply == 0 ? 0 : ((userSupplyIncomeYearly * maximumBps) / totalSupply);
            borrowAPR = totalBorrow == 0 ? 0 : ((userBorrowIncomeYearly * maximumBps) / totalBorrow);
        }
    }
}<|MERGE_RESOLUTION|>--- conflicted
+++ resolved
@@ -156,31 +156,19 @@
 
     /**
      * @notice Prime initializer
-<<<<<<< HEAD
      * @param xvsVault_ Address of XVSVault
      * @param xvsVaultRewardToken_ Address of XVSVault reward token
      * @param xvsVaultPoolId_ Pool id of XVSVault
-     * @param alphaNumerator_ numerator of alpha. If alpha is 0.5 then numerator is 1
-     * @param alphaDenominator_ denominator of alpha. If alpha is 0.5 then denominator is 2
+     * @param alphaNumerator_ numerator of alpha. If alpha is 0.5 then numerator is 1.
+              alphaNumerator_ must be greater than alphaDenominator_ and alphaDenominator_ cannot be zero
+     * @param alphaDenominator_ denominator of alpha. If alpha is 0.5 then denominator is 2.
+              alpha is alphaNumerator_/alphaDenominator_. So, 0 < alpha <=1
      * @param accessControlManager_ Address of AccessControlManager
      * @param protocolShareReserve_ Address of ProtocolShareReserve
      * @param primeLiquidityProvider_ Address of PrimeLiquidityProvider
      * @param comptroller_ Address of Comptroller
      * @param oracle_ Address of Oracle
      * @param loopsLimit_ Maximum number of loops allowed in a single transaction
-=======
-     * @param _xvsVault Address of XVSVault
-     * @param _xvsVaultRewardToken Address of XVSVault reward token
-     * @param _xvsVaultPoolId Pool id of XVSVault
-     * @param _alphaNumerator numerator of alpha. If alpha is 0.5 then numerator is 1. _alphaNumerator must be greater than _alphaDenominator and _alphaDenominator cannot be zero
-     * @param _alphaDenominator denominator of alpha. If alpha is 0.5 then denominator is 2. alpha is _alphaNumerator/_alphaDenominator. So, 0 < alpha <=1
-     * @param _accessControlManager Address of AccessControlManager
-     * @param _protocolShareReserve Address of ProtocolShareReserve
-     * @param _primeLiquidityProvider Address of PrimeLiquidityProvider
-     * @param _comptroller Address of Comptroller
-     * @param _oracle Address of Oracle
-     * @param _loopsLimit Maximum number of loops allowed in a single transaction
->>>>>>> 7f13273a
      * @custom:error Throw InvalidAddress if any of the address is invalid
      */
     function initialize(
@@ -470,18 +458,13 @@
         uint256 totalStaked = _xvsBalanceOfUser(user);
         bool isAccountEligible = _isEligible(totalStaked);
 
-<<<<<<< HEAD
         uint256 userStakedAt = stakedAt[user];
         Token memory token = tokens[user];
 
         if (token.exists && !isAccountEligible) {
+            stakedAt[user] = 0;
+
             if (token.isIrrevocable) {
-=======
-        if (tokens[user].exists && !isAccountEligible) {
-            stakedAt[user] = 0;
-
-            if (tokens[user].isIrrevocable) {
->>>>>>> 7f13273a
                 _accrueInterestAndUpdateScore(user);
             } else {
                 _burn(user);
@@ -515,18 +498,8 @@
     function claim() external {
         uint256 userStakedAt = stakedAt[msg.sender];
         if (userStakedAt == 0) revert IneligibleToClaim();
-
-<<<<<<< HEAD
-        uint256 timeDifference;
-        unchecked {
-            timeDifference = block.timestamp - userStakedAt;
-        }
-        if (timeDifference < STAKING_PERIOD) revert WaitMoreTime();
-
-        delete stakedAt[msg.sender];
-
-=======
->>>>>>> 7f13273a
+        if (block.timestamp - userStakedAt < STAKING_PERIOD) revert WaitMoreTime();
+
         _mint(false, msg.sender);
         _initializeMarkets(msg.sender);
     }
