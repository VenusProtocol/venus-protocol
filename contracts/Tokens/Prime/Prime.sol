--- conflicted
+++ resolved
@@ -5,23 +5,19 @@
 import "./PrimeStorage.sol";
 import "./libs/Scores.sol";
 
-import "hardhat/console.sol";
-
 interface IVToken {
-<<<<<<< HEAD
     function borrowBalanceStored(address account) external returns (uint);
 
     function exchangeRateStored() external returns (uint);
 
-=======
-    function borrowBalanceStored(address account) external view returns (uint);
-    function exchangeRateStored() external view returns (uint);
->>>>>>> 5e5f0164
     function balanceOf(address account) external view returns (uint);
 
     function underlying() external view returns (address);
+
     function totalBorrows() external view returns (uint);
+
     function borrowRatePerBlock() external view returns (uint);
+
     function reserveFactorMantissa() external view returns (uint);
 }
 
@@ -47,7 +43,9 @@
     ) external view returns (uint256);
 
     function releaseFunds(address comptroller, address[] memory assets) external;
+
     function getPercentageDistribution(address destination, Schema schema) external view returns (uint256);
+
     function MAX_PERCENT() external view returns (uint256);
 }
 
@@ -71,7 +69,7 @@
 
 contract Prime is IIncomeDestination, AccessControlledV8, PrimeStorageV1 {
     using SafeERC20Upgradeable for IERC20Upgradeable;
-    
+
     uint256 private constant BLOCKS_PER_YEAR = 210240000;
 
     /// @notice address of WBNB contract
@@ -227,22 +225,10 @@
         bool isAccountEligible = isEligible(totalStaked);
 
         if (tokens[user].exists && !isAccountEligible) {
-<<<<<<< HEAD
-            address[] storage _allMarkets = allMarkets;
-            for (uint i = 0; i < _allMarkets.length; i++) {
-                executeBoost(user, _allMarkets[i]);
-
-                markets[_allMarkets[i]].sumOfMembersScore =
-                    markets[_allMarkets[i]].sumOfMembersScore -
-                    interests[_allMarkets[i]][user].score;
-                interests[_allMarkets[i]][user].score = 0;
-                interests[_allMarkets[i]][user].rewardIndex = 0;
-=======
             if (tokens[user].isIrrevocable) {
                 _accrueInterestAndUpdateScore(user);
             } else {
                 _burn(user);
->>>>>>> 5e5f0164
             }
         } else if (!isAccountEligible && !tokens[user].exists && stakedAt[user] > 0) {
             stakedAt[user] = 0;
@@ -429,8 +415,10 @@
 
         for (uint i = 0; i < _allMarkets.length; i++) {
             executeBoost(user, _allMarkets[i]);
-            
-            markets[_allMarkets[i]].sumOfMembersScore = markets[_allMarkets[i]].sumOfMembersScore - interests[_allMarkets[i]][user].score;
+
+            markets[_allMarkets[i]].sumOfMembersScore =
+                markets[_allMarkets[i]].sumOfMembersScore -
+                interests[_allMarkets[i]][user].score;
             interests[_allMarkets[i]][user].score = 0;
             interests[_allMarkets[i]][user].rewardIndex = 0;
         }
@@ -664,29 +652,33 @@
 
     //////////////////////////////////////////////////
     //////////////// APR Calculation ////////////////
-    ////////////////////////////////////////////////    
+    ////////////////////////////////////////////////
 
     function _incomePerBlock(address vToken) internal view returns (uint256) {
         IVToken market = IVToken(vToken);
-        return ((((market.totalBorrows() * market.borrowRatePerBlock()) / EXP_SCALE) * market.reserveFactorMantissa()) / EXP_SCALE);
+        return ((((market.totalBorrows() * market.borrowRatePerBlock()) / EXP_SCALE) * market.reserveFactorMantissa()) /
+            EXP_SCALE);
     }
 
     function _distributionPercentage() internal view returns (uint256) {
-        return IProtocolShareReserve(protocolShareReserve).getPercentageDistribution(
-            address(this), IProtocolShareReserve.Schema.SPREAD_PRIME_CORE
-        );
+        return
+            IProtocolShareReserve(protocolShareReserve).getPercentageDistribution(
+                address(this),
+                IProtocolShareReserve.Schema.SPREAD_PRIME_CORE
+            );
     }
 
     function _incomeDistributionYearly(address vToken) internal view returns (uint256) {
         uint256 totalIncomePerBlock = _incomePerBlock(vToken);
-        uint256 incomePerBlockForDistribution = (totalIncomePerBlock * _distributionPercentage()) / IProtocolShareReserve(protocolShareReserve).MAX_PERCENT();
+        uint256 incomePerBlockForDistribution = (totalIncomePerBlock * _distributionPercentage()) /
+            IProtocolShareReserve(protocolShareReserve).MAX_PERCENT();
         return BLOCKS_PER_YEAR * incomePerBlockForDistribution;
     }
 
     function _calculateUserAPR(
-        address vToken, 
-        address user, 
-        uint256 totalSupply, 
+        address vToken,
+        address user,
+        uint256 totalSupply,
         uint256 totalBorrow
     ) internal view returns (uint256 supplyAPR, uint256 borrowAPR) {
         uint256 userScore = interests[vToken][user].score;
@@ -702,7 +694,7 @@
         borrowAPR = (userBorrowIncomeYearly * MAXIMUM_BPS) / totalBorrow;
     }
 
-    function apr(address market, address user) external view returns (uint256 supplyAPR, uint256 borrowAPR) {
+    function apr(address market, address user) external returns (uint256 supplyAPR, uint256 borrowAPR) {
         IVToken vToken = IVToken(market);
         uint256 borrow = vToken.borrowBalanceStored(user);
         uint256 exchangeRate = vToken.exchangeRateStored();
