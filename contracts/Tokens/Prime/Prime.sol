pragma solidity 0.8.13;

import "@openzeppelin/contracts-upgradeable/token/ERC20/utils/SafeERC20Upgradeable.sol";
import "@venusprotocol/governance-contracts/contracts/Governance/AccessControlledV8.sol";
import { ResilientOracleInterface } from "@venusprotocol/oracle/contracts/interfaces/OracleInterface.sol";
import "@openzeppelin/contracts-upgradeable/security/PausableUpgradeable.sol";

import "./PrimeStorage.sol";
import "./libs/Scores.sol";

interface IVToken {
    function borrowBalanceStored(address account) external returns (uint);

    function exchangeRateStored() external returns (uint);

    function balanceOf(address account) external view returns (uint);

    function underlying() external view returns (address);

    function totalBorrows() external view returns (uint);

    function borrowRatePerBlock() external view returns (uint);

    function reserveFactorMantissa() external view returns (uint);
}

interface IXVSVault {
    function getUserInfo(
        address _rewardToken,
        uint256 _pid,
        address _user
    ) external view returns (uint256 amount, uint256 rewardDebt, uint256 pendingWithdrawals);

    function xvsAddress() external view returns (address);
}

interface IProtocolShareReserve {
    enum Schema {
        DEFAULT,
        SPREAD_PRIME_CORE
    }

    function getUnreleasedFunds(
        address comptroller,
        Schema schema,
        address destination,
        address asset
    ) external view returns (uint256);

    function releaseFunds(address comptroller, address[] memory assets) external;

    function getPercentageDistribution(address destination, Schema schema) external view returns (uint256);

    function MAX_PERCENT() external view returns (uint256);
}

interface IIncomeDestination {
    function updateAssetsState(address comptroller, address asset) external;
}

interface IPrimeLiquidityProvider {
    function releaseFunds(address token_) external;
}

error MarketNotSupported();
error InvalidLimit();
error IneligibleToClaim();
error WaitMoreTime();
error UserHasNoPrimeToken();
error InvalidCaller();
error InvalidComptroller();
error NoScoreUpdatesRequired();
error MarketAlreadyExists();
error InvalidAddress();

contract Prime is IIncomeDestination, AccessControlledV8, PausableUpgradeable, PrimeStorageV1 {
    using SafeERC20Upgradeable for IERC20Upgradeable;

    /// @notice total blocks per year
    /// @custom:oz-upgrades-unsafe-allow state-variable-immutable
    uint256 public immutable BLOCKS_PER_YEAR;

    /// @notice address of WBNB contract
    /// @custom:oz-upgrades-unsafe-allow state-variable-immutable
    address public immutable WBNB;

    /// @notice address of vBNB contract
    /// @custom:oz-upgrades-unsafe-allow state-variable-immutable
    address public immutable vBNB;

    /// @notice Emitted when prime token is minted
    event Mint(address indexed user, bool isIrrevocable);

    /// @notice Emitted when prime token is burned
    event Burn(address indexed user);

    /// @notice Emitted asset state is update by protocol share reserve
    event UpdatedAssetsState(address indexed comptroller, address indexed asset);

    /// @custom:oz-upgrades-unsafe-allow constructor
    constructor(address _wbnb, address _vbnb, uint256 _blocksPerYear) {
        require(_wbnb != address(0), "Prime: WBNB address invalid");
        require(_vbnb != address(0), "Prime: vBNB address invalid");
        require(_blocksPerYear != 0, "Prime: Invalid blocks per year");
        WBNB = _wbnb;
        vBNB = _vbnb;
        BLOCKS_PER_YEAR = _blocksPerYear;

        // Note that the contract is upgradeable. Use initialize() or reinitializers
        // to set the state variables.
        _disableInitializers();
    }

    function initialize(
        address _xvsVault,
        address _xvsVaultRewardToken,
        uint256 _xvsVaultPoolId,
        uint128 _alphaNumerator,
        uint128 _alphaDenominator,
        address _accessControlManager,
        address _protocolShareReserve,
<<<<<<< HEAD
        address _primeLiquidityProvider,
        address _comptroller
=======
        address _comptroller,
        address _oracle
>>>>>>> 0b429fe5
    ) external virtual initializer {
        if (_xvsVault == address(0)) revert InvalidAddress();
        if (_xvsVaultRewardToken == address(0)) revert InvalidAddress();
        if (_protocolShareReserve == address(0)) revert InvalidAddress();
        if (_comptroller == address(0)) revert InvalidAddress();
        if (_oracle == address(0)) revert InvalidAddress();

        alphaNumerator = _alphaNumerator;
        alphaDenominator = _alphaDenominator;
        xvsVaultRewardToken = _xvsVaultRewardToken;
        xvsVaultPoolId = _xvsVaultPoolId;
        xvsVault = _xvsVault;
        nextScoreUpdateRoundId = 0;
        protocolShareReserve = _protocolShareReserve;
        primeLiquidityProvider = _primeLiquidityProvider;
        comptroller = _comptroller;
        oracle = ResilientOracleInterface(_oracle);

        __AccessControlled_init(_accessControlManager);
        __Pausable_init();

        _pause();
    }

    /**
     * @notice Update value of alpha
     * @param _alphaNumerator numerator of alpha. If alpha is 0.5 then numerator is 1
     * @param _alphaDenominator denominator of alpha. If alpha is 0.5 then denominator is 2
     */
    function updateAlpha(uint128 _alphaNumerator, uint128 _alphaDenominator) external {
        _checkAccessAllowed("updateAlpha(uint128,uint128)");

        alphaNumerator = _alphaNumerator;
        alphaDenominator = _alphaDenominator;

        for (uint i = 0; i < allMarkets.length; i++) {
            accrueInterest(allMarkets[i]);
        }

        _startScoreUpdateRound();
    }

    /**
     * @notice Update multipliers for a market
     * @param _supplyMultiplier new supply multiplier for the market
     * @param _borrowMultiplier new borrow multiplier for the market
     */
    function updateMultipliers(address market, uint256 _supplyMultiplier, uint256 _borrowMultiplier) external {
        _checkAccessAllowed("updateMultipliers(address,uint256,uint256)");
        if (!markets[market].exists) revert MarketNotSupported();

        accrueInterest(market);
        markets[market].supplyMultiplier = _supplyMultiplier;
        markets[market].borrowMultiplier = _borrowMultiplier;

        _startScoreUpdateRound();
    }

    /**
     * @notice Add a market to prime program
     * @param vToken address of the market vToken
     * @param supplyMultiplier the multiplier for supply cap. It should be converted to 1e18
     * @param borrowMultiplier the multiplier for borrow cap. It should be converted to 1e18
     */
    function addMarket(address vToken, uint256 supplyMultiplier, uint256 borrowMultiplier) external {
        _checkAccessAllowed("addMarket(address,uint256,uint256)");
        if (markets[vToken].exists) revert MarketAlreadyExists();

        markets[vToken].rewardIndex = 0;
        markets[vToken].supplyMultiplier = supplyMultiplier;
        markets[vToken].borrowMultiplier = borrowMultiplier;
        markets[vToken].sumOfMembersScore = 0;
        markets[vToken].exists = true;

        vTokenForAsset[_getUnderlying(vToken)] = vToken;

        allMarkets.push(vToken);
        _startScoreUpdateRound();
    }

    /**
     * @notice Set limits for total tokens that can be mined
     * @param irrevocableLimit total number of irrevocable tokens that can be minted
     * @param revocableLimit total number of revocable tokens that can be minted
     */
    function setLimit(uint256 irrevocableLimit, uint256 revocableLimit) external {
        _checkAccessAllowed("setLimit(uint256,uint256)");
        if (irrevocableLimit < _totalIrrevocable || revocableLimit < _totalRevocable) revert InvalidLimit();

        _revocableLimit = revocableLimit;
        _irrevocableLimit = irrevocableLimit;
    }

    /**
     * @notice Directly issue prime tokens to users
     * @param isIrrevocable is the tokens being issued is irrevocable
     * @param users list of address to issue tokens to
     */
    function issue(bool isIrrevocable, address[] calldata users) external {
        _checkAccessAllowed("issue(bool,address[])");

        if (isIrrevocable) {
            for (uint i = 0; i < users.length; i++) {
                _mint(true, users[i]);
                _initializeMarkets(users[i]);
            }
        } else {
            for (uint i = 0; i < users.length; i++) {
                _mint(false, users[i]);
                _initializeMarkets(users[i]);
                delete stakedAt[users[i]];
            }
        }
    }

    /**
     * @notice Executed by XVSVault whenever user's XVSVault balance changes
     * @param user the account address whose balance was updated
     */
    function xvsUpdated(address user) external {
        uint256 totalStaked = _xvsBalanceOfUser(user);
        bool isAccountEligible = isEligible(totalStaked);

        if (tokens[user].exists && !isAccountEligible) {
            if (tokens[user].isIrrevocable) {
                _accrueInterestAndUpdateScore(user);
            } else {
                _burn(user);
            }
        } else if (!isAccountEligible && !tokens[user].exists && stakedAt[user] > 0) {
            stakedAt[user] = 0;
        } else if (stakedAt[user] == 0 && isAccountEligible && !tokens[user].exists) {
            stakedAt[user] = block.timestamp;
        } else if (tokens[user].exists && isAccountEligible) {
            _accrueInterestAndUpdateScore(user);
        }
    }

    function _accrueInterestAndUpdateScore(address user) internal {
        address[] storage _allMarkets = allMarkets;
        for (uint i = 0; i < _allMarkets.length; i++) {
            executeBoost(user, _allMarkets[i]);
            updateScore(user, _allMarkets[i]);
        }
    }

    /**
     * @notice For claiming prime token when staking period is completed
     */
    function claim() external {
        if (stakedAt[msg.sender] == 0) revert IneligibleToClaim();
        if (block.timestamp - stakedAt[msg.sender] < STAKING_PERIOD) revert WaitMoreTime();

        stakedAt[msg.sender] = 0;

        _mint(false, msg.sender);
        _initializeMarkets(msg.sender);
    }

    /**
     * @notice For burning any prime token
     * @param user the account address for which the prime token will be burned
     */
    function burn(address user) external {
        _checkAccessAllowed("burn(address)");
        _burn(user);
    }

    /**
     * @notice fetch the numbers of seconds remaining for staking period to complete
     * @param user the account address for which we are checking the remaining time
     * @return timeRemaining the number of seconds the user needs to wait to claim prime token
     */
    function claimTimeRemaining(address user) external view returns (uint256) {
        if (stakedAt[user] == 0) revert IneligibleToClaim();

        uint256 totalTimeStaked = block.timestamp - stakedAt[user];
        if (totalTimeStaked < STAKING_PERIOD) {
            return STAKING_PERIOD - totalTimeStaked;
        } else {
            return 0;
        }
    }

    /**
     * @notice Initializes all the markets for the user when a prime token is minted
     * @param account the account address for which markets needs to be initialized
     */
    function _initializeMarkets(address account) internal {
        address[] storage _allMarkets = allMarkets;
        for (uint i = 0; i < _allMarkets.length; i++) {
            address market = _allMarkets[i];
            accrueInterest(market);

            interests[market][account].rewardIndex = markets[market].rewardIndex;

            uint score = _calculateScore(market, account);
            interests[market][account].score = score;
            markets[market].sumOfMembersScore = markets[market].sumOfMembersScore + score;
        }
    }

    /**
     * @notice fetch the current XVS balance of user in the XVSVault
     * @param user the account address for which markets needs to be initialized
     * @return xvsBalance the XVS balance of user
     */
    function _xvsBalanceOfUser(address user) internal view returns (uint256) {
        (uint256 xvs, , uint256 pendingWithdrawals) = IXVSVault(xvsVault).getUserInfo(
            xvsVaultRewardToken,
            xvsVaultPoolId,
            user
        );
        return (xvs - pendingWithdrawals);
    }

    /**
     * @notice calculate the current score of user
     * @param market the market for which to calculate the score
     * @param user the account for which to calculate the score
     * @return score the score of the user
     */
    function _calculateScore(address market, address user) internal returns (uint256) {
        uint256 xvsBalanceForScore = _xvsBalanceForScore(_xvsBalanceOfUser(user));

        IVToken vToken = IVToken(market);
        uint256 borrow = vToken.borrowBalanceStored(user);
        uint256 exchangeRate = vToken.exchangeRateStored();
        uint256 balanceOfAccount = vToken.balanceOf(user);
        uint256 supply = (exchangeRate * balanceOfAccount) / EXP_SCALE;


        address xvsToken = IXVSVault(xvsVault).xvsAddress();
        oracle.updateAssetPrice(xvsToken);
        oracle.updatePrice(market);

        (uint256 capital,,) = _capitalForScore(xvsBalanceForScore, borrow, supply, market);

        return
            Scores.calculateScore(
                xvsBalanceForScore,
                capital,
                alphaNumerator,
                alphaDenominator
            );
    }

    /**
     * @notice calcukate the current XVS balance that will be used in calculation of score
     * @param xvs the actual XVS balance of user
     * @return xvsBalanceForScore the XVS balance to use in score
     */
    function _xvsBalanceForScore(uint256 xvs) internal view returns (uint256) {
        if (xvs > MAXIMUM_XVS_CAP) {
            return MAXIMUM_XVS_CAP;
        } else {
            return xvs;
        }
    }

    /**
     * @notice calculate the capital for calculation of score
     * @param xvs the actual XVS balance of user
     * @param borrow the borrow balance of user
     * @param supply the supply balance of user
     * @param market the market vToken address
     * @return capital the capital to use in calculation of score
     * @return cappedSupply the capped supply of user
     * @return cappedBorrow the capped borrow of user
     */
    function _capitalForScore(
        uint256 xvs,
        uint256 borrow,
        uint256 supply,
        address market
    ) internal view returns (uint256, uint256, uint256) {
        address xvsToken = IXVSVault(xvsVault).xvsAddress();

        uint256 xvsPrice = oracle.getPrice(xvsToken);
        uint256 borrowCapUSD = (xvsPrice * ((xvs * markets[market].borrowMultiplier) / EXP_SCALE)) / EXP_SCALE;
        uint256 supplyCapUSD = (xvsPrice * ((xvs * markets[market].supplyMultiplier) / EXP_SCALE)) / EXP_SCALE;
        
        uint256 tokenPrice = oracle.getUnderlyingPrice(market);
        uint256 supplyUSD = (tokenPrice * supply) / EXP_SCALE;
        uint256 borrowUSD = (tokenPrice * borrow) / EXP_SCALE;

        if (supplyUSD >= supplyCapUSD) {
            supply = supplyUSD > 0 ? (supply * supplyCapUSD) / supplyUSD : 0;
        }

        if (borrowUSD >= borrowCapUSD) {
            borrow = borrowUSD > 0 ? (borrow * borrowCapUSD) / borrowUSD : 0;
        }

        return ((supply + borrow), supply, borrow);
    }

    /**
     * @notice Used to mint a new prime token
     * @param isIrrevocable is the tokens being issued is irrevocable
     * @param user token owner
     */
    function _mint(bool isIrrevocable, address user) internal {
        if (tokens[user].exists) revert IneligibleToClaim();

        tokens[user].exists = true;
        tokens[user].isIrrevocable = isIrrevocable;

        if (isIrrevocable) {
            _totalIrrevocable++;
        } else {
            _totalRevocable++;
        }

        if (_totalIrrevocable > _irrevocableLimit || _totalRevocable > _revocableLimit) revert InvalidLimit();

        emit Mint(user, isIrrevocable);
    }

    /**
     * @notice Used to burn a new prime token
     * @param user owner whose prime token to burn
     */
    function _burn(address user) internal {
        if (!tokens[user].exists) revert UserHasNoPrimeToken();

        address[] storage _allMarkets = allMarkets;

        for (uint i = 0; i < _allMarkets.length; i++) {
            executeBoost(user, _allMarkets[i]);

            markets[_allMarkets[i]].sumOfMembersScore =
                markets[_allMarkets[i]].sumOfMembersScore -
                interests[_allMarkets[i]][user].score;
            interests[_allMarkets[i]][user].score = 0;
            interests[_allMarkets[i]][user].rewardIndex = 0;
        }

        if (tokens[user].isIrrevocable) {
            _totalIrrevocable--;
        } else {
            _totalRevocable--;
        }

        tokens[user].exists = false;
        tokens[user].isIrrevocable = false;

        _updateRoundAfterTokenBurned(user);

        emit Burn(user);
    }

    /**
     * @notice Used to get if the XVS balance is eligible for prime token
     * @param amount amount of XVS
     */
    function isEligible(uint256 amount) internal view returns (bool) {
        if (amount >= MINIMUM_STAKED_XVS) {
            return true;
        }

        return false;
    }

    /**
     * @notice Accrue rewards for the user. Must be called by Comptroller before changing account's borrow or supply balance.
     * @param user account for which we need to accrue rewards
     * @param vToken the market for which we need to accrue rewards
     */
    function executeBoost(address user, address vToken) public {
        if (!markets[vToken].exists || !tokens[user].exists) {
            return;
        }

        accrueInterest(vToken);
        interests[vToken][user].accrued += _interestAccrued(vToken, user);
        interests[vToken][user].rewardIndex = markets[vToken].rewardIndex;
    }

    /**
     * @notice Update total score of user and market. Must be called after changing account's borrow or supply balance.
     * @param user account for which we need to update score
     * @param market the market for which we need to score
     */
    function updateScore(address user, address market) public {
        if (!markets[market].exists) {
            return;
        }

        if (!tokens[user].exists) {
            return;
        }

        uint score = _calculateScore(market, user);
        markets[market].sumOfMembersScore = markets[market].sumOfMembersScore - interests[market][user].score + score;
        interests[market][user].score = score;
    }

    /**
     * @notice Distributes income from market since last distribution
     * @param vToken the market for which to distribute the income
     */
    function accrueInterest(address vToken) public {
        if (!markets[vToken].exists) revert MarketNotSupported();

        address underlying = _getUnderlying(vToken);

        uint totalIncomeUnreleased = IProtocolShareReserve(protocolShareReserve).getUnreleasedFunds(
            comptroller,
            IProtocolShareReserve.Schema.SPREAD_PRIME_CORE,
            address(this),
            underlying
        );

        uint256 distributionIncome = totalIncomeUnreleased - unreleasedIncome[underlying];

        if (distributionIncome == 0) {
            return;
        }

        unreleasedIncome[underlying] = totalIncomeUnreleased;

        uint256 delta;
        if (markets[vToken].sumOfMembersScore > 0) {
            delta = ((distributionIncome * EXP_SCALE) / markets[vToken].sumOfMembersScore);
        }

        markets[vToken].rewardIndex = markets[vToken].rewardIndex + delta;
    }

    /**
     * @notice Returns boosted interest accrued for a user
     * @param vToken the market for which to fetch the accrued interest
     * @param user the account for which to get the accrued interest
     */
    function getInterestAccrued(address vToken, address user) public returns (uint256) {
        accrueInterest(vToken);

        return _interestAccrued(vToken, user);
    }

    function _interestAccrued(address vToken, address user) internal returns (uint256) {
        uint256 index = markets[vToken].rewardIndex - interests[vToken][user].rewardIndex;
        uint256 score = interests[vToken][user].score;

        return (index * score) / EXP_SCALE;
    }

    /**
     * @notice For user to claim boosted yield
     * @param vToken the market for which claim the accrued interest
     */
    function claimInterest(address vToken) external whenNotPaused {
        _claimInterest(vToken, msg.sender);
    }

    /**
     * @notice For user to claim boosted yield
     * @param vToken the market for which claim the accrued interest
     */
    function claimInterest(address vToken, address user) external whenNotPaused {
        _claimInterest(vToken, user);
    }

    /**
     * @notice To transfer the accrued interest to user
     * @param vToken the market for which claim the accrued interest
     * @param user the account for which to get the accrued interest
     */
    function _claimInterest(address vToken, address user) internal {
        uint256 amount = getInterestAccrued(vToken, user);
        amount += interests[vToken][user].accrued;

        interests[vToken][user].rewardIndex = markets[vToken].rewardIndex;
        interests[vToken][user].accrued = 0;

        IERC20Upgradeable asset = IERC20Upgradeable(_getUnderlying(vToken));

        if (amount > asset.balanceOf(address(this))) {
            address[] memory assets = new address[](1);
            assets[0] = address(asset);
            IProtocolShareReserve(protocolShareReserve).releaseFunds(comptroller, assets);
            if (amount > asset.balanceOf(address(this))) {
                IPrimeLiquidityProvider(primeLiquidityProvider).releaseFunds(address(asset));
            }
        }

        asset.safeTransfer(user, amount);
    }

    /**
     * @notice Callback by ProtocolShareReserve to update assets state when funds are released to this contract
     * @param _comptroller The address of the Comptroller whose income is distributed
     * @param asset The address of the asset whose income is distributed
     */
    function updateAssetsState(address _comptroller, address asset) external {
        if (msg.sender != protocolShareReserve) revert InvalidCaller();
        if (comptroller != _comptroller) revert InvalidComptroller();

        address vToken = vTokenForAsset[asset];
        if (vToken == address(0)) revert MarketNotSupported();

        IVToken market = IVToken(vToken);
        unreleasedIncome[_getUnderlying(address(market))] = 0;

        emit UpdatedAssetsState(comptroller, asset);
    }

    function _getUnderlying(address vToken) internal view returns (address) {
        if (vToken == vBNB) {
            return WBNB;
        } else {
            return IVToken(vToken).underlying();
        }
    }

    //////////////////////////////////////////////////
    /////// Update Scores after Config Change ///////
    ////////////////////////////////////////////////

    /**
     * @notice Update total score of multiple users and market
     * @param users accounts for which we need to update score
     */
    function updateScores(address[] memory users) external {
        if (pendingScoreUpdates == 0) revert NoScoreUpdatesRequired();
        if (nextScoreUpdateRoundId == 0) revert NoScoreUpdatesRequired();

        for (uint256 i = 0; i < users.length; i++) {
            address user = users[i];

            if (!tokens[user].exists) revert UserHasNoPrimeToken();
            if (isScoreUpdated[nextScoreUpdateRoundId][user]) continue;

            address[] storage _allMarkets = allMarkets;
            for (uint i = 0; i < _allMarkets.length; i++) {
                address market = _allMarkets[i];
                updateScore(user, market);
            }

            pendingScoreUpdates--;
            isScoreUpdated[nextScoreUpdateRoundId][user] = true;
        }
    }

    /**
     * @notice starts round to update scores of a particular or all markets
     */
    function _startScoreUpdateRound() internal {
        nextScoreUpdateRoundId++;
        totalScoreUpdatesRequired = _totalIrrevocable + _totalRevocable;
        pendingScoreUpdates = totalScoreUpdatesRequired;
    }

    /**
     * @notice update the required score updates when token is burned before round is completed
     */
    function _updateRoundAfterTokenBurned(address user) internal {
        if (totalScoreUpdatesRequired > 0) totalScoreUpdatesRequired--;

        if (pendingScoreUpdates > 0 && !isScoreUpdated[nextScoreUpdateRoundId][user]) {
            pendingScoreUpdates--;
        }
    }

    //////////////////////////////////////////////////
    //////////////// APR Calculation ////////////////
    ////////////////////////////////////////////////

    /**
     * @notice Returns the income the market generates per block
     * @param vToken the market for which to fetch the income per block
     * @return income the amount of tokens generated as income per block
     */
    function _incomePerBlock(address vToken) internal view returns (uint256) {
        IVToken market = IVToken(vToken);
        return ((((market.totalBorrows() * market.borrowRatePerBlock()) / EXP_SCALE) * market.reserveFactorMantissa()) /
            EXP_SCALE);
    }

    /**
     * @notice the percentage of income we distribute among the prime token holders
     * @return percentage the percentage returned without mantissa
     */
    function _distributionPercentage() internal view returns (uint256) {
        return
            IProtocolShareReserve(protocolShareReserve).getPercentageDistribution(
                address(this),
                IProtocolShareReserve.Schema.SPREAD_PRIME_CORE
            );
    }

    /**
     * @notice the total income that's going to be distributed in a year to prime token holders
     * @param vToken the market for which to fetch the total income that's going to distributed in a year
     * @return amount the total income
     */
    function _incomeDistributionYearly(address vToken) internal view returns (uint256) {
        uint256 totalIncomePerBlock = _incomePerBlock(vToken);
        uint256 incomePerBlockForDistribution = (totalIncomePerBlock * _distributionPercentage()) /
            IProtocolShareReserve(protocolShareReserve).MAX_PERCENT();
        return BLOCKS_PER_YEAR * incomePerBlockForDistribution;
    }

    /**
     * @notice used to calculate the supply and borrow APR of the user
     * @param vToken the market for which to fetch the APR
     * @param user the user whose APR we need to calculate
     * @param totalSupply the total token supply of the user
     * @param totalBorrow the total tokens borrowed by the user
     * @param totalCappedSupply the total token capped supply of the user
     * @param totalCappedBorrow the total capped tokens borrowed by the user
     * @param userScore the score of the user
     * @param totalScore the total market score
     * @return supplyAPR the supply APR of the user
     * @return borrowAPR the borrow APR of the user
     */
    function _calculateUserAPR(
        address vToken,
        address user,
        uint256 totalSupply,
        uint256 totalBorrow,
        uint256 totalCappedSupply,
        uint256 totalCappedBorrow,
        uint256 userScore,
        uint256 totalScore
    ) internal view returns (uint256 supplyAPR, uint256 borrowAPR) {
        if (totalScore == 0) return (0, 0);

        uint256 userYearlyIncome = (userScore * _incomeDistributionYearly(vToken)) / totalScore;
        uint256 totalValue = totalSupply + totalBorrow;
<<<<<<< HEAD

        if (totalValue == 0) return (0, 0);
=======
        uint256 totalCappedValue = totalCappedSupply + totalCappedBorrow;
    
        if (totalValue == 0 || totalCappedValue == 0) return (0,0);
>>>>>>> 0b429fe5

        uint256 userSupplyIncomeYearly = (userYearlyIncome * totalCappedSupply) / totalCappedValue;
        uint256 userBorrowIncomeYearly = (userYearlyIncome * totalCappedBorrow) / totalCappedValue;

        supplyAPR = totalSupply == 0 ? 0 : ((userSupplyIncomeYearly * MAXIMUM_BPS) / totalSupply);
        borrowAPR = totalBorrow == 0 ? 0 : ((userBorrowIncomeYearly * MAXIMUM_BPS) / totalBorrow);
    }

    /**
     * @notice Returns supply and borrow APR for user for a given market
     * @param market the market for which to fetch the APR
     * @param user the account for which to get the APR
     * @return supplyAPR supply APR of the user
     * @return borrowAPR borrow APR of the user
     */
    function calculateAPR(address market, address user) external returns (uint256 supplyAPR, uint256 borrowAPR) {
        IVToken vToken = IVToken(market);
        uint256 borrow = vToken.borrowBalanceStored(user);
        uint256 exchangeRate = vToken.exchangeRateStored();
        uint256 balanceOfAccount = vToken.balanceOf(user);
        uint256 supply = (exchangeRate * balanceOfAccount) / EXP_SCALE;

        uint256 userScore = interests[market][user].score;
        uint256 totalScore = markets[market].sumOfMembersScore;

        uint256 xvsBalanceForScore = _xvsBalanceForScore(_xvsBalanceOfUser(user));
        (,uint256 cappedSupply,uint256 cappedBorrow) = _capitalForScore(xvsBalanceForScore, borrow, supply, address(vToken));

        return _calculateUserAPR(market, user, supply, borrow, cappedSupply, cappedBorrow, userScore, totalScore);
    }

    /**
     * @notice Returns supply and borrow APR for estimated supply, borrow and XVS staked
     * @param market the market for which to fetch the APR
     * @param user the account for which to get the APR
     * @param borrow hypothetical borrow amount
     * @param supply hypothetical supply amount
     * @param xvsStaked hypothetical staked XVS amount
     * @return supplyAPR supply APR of the user
     * @return borrowAPR borrow APR of the user
     */
    function estimateAPR(
        address market,
        address user,
        uint256 borrow,
        uint256 supply,
        uint256 xvsStaked
    ) external view returns (uint256 supplyAPR, uint256 borrowAPR) {
        uint256 totalScore = markets[market].sumOfMembersScore - interests[market][user].score;

        uint256 xvsBalanceForScore = _xvsBalanceForScore(xvsStaked);
        (uint256 capital,uint256 cappedSupply,uint256 cappedBorrow) = _capitalForScore(xvsBalanceForScore, borrow, supply, market);
        uint256 userScore = Scores.calculateScore(
            xvsBalanceForScore,
            capital,
            alphaNumerator,
            alphaDenominator
        );

        totalScore = totalScore + userScore;

        return _calculateUserAPR(market, user, supply, borrow, cappedSupply, cappedBorrow, userScore, totalScore);
    }

    //////////////////////////////////////////////////
    //////////////// (Un)Pause Claim ////////////////
    ////////////////////////////////////////////////   
    /**
     * @notice To pause or unpuase claiming of interest
     */
    function togglePause() external {
        _checkAccessAllowed("togglePause()");
        if (paused()) {
            _unpause();
        } else {
            _pause();
        }
    }
}<|MERGE_RESOLUTION|>--- conflicted
+++ resolved
@@ -119,19 +119,16 @@
         uint128 _alphaDenominator,
         address _accessControlManager,
         address _protocolShareReserve,
-<<<<<<< HEAD
         address _primeLiquidityProvider,
-        address _comptroller
-=======
         address _comptroller,
         address _oracle
->>>>>>> 0b429fe5
     ) external virtual initializer {
         if (_xvsVault == address(0)) revert InvalidAddress();
         if (_xvsVaultRewardToken == address(0)) revert InvalidAddress();
         if (_protocolShareReserve == address(0)) revert InvalidAddress();
         if (_comptroller == address(0)) revert InvalidAddress();
         if (_oracle == address(0)) revert InvalidAddress();
+        if (_primeLiquidityProvider == address(0)) revert InvalidAddress();
 
         alphaNumerator = _alphaNumerator;
         alphaDenominator = _alphaDenominator;
@@ -757,14 +754,9 @@
 
         uint256 userYearlyIncome = (userScore * _incomeDistributionYearly(vToken)) / totalScore;
         uint256 totalValue = totalSupply + totalBorrow;
-<<<<<<< HEAD
-
-        if (totalValue == 0) return (0, 0);
-=======
         uint256 totalCappedValue = totalCappedSupply + totalCappedBorrow;
     
         if (totalValue == 0 || totalCappedValue == 0) return (0,0);
->>>>>>> 0b429fe5
 
         uint256 userSupplyIncomeYearly = (userYearlyIncome * totalCappedSupply) / totalCappedValue;
         uint256 userBorrowIncomeYearly = (userYearlyIncome * totalCappedBorrow) / totalCappedValue;
