--- conflicted
+++ resolved
@@ -98,7 +98,6 @@
     /// @notice Emitted when Venus is granted by admin
     event VenusGranted(address recipient, uint amount);
 
-<<<<<<< HEAD
     /// @notice Emitted when XVS Vault info is changed
     event NewXVSVaultInfo(address vault_, uint releaseStartBlock_, uint releaseInterval_);
 
@@ -108,8 +107,6 @@
     /// @notice Emitted when XVS is distributed to XVS Vault
     event DistributedXVSVaultVenus(uint amount);
 
-=======
->>>>>>> b4b20ca4
     /// @notice The initial Venus index for a market
     uint224 public constant venusInitialIndex = 1e36;
 
@@ -1429,17 +1426,11 @@
         if (venusSpeed == 0) {
             // release storage
             delete lastContributorBlock[contributor];
-<<<<<<< HEAD
-        }
-        lastContributorBlock[contributor] = getBlockNumber();
-        venusContributorSpeeds[contributor] = venusSpeed;
-=======
             delete venusContributorSpeeds[contributor];
         } else {
             lastContributorBlock[contributor] = getBlockNumber();
             venusContributorSpeeds[contributor] = venusSpeed;
         }
->>>>>>> b4b20ca4
 
         emit ContributorVenusSpeedUpdated(contributor, venusSpeed);
     }
