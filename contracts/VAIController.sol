--- conflicted
+++ resolved
@@ -26,20 +26,6 @@
     /// @notice Emitted when Comptroller is changed
     event NewComptroller(ComptrollerInterface oldComptroller, ComptrollerInterface newComptroller);
 
-<<<<<<< HEAD
-    /**
-     * @notice Event emitted when VAI is minted
-     */
-    event MintVAI(address minter, uint mintVAIAmount);
-
-    /**
-     * @notice Event emitted when VAI is repaid
-     */
-    event RepayVAI(address repayer, uint repayVAIAmount);
-
-    /// @notice The initial Venus index for a market
-    uint224 public constant venusInitialIndex = 1e36;
-=======
     function mintVAI(address minter, uint mintVAIAmount) external returns (uint) {
         // Check caller is comptroller
         if (msg.sender != address(comptroller)) {
@@ -121,7 +107,6 @@
 
         return uint(Error.NO_ERROR);
     }
->>>>>>> 458517a1
 
     function _become(VAIUnitroller unitroller) public {
         require(msg.sender == unitroller.admin(), "only unitroller admin can change brains");
@@ -215,165 +200,11 @@
         return (uint(Error.NO_ERROR), accountMintableVAI);
     }
 
-<<<<<<< HEAD
-    function mintVAI(address minter, uint mintVAIAmount) external returns (uint) {
-        // Check caller is comptroller
-        if (msg.sender != address(comptroller)) {
-            return fail(Error.UNAUTHORIZED, FailureInfo.SET_COMPTROLLER_OWNER_CHECK);
-        }
-
-        uint oErr;
-        MathError mErr;
-        uint accountMintVAINew;
-        uint accountMintableVAI;
-
-        (oErr, accountMintableVAI) = getMintableVAI(minter);
-        if (oErr != uint(Error.NO_ERROR)) {
-            return uint(Error.REJECTION);
-        }
-
-        // check that user have sufficient mintableVAI balance
-        if (mintVAIAmount > accountMintableVAI) {
-            return fail(Error.REJECTION, FailureInfo.VAI_MINT_REJECTION);
-        }
-
-        (mErr, accountMintVAINew) = addUInt(ComptrollerLensInterface(address(comptroller)).mintedVAIs(minter), mintVAIAmount);
-        require(mErr == MathError.NO_ERROR, "VAI_MINT_AMOUNT_CALCULATION_FAILED");
-        comptroller.setMintedVAIOf(minter, accountMintVAINew);
-
-        VAI(getVAIAddress()).mint(minter, mintVAIAmount);
-        emit MintVAI(minter, mintVAIAmount);
-
-        return uint(Error.NO_ERROR);
-    }
-
-    /**
-     * @notice Repay VAI
-     */
-    function repayVAI(address repayer, uint repayVAIAmount) external returns (uint) {
-        // Check caller is comptroller
-        if (msg.sender != address(comptroller)) {
-            return fail(Error.UNAUTHORIZED, FailureInfo.SET_COMPTROLLER_OWNER_CHECK);
-        }
-
-        uint actualBurnAmount = 0;
-
-        uint vaiBalance = ComptrollerLensInterface(address(comptroller)).mintedVAIs(repayer);
-
-        if(vaiBalance > repayVAIAmount) {
-            actualBurnAmount = repayVAIAmount;
-        } else {
-            actualBurnAmount = vaiBalance;
-        }
-
-        comptroller.setMintedVAIOf(repayer, vaiBalance - actualBurnAmount);
-
-        VAI(getVAIAddress()).burn(repayer, actualBurnAmount);
-        emit RepayVAI(repayer, actualBurnAmount);
-        return uint(Error.NO_ERROR);
-    }
-
-    function _initializeVenusVAIState(uint blockNumber) external returns (uint) {
-        // Check caller is comptroller
-        if (msg.sender != address(comptroller)) {
-            return fail(Error.UNAUTHORIZED, FailureInfo.SET_COMPTROLLER_OWNER_CHECK);
-        }
-
-        if (isVenusVAIInitialized == false) {
-            isVenusVAIInitialized = true;
-            uint vaiBlockNumber = blockNumber == 0 ? getBlockNumber() : blockNumber;
-            venusVAIState = VenusVAIState({
-                index: venusInitialIndex,
-                block: safe32(vaiBlockNumber, "block number overflows")
-            });
-        }
-    }
-
-    /**
-     * @notice Accrue XVS to by updating the VAI minter index
-     */
-    function updateVenusVAIMintIndex() public returns (uint) {
-        // Check caller is comptroller
-        if (msg.sender != address(comptroller)) {
-            return fail(Error.UNAUTHORIZED, FailureInfo.SET_COMPTROLLER_OWNER_CHECK);
-        }
-
-        uint vaiMinterSpeed = ComptrollerLensInterface(address(comptroller)).venusVAIRate();
-        uint blockNumber = getBlockNumber();
-        uint deltaBlocks = sub_(blockNumber, uint(venusVAIState.block));
-        if (deltaBlocks > 0 && vaiMinterSpeed > 0) {
-            uint vaiAmount = VAI(getVAIAddress()).totalSupply();
-            uint venusAccrued = mul_(deltaBlocks, vaiMinterSpeed);
-            Double memory ratio = vaiAmount > 0 ? fraction(venusAccrued, vaiAmount) : Double({mantissa: 0});
-            Double memory index = add_(Double({mantissa: venusVAIState.index}), ratio);
-            venusVAIState = VenusVAIState({
-                index: safe224(index.mantissa, "new index overflows"),
-                block: safe32(blockNumber, "block number overflows")
-            });
-        } else if (deltaBlocks > 0) {
-            venusVAIState.block = safe32(blockNumber, "block number overflows");
-        }
-    }
-
-    /**
-     * @notice Calculate XVS accrued by a VAI minter
-     * @param vaiMinter The address of the VAI minter to distribute XVS to
-     */
-    function calcDistributeVAIMinterVenus(address vaiMinter) public returns(uint, uint, uint, uint) {
-        // Check caller is comptroller
-        if (msg.sender != address(comptroller)) {
-            return (fail(Error.UNAUTHORIZED, FailureInfo.SET_COMPTROLLER_OWNER_CHECK), 0, 0, 0);
-        }
-
-        Double memory vaiMintIndex = Double({mantissa: venusVAIState.index});
-        Double memory vaiMinterIndex = Double({mantissa: venusVAIMinterIndex[vaiMinter]});
-        venusVAIMinterIndex[vaiMinter] = vaiMintIndex.mantissa;
-
-        if (vaiMinterIndex.mantissa == 0 && vaiMintIndex.mantissa > 0) {
-            vaiMinterIndex.mantissa = venusInitialIndex;
-        }
-
-        Double memory deltaIndex = sub_(vaiMintIndex, vaiMinterIndex);
-        uint vaiMinterAmount = VAI(getVAIAddress()).balanceOf(vaiMinter);
-        uint vaiMinterDelta = mul_(vaiMinterAmount, deltaIndex);
-        uint vaiMinterAccrued = add_(ComptrollerLensInterface(address(comptroller)).venusAccrued(vaiMinter), vaiMinterDelta);
-        return (uint(Error.NO_ERROR), vaiMinterAccrued, vaiMinterDelta, vaiMintIndex.mantissa);
-    }
-
-    /** Admin Functions */
-
-    /**
-      * @notice Sets a new comptroller
-      * @dev Admin function to set a new comptroller
-      * @return uint 0=success, otherwise a failure (see ErrorReporter.sol for details)
-      */
-    function _setComptroller(ComptrollerInterface comptroller_) public returns (uint) {
-        // Check caller is admin
-        if (msg.sender != admin) {
-            return fail(Error.UNAUTHORIZED, FailureInfo.SET_COMPTROLLER_OWNER_CHECK);
-        }
-
-        ComptrollerInterface oldComptroller = comptroller;
-        comptroller = comptroller_;
-        emit NewComptroller(oldComptroller, comptroller_);
-
-        return uint(Error.NO_ERROR);
-    }
-
-=======
->>>>>>> 458517a1
     /**
      * @notice Return the address of the VAI token
      * @return The address of VAI
      */
     function getVAIAddress() public view returns (address) {
         return 0x4BD17003473389A42DAF6a0a729f6Fdb328BbBd7;
-<<<<<<< HEAD
-    }
-
-    function getBlockNumber() public view returns (uint) {
-        return block.number;
-=======
->>>>>>> 458517a1
     }
 }