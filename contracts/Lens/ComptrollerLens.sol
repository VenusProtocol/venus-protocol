--- conflicted
+++ resolved
@@ -55,19 +55,9 @@
         address vTokenCollateral,
         uint actualRepayAmount
     ) external view returns (uint, uint) {
-<<<<<<< HEAD
-        uint priceBorrowedMantissa = ComptrollerInterface(comptroller).oracle().getUnderlyingPrice(
-            VToken(vTokenBorrowed)
-        );
-        uint priceCollateralMantissa = ComptrollerInterface(comptroller).oracle().getUnderlyingPrice(
-            VToken(vTokenCollateral)
-        );
-
-=======
         /* Read oracle prices for borrowed and collateral markets */
         uint priceBorrowedMantissa = ComptrollerInterface(comptroller).oracle().getUnderlyingPrice(vTokenBorrowed);
         uint priceCollateralMantissa = ComptrollerInterface(comptroller).oracle().getUnderlyingPrice(vTokenCollateral);
->>>>>>> f16a9b54
         if (priceBorrowedMantissa == 0 || priceCollateralMantissa == 0) {
             return (uint(Error.PRICE_ERROR), 0);
         }
