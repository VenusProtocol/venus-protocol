// SPDX-License-Identifier: BSD-3-Clause

pragma solidity 0.8.25;

import { VToken } from "../Tokens/VTokens/VToken.sol";
import { ExponentialNoError } from "../Utils/ExponentialNoError.sol";
import { ComptrollerErrorReporter } from "../Utils/ErrorReporter.sol";
import { ComptrollerInterface } from "../Comptroller/ComptrollerInterface.sol";
import { ComptrollerLensInterface } from "../Comptroller/ComptrollerLensInterface.sol";
import { VAIControllerInterface } from "../Tokens/VAI/VAIControllerInterface.sol";
import { WeightFunction } from "../Comptroller/Diamond/interfaces/IFacetBase.sol";

/**
 * @title ComptrollerLens Contract
 * @author Venus
 * @notice The ComptrollerLens contract has functions to get the number of tokens that
 * can be seized through liquidation, hypothetical account liquidity and shortfall of an account.
 */
contract ComptrollerLens is ComptrollerLensInterface, ComptrollerErrorReporter, ExponentialNoError {
    /**
     * @dev Local vars for avoiding stack-depth limits in calculating account liquidity.
     *  Note that `vTokenBalance` is the number of vTokens the account owns in the market,
     *  whereas `borrowBalance` is the amount of underlying that the account has borrowed.
     */
<<<<<<< HEAD
    struct AccountSnapshotLocal {
        uint256 assetsCount;
        // Balance of vTokens held by the account (vTokens)
        uint256 vTokenBalance;
        // Outstanding borrow balance for the account (underlying asset units)
        uint256 borrowBalance;
        // Exchange rate between vToken and underlying asset (scaled by 1e18)
        uint256 exchangeRateMantissa;
        // Price of the underlying asset from the oracle (USD, scaled by 1e18)
        uint256 oraclePriceMantissa;
        // Error code for operations
        uint256 err;
=======
    struct AccountLiquidityLocalVars {
        uint sumCollateral;
        uint sumBorrowPlusEffects;
        uint vTokenBalance;
        uint borrowBalance;
        uint exchangeRateMantissa;
        uint oraclePriceMantissa;
        Exp weightedFactor;
        Exp exchangeRate;
        Exp oraclePrice;
        Exp tokensToDenom;
>>>>>>> a8ee3fcc
    }

    /**
     * @notice Computes the number of collateral tokens to be seized in a liquidation event
     * @dev This will be used only in vBNB
     * @param comptroller Address of comptroller
     * @param borrower The address of the borrower to be liquidated
     * @param vTokenBorrowed Address of the borrowed vToken
     * @param vTokenCollateral Address of collateral for the borrow
     * @param actualRepayAmount Repayment amount i.e amount to be repaid of total borrowed amount
     * @return A tuple of error code, and tokens to seize
     */
    function liquidateCalculateSeizeTokens(
        address comptroller,
        address borrower,
        address vTokenBorrowed,
        address vTokenCollateral,
        uint256 actualRepayAmount
    ) external view returns (uint256, uint256) {
        /* Read oracle prices for borrowed and collateral markets */
        uint256 priceBorrowedMantissa = ComptrollerInterface(comptroller).oracle().getUnderlyingPrice(vTokenBorrowed);
        uint256 priceCollateralMantissa = ComptrollerInterface(comptroller).oracle().getUnderlyingPrice(
            vTokenCollateral
        );
        if (priceBorrowedMantissa == 0 || priceCollateralMantissa == 0) {
            return (uint256(Error.PRICE_ERROR), 0);
        }
        /*
         * Get the exchange rate and calculate the number of collateral tokens to seize:
         *  seizeAmount = actualRepayAmount * liquidationIncentive * priceBorrowed / priceCollateral
         *  seizeTokens = seizeAmount / exchangeRate
         *   = actualRepayAmount * (liquidationIncentive * priceBorrowed) / (priceCollateral * exchangeRate)
         */
<<<<<<< HEAD
        uint256 exchangeRateMantissa = VToken(vTokenCollateral).exchangeRateStored();
        uint256 liquidationIncentiveMantissa = ComptrollerInterface(comptroller).getDynamicLiquidationIncentive(
            borrower,
            vTokenCollateral
        );
        uint256 seizeTokens = _calculateSeizeTokens(
            actualRepayAmount,
            liquidationIncentiveMantissa,
            priceBorrowedMantissa,
            priceCollateralMantissa,
            exchangeRateMantissa
        );
        return (uint(Error.NO_ERROR), seizeTokens);
    }

    /**
     * @notice Computes the number of collateral tokens to be seized in a liquidation event
     * @param comptroller Address of comptroller
     * @param vTokenBorrowed Address of the borrowed vToken
     * @param vTokenCollateral Address of collateral for the borrow
     * @param actualRepayAmount Repayment amount i.e amount to be repaid of total borrowed amount
     * @param liquidationIncentiveMantissa The liquidation incentive, scaled by 1e18
     * @return A tuple of error code, and tokens to seize
     */
    function liquidateCalculateSeizeTokens(
        address comptroller,
        address vTokenBorrowed,
        address vTokenCollateral,
        uint256 actualRepayAmount,
        uint256 liquidationIncentiveMantissa
    ) external view returns (uint256, uint256) {
        /* Read oracle prices for borrowed and collateral markets */
        uint256 priceBorrowedMantissa = ComptrollerInterface(comptroller).oracle().getUnderlyingPrice(vTokenBorrowed);
        uint256 priceCollateralMantissa = ComptrollerInterface(comptroller).oracle().getUnderlyingPrice(
            vTokenCollateral
        );
        if (priceBorrowedMantissa == 0 || priceCollateralMantissa == 0) {
            return (uint256(Error.PRICE_ERROR), 0);
        }

        /*
         * Get the exchange rate and calculate the number of collateral tokens to seize:
         *  seizeAmount = actualRepayAmount * liquidationIncentive * priceBorrowed / priceCollateral
         *  seizeTokens = seizeAmount / exchangeRate
         *   = actualRepayAmount * (liquidationIncentive * priceBorrowed) / (priceCollateral * exchangeRate)
         */
        uint256 exchangeRateMantissa = VToken(vTokenCollateral).exchangeRateStored();

        uint256 seizeTokens = _calculateSeizeTokens(
=======
        uint exchangeRateMantissa = VToken(vTokenCollateral).exchangeRateStored(); // Note: reverts on error
        uint liquidationIncentiveMantissa = ComptrollerInterface(comptroller).getLiquidationIncentive(vTokenCollateral);

        uint seizeTokens = _calculateSeizeTokens(
            actualRepayAmount,
            liquidationIncentiveMantissa,
            priceBorrowedMantissa,
            priceCollateralMantissa,
            exchangeRateMantissa
        );

        return (uint(Error.NO_ERROR), seizeTokens);
    }

    /**
     * @notice Computes the number of collateral tokens to be seized in a liquidation event
     * @param borrower Address of borrower whose collateral is being seized
     * @param comptroller Address of comptroller
     * @param vTokenBorrowed Address of the borrowed vToken
     * @param vTokenCollateral Address of collateral for the borrow
     * @param actualRepayAmount Repayment amount i.e amount to be repaid of total borrowed amount
     * @return A tuple of error code, and tokens to seize
     */
    function liquidateCalculateSeizeTokens(
        address borrower,
        address comptroller,
        address vTokenBorrowed,
        address vTokenCollateral,
        uint actualRepayAmount
    ) external view returns (uint, uint) {
        /* Read oracle prices for borrowed and collateral markets */
        uint priceBorrowedMantissa = ComptrollerInterface(comptroller).oracle().getUnderlyingPrice(vTokenBorrowed);
        uint priceCollateralMantissa = ComptrollerInterface(comptroller).oracle().getUnderlyingPrice(vTokenCollateral);
        if (priceBorrowedMantissa == 0 || priceCollateralMantissa == 0) {
            return (uint(Error.PRICE_ERROR), 0);
        }

        /*
         * Get the exchange rate and calculate the number of collateral tokens to seize:
         *  seizeAmount = actualRepayAmount * liquidationIncentive * priceBorrowed / priceCollateral
         *  seizeTokens = seizeAmount / exchangeRate
         *   = actualRepayAmount * (liquidationIncentive * priceBorrowed) / (priceCollateral * exchangeRate)
         */
        uint exchangeRateMantissa = VToken(vTokenCollateral).exchangeRateStored(); // Note: reverts on error
        uint liquidationIncentiveMantissa = ComptrollerInterface(comptroller).getEffectiveLiquidationIncentive(
            borrower,
            vTokenCollateral
        );

        uint seizeTokens = _calculateSeizeTokens(
>>>>>>> a8ee3fcc
            actualRepayAmount,
            liquidationIncentiveMantissa,
            priceBorrowedMantissa,
            priceCollateralMantissa,
            exchangeRateMantissa
        );

        return (uint(Error.NO_ERROR), seizeTokens);
    }

    /**
     * @notice Computes the number of VAI tokens to be seized in a liquidation event
     * @param comptroller Address of comptroller
     * @param vTokenCollateral Address of collateral for vToken
     * @param actualRepayAmount Repayment amount i.e amount to be repaid of the total borrowed amount
     * @param liquidationIncentiveMantissa The liquidation incentive, scaled by 1e18
     * @return A tuple of error code, and tokens to seize
     */
    function liquidateVAICalculateSeizeTokens(
        address comptroller,
        address vTokenCollateral,
        uint256 actualRepayAmount,
        uint256 liquidationIncentiveMantissa
    ) external view returns (uint256, uint256) {
        /* Read oracle prices for borrowed and collateral markets */
        uint256 priceBorrowedMantissa = 1e18; // Note: this is VAI
        uint256 priceCollateralMantissa = ComptrollerInterface(comptroller).oracle().getUnderlyingPrice(
            vTokenCollateral
        );
        if (priceCollateralMantissa == 0) {
            return (uint256(Error.PRICE_ERROR), 0);
        }

        /*
         * Get the exchange rate and calculate the number of collateral tokens to seize:
         *  seizeAmount = actualRepayAmount * liquidationIncentive * priceBorrowed / priceCollateral
         *  seizeTokens = seizeAmount / exchangeRate
         *   = actualRepayAmount * (liquidationIncentive * priceBorrowed) / (priceCollateral * exchangeRate)
         */
<<<<<<< HEAD
        uint256 exchangeRateMantissa = VToken(vTokenCollateral).exchangeRateStored(); // Note: reverts on error

        uint256 seizeTokens = _calculateSeizeTokens(
=======
        uint exchangeRateMantissa = VToken(vTokenCollateral).exchangeRateStored(); // Note: reverts on error
        uint liquidationIncentiveMantissa = ComptrollerInterface(comptroller).getLiquidationIncentive(vTokenCollateral);
        uint seizeTokens = _calculateSeizeTokens(
>>>>>>> a8ee3fcc
            actualRepayAmount,
            liquidationIncentiveMantissa,
            priceBorrowedMantissa,
            priceCollateralMantissa,
            exchangeRateMantissa
        );

        return (uint256(Error.NO_ERROR), seizeTokens);
    }

    /**
     * @notice Computes the hypothetical liquidity and shortfall of an account given a hypothetical borrow
     *      A snapshot of the account is taken and the total borrow amount of the account is calculated
     * @param comptroller Address of comptroller
     * @param account Address of the account to be queried
     * @param vTokenModify The market to hypothetically redeem/borrow in
     * @param redeemTokens Number of vTokens being redeemed
     * @param borrowAmount Amount borrowed
     * @param weightingStrategy The weighting strategy to use:
     *                          - `WeightFunction.USE_COLLATERAL_FACTOR` to use collateral factor
     *                          - `WeightFunction.USE_LIQUIDATION_THRESHOLD` to use liquidation threshold
     * @return Returns a tuple of error code, liquidity, and shortfall
     */
    function getHypotheticalAccountLiquidity(
        address comptroller,
        address account,
        VToken vTokenModify,
<<<<<<< HEAD
        uint256 redeemTokens,
        uint256 borrowAmount
    ) external view returns (uint256, uint256, uint256) {
        (uint256 errorCode, AccountSnapshot memory snapshot) = _calculateAccountPosition(
=======
        uint redeemTokens,
        uint borrowAmount,
        WeightFunction weightingStrategy
    ) external view returns (uint, uint, uint) {
        (uint errorCode, AccountLiquidityLocalVars memory vars) = _calculateAccountPosition(
>>>>>>> a8ee3fcc
            comptroller,
            account,
            vTokenModify,
            redeemTokens,
            borrowAmount,
<<<<<<< HEAD
            ComptrollerInterface(comptroller).getCollateralFactor
        );

        return (errorCode, snapshot.liquidity, snapshot.shortfall);
    }

    /**
     * @notice Computes the hypothetical health snapshot of an account given a hypothetical borrow
     *      A snapshot of the account is taken and the total borrow amount of the account is calculated
     * @param comptroller Address of comptroller
     * @param account Address of the account to be queried
     * @param vTokenModify The market to hypothetically redeem/borrow in
     * @param redeemTokens Number of vTokens being redeemed
     * @param borrowAmount Amount borrowed
     * @return Returns AccountSnapshot struct containing the account's position
     */
    function getAccountHealthSnapshot(
        address comptroller,
        address account,
        VToken vTokenModify,
        uint256 redeemTokens,
        uint256 borrowAmount
    ) external view returns (uint256, AccountSnapshot memory) {
        (uint256 errorCode, AccountSnapshot memory snapshot) = _calculateAccountPosition(
            comptroller,
            account,
            vTokenModify,
            redeemTokens,
            borrowAmount,
            ComptrollerInterface(comptroller).getLiquidationThreshold
        );

        return (errorCode, snapshot);
    }

    /**
     * @notice Internal function to calculate account position
     * @param comptroller Address of comptroller
     * @param account Address of the account to be queried
     * @param vTokenModify The market to hypothetically redeem/borrow in
     * @param redeemTokens Number of vTokens being redeemed
     * @param borrowAmount Amount borrowed
     * @param weight Function to get the collateral factor or liquidation threshold for a vToken
     * @return errorCode Returns an error code indicating success or failure
     * @return snapshot Returns an AccountSnapshot struct containing the calculated values
     * @dev This function processes all assets the account is in, calculates their balances, prices,
     *      and computes the total collateral, borrows, and effects of the hypothetical actions.
     *      It also calculates the health factor and average liquidation threshold.
     */
    function _calculateAccountPosition(
        address comptroller,
        address account,
        VToken vTokenModify,
        uint256 redeemTokens,
        uint256 borrowAmount,
        function(address) external view returns (uint256) weight
    ) internal view returns (uint256 errorCode, AccountSnapshot memory snapshot) {
        AccountSnapshotLocal memory vars;
=======
            weightingStrategy
        );
        if (errorCode != 0) {
            return (errorCode, 0, 0);
        }

        // These are safe, as the underflow condition is checked first
        if (vars.sumCollateral > vars.sumBorrowPlusEffects) {
            return (uint(Error.NO_ERROR), vars.sumCollateral - vars.sumBorrowPlusEffects, 0);
        } else {
            return (uint(Error.NO_ERROR), 0, vars.sumBorrowPlusEffects - vars.sumCollateral);
        }
    }
>>>>>>> a8ee3fcc

    /**
     * @notice Internal function to calculate account position
     * @param comptroller Address of comptroller
     * @param account Address of the account whose liquidity is being calculated
     * @param vTokenModify The vToken being modified (redeemed or borrowed)
     * @param redeemTokens Number of vTokens being redeemed
     * @param borrowAmount Amount borrowed
     * @param weightingStrategy The weighting strategy to use:
     *                          - `WeightFunction.USE_COLLATERAL_FACTOR` to use collateral factor
     *                          - `WeightFunction.USE_LIQUIDATION_THRESHOLD` to use liquidation threshold
     * @return oErr Returns an error code indicating success or failure
     * @return vars Returns an AccountLiquidityLocalVars struct containing the calculated values
     */
    function _calculateAccountPosition(
        address comptroller,
        address account,
        VToken vTokenModify,
        uint redeemTokens,
        uint borrowAmount,
        WeightFunction weightingStrategy
    ) internal view returns (uint oErr, AccountLiquidityLocalVars memory vars) {
        // For each asset the account is in
        VToken[] memory assets = ComptrollerInterface(comptroller).getAssetsIn(account);
        vars.assetsCount = assets.length;
        ResilientOracleInterface oracle = ComptrollerInterface(comptroller).oracle();

        for (uint256 i = 0; i < vars.assetsCount; ++i) {
            VToken asset = assets[i];

            // Read the balances and exchange rate from the vToken
            (vars.err, vars.vTokenBalance, vars.borrowBalance, vars.exchangeRateMantissa) = asset.getAccountSnapshot(
                account
            );
<<<<<<< HEAD
            if (vars.err != 0) {
                errorCode = vars.err;
                return (errorCode, snapshot);
            }
=======
            if (oErr != 0) {
                // semi-opaque error code, we assume NO_ERROR == 0 is invariant between upgrades
                return (uint(Error.SNAPSHOT_ERROR), vars);
            }
            vars.weightedFactor = Exp({
                mantissa: ComptrollerInterface(comptroller).getEffectiveLtvFactor(
                    account,
                    address(asset),
                    weightingStrategy
                )
            });
            vars.exchangeRate = Exp({ mantissa: vars.exchangeRateMantissa });
>>>>>>> a8ee3fcc

            // Get the normalized price of the asset
            vars.oraclePriceMantissa = oracle.getUnderlyingPrice(address(asset));
            if (vars.oraclePriceMantissa == 0) {
<<<<<<< HEAD
                errorCode = uint256(Error.PRICE_ERROR);
                return (errorCode, snapshot);
            }
=======
                return (uint(Error.PRICE_ERROR), vars);
            }
            vars.oraclePrice = Exp({ mantissa: vars.oraclePriceMantissa });

            // Pre-compute a conversion factor from tokens -> bnb (normalized price value)
            vars.tokensToDenom = mul_(mul_(vars.weightedFactor, vars.exchangeRate), vars.oraclePrice);

            // sumCollateral += tokensToDenom * vTokenBalance
            vars.sumCollateral = mul_ScalarTruncateAddUInt(vars.tokensToDenom, vars.vTokenBalance, vars.sumCollateral);
>>>>>>> a8ee3fcc

            Exp memory vTokenPrice = mul_(
                Exp({ mantissa: vars.exchangeRateMantissa }),
                Exp({ mantissa: vars.oraclePriceMantissa })
            );

            Exp memory weightedVTokenPrice = mul_(Exp({ mantissa: weight(address(asset)) }), vTokenPrice);

            if (asset == vTokenModify) {
                // redeem effect: reduce the vToken balance
                if (redeemTokens > 0) {
                    vars.vTokenBalance = vars.vTokenBalance - redeemTokens;
                }

                // borrow effect: oraclePrice * borrowAmount
                snapshot.borrows = mul_ScalarTruncateAddUInt(
                    Exp({ mantissa: vars.oraclePriceMantissa }),
                    borrowAmount,
                    snapshot.borrows
                );
            }

            snapshot.totalCollateral = mul_ScalarTruncateAddUInt(
                vTokenPrice,
                vars.vTokenBalance,
                snapshot.totalCollateral
            );

            // weightedCollateral += weightedVTokenPrice * vTokenBalance
            snapshot.weightedCollateral = mul_ScalarTruncateAddUInt(
                weightedVTokenPrice,
                vars.vTokenBalance,
                snapshot.weightedCollateral
            );

            // borrows += oraclePrice * borrowBalance
            snapshot.borrows = mul_ScalarTruncateAddUInt(
                Exp({ mantissa: vars.oraclePriceMantissa }),
                vars.borrowBalance,
                snapshot.borrows
            );
        }

        VAIControllerInterface vaiController = ComptrollerInterface(comptroller).vaiController();

        if (address(vaiController) != address(0)) {
            snapshot.borrows = add_(snapshot.borrows, vaiController.getVAIRepayAmount(account));
        }

        _finalizeSnapshot(snapshot);

        errorCode = uint256(Error.NO_ERROR);
    }

    /**
     * @notice Finalizes the snapshot of the account's position
     * @param snapshot The AccountSnapshot struct containing the calculated values
     */
    function _finalizeSnapshot(AccountSnapshot memory snapshot) internal pure {
        if (snapshot.totalCollateral > 0) {
            snapshot.liquidationThresholdAvg = div_(snapshot.weightedCollateral, snapshot.totalCollateral);
        }
        oErr = uint(Error.NO_ERROR);
    }

<<<<<<< HEAD
        if (snapshot.borrows > 0) {
            snapshot.healthFactor = div_(snapshot.weightedCollateral, snapshot.borrows);
        } else {
            snapshot.healthFactor = type(uint256).max;
        }

        if (snapshot.weightedCollateral > snapshot.borrows) {
            snapshot.liquidity = snapshot.weightedCollateral - snapshot.borrows;
            snapshot.shortfall = 0;
        } else {
            snapshot.liquidity = 0;
            snapshot.shortfall = snapshot.borrows - snapshot.weightedCollateral;
        }
    }

=======
>>>>>>> a8ee3fcc
    /**
     * @notice Calculate the number of tokens to seize during liquidation
     * @param actualRepayAmount The amount of debt being repaid in the liquidation
     * @param liquidationIncentiveMantissa The liquidation incentive, scaled by 1e18
     * @param priceBorrowedMantissa The price of the borrowed asset, scaled by 1e18
     * @param priceCollateralMantissa The price of the collateral asset, scaled by 1e18
     * @param exchangeRateMantissa The exchange rate of the collateral asset, scaled by 1e18
     * @return seizeTokens The number of tokens to seize during liquidation, scaled by 1e18
     */
    function _calculateSeizeTokens(
<<<<<<< HEAD
        uint256 actualRepayAmount,
        uint256 liquidationIncentiveMantissa,
        uint256 priceBorrowedMantissa,
        uint256 priceCollateralMantissa,
        uint256 exchangeRateMantissa
    ) internal pure returns (uint256 seizeTokens) {
=======
        uint actualRepayAmount,
        uint liquidationIncentiveMantissa,
        uint priceBorrowedMantissa,
        uint priceCollateralMantissa,
        uint exchangeRateMantissa
    ) internal pure returns (uint seizeTokens) {
>>>>>>> a8ee3fcc
        Exp memory numerator = mul_(
            Exp({ mantissa: liquidationIncentiveMantissa }),
            Exp({ mantissa: priceBorrowedMantissa })
        );
        Exp memory denominator = mul_(
            Exp({ mantissa: priceCollateralMantissa }),
            Exp({ mantissa: exchangeRateMantissa })
        );

        seizeTokens = mul_ScalarTruncate(div_(numerator, denominator), actualRepayAmount);
    }
}<|MERGE_RESOLUTION|>--- conflicted
+++ resolved
@@ -22,7 +22,6 @@
      *  Note that `vTokenBalance` is the number of vTokens the account owns in the market,
      *  whereas `borrowBalance` is the amount of underlying that the account has borrowed.
      */
-<<<<<<< HEAD
     struct AccountSnapshotLocal {
         uint256 assetsCount;
         // Balance of vTokens held by the account (vTokens)
@@ -35,24 +34,10 @@
         uint256 oraclePriceMantissa;
         // Error code for operations
         uint256 err;
-=======
-    struct AccountLiquidityLocalVars {
-        uint sumCollateral;
-        uint sumBorrowPlusEffects;
-        uint vTokenBalance;
-        uint borrowBalance;
-        uint exchangeRateMantissa;
-        uint oraclePriceMantissa;
-        Exp weightedFactor;
-        Exp exchangeRate;
-        Exp oraclePrice;
-        Exp tokensToDenom;
->>>>>>> a8ee3fcc
     }
 
     /**
      * @notice Computes the number of collateral tokens to be seized in a liquidation event
-     * @dev This will be used only in vBNB
      * @param comptroller Address of comptroller
      * @param borrower The address of the borrower to be liquidated
      * @param vTokenBorrowed Address of the borrowed vToken
@@ -81,7 +66,6 @@
          *  seizeTokens = seizeAmount / exchangeRate
          *   = actualRepayAmount * (liquidationIncentive * priceBorrowed) / (priceCollateral * exchangeRate)
          */
-<<<<<<< HEAD
         uint256 exchangeRateMantissa = VToken(vTokenCollateral).exchangeRateStored();
         uint256 liquidationIncentiveMantissa = ComptrollerInterface(comptroller).getDynamicLiquidationIncentive(
             borrower,
@@ -99,6 +83,7 @@
 
     /**
      * @notice Computes the number of collateral tokens to be seized in a liquidation event
+     * @dev This will be used only in vBNB
      * @param comptroller Address of comptroller
      * @param vTokenBorrowed Address of the borrowed vToken
      * @param vTokenCollateral Address of collateral for the borrow
@@ -131,58 +116,6 @@
         uint256 exchangeRateMantissa = VToken(vTokenCollateral).exchangeRateStored();
 
         uint256 seizeTokens = _calculateSeizeTokens(
-=======
-        uint exchangeRateMantissa = VToken(vTokenCollateral).exchangeRateStored(); // Note: reverts on error
-        uint liquidationIncentiveMantissa = ComptrollerInterface(comptroller).getLiquidationIncentive(vTokenCollateral);
-
-        uint seizeTokens = _calculateSeizeTokens(
-            actualRepayAmount,
-            liquidationIncentiveMantissa,
-            priceBorrowedMantissa,
-            priceCollateralMantissa,
-            exchangeRateMantissa
-        );
-
-        return (uint(Error.NO_ERROR), seizeTokens);
-    }
-
-    /**
-     * @notice Computes the number of collateral tokens to be seized in a liquidation event
-     * @param borrower Address of borrower whose collateral is being seized
-     * @param comptroller Address of comptroller
-     * @param vTokenBorrowed Address of the borrowed vToken
-     * @param vTokenCollateral Address of collateral for the borrow
-     * @param actualRepayAmount Repayment amount i.e amount to be repaid of total borrowed amount
-     * @return A tuple of error code, and tokens to seize
-     */
-    function liquidateCalculateSeizeTokens(
-        address borrower,
-        address comptroller,
-        address vTokenBorrowed,
-        address vTokenCollateral,
-        uint actualRepayAmount
-    ) external view returns (uint, uint) {
-        /* Read oracle prices for borrowed and collateral markets */
-        uint priceBorrowedMantissa = ComptrollerInterface(comptroller).oracle().getUnderlyingPrice(vTokenBorrowed);
-        uint priceCollateralMantissa = ComptrollerInterface(comptroller).oracle().getUnderlyingPrice(vTokenCollateral);
-        if (priceBorrowedMantissa == 0 || priceCollateralMantissa == 0) {
-            return (uint(Error.PRICE_ERROR), 0);
-        }
-
-        /*
-         * Get the exchange rate and calculate the number of collateral tokens to seize:
-         *  seizeAmount = actualRepayAmount * liquidationIncentive * priceBorrowed / priceCollateral
-         *  seizeTokens = seizeAmount / exchangeRate
-         *   = actualRepayAmount * (liquidationIncentive * priceBorrowed) / (priceCollateral * exchangeRate)
-         */
-        uint exchangeRateMantissa = VToken(vTokenCollateral).exchangeRateStored(); // Note: reverts on error
-        uint liquidationIncentiveMantissa = ComptrollerInterface(comptroller).getEffectiveLiquidationIncentive(
-            borrower,
-            vTokenCollateral
-        );
-
-        uint seizeTokens = _calculateSeizeTokens(
->>>>>>> a8ee3fcc
             actualRepayAmount,
             liquidationIncentiveMantissa,
             priceBorrowedMantissa,
@@ -222,15 +155,9 @@
          *  seizeTokens = seizeAmount / exchangeRate
          *   = actualRepayAmount * (liquidationIncentive * priceBorrowed) / (priceCollateral * exchangeRate)
          */
-<<<<<<< HEAD
         uint256 exchangeRateMantissa = VToken(vTokenCollateral).exchangeRateStored(); // Note: reverts on error
 
         uint256 seizeTokens = _calculateSeizeTokens(
-=======
-        uint exchangeRateMantissa = VToken(vTokenCollateral).exchangeRateStored(); // Note: reverts on error
-        uint liquidationIncentiveMantissa = ComptrollerInterface(comptroller).getLiquidationIncentive(vTokenCollateral);
-        uint seizeTokens = _calculateSeizeTokens(
->>>>>>> a8ee3fcc
             actualRepayAmount,
             liquidationIncentiveMantissa,
             priceBorrowedMantissa,
@@ -258,24 +185,15 @@
         address comptroller,
         address account,
         VToken vTokenModify,
-<<<<<<< HEAD
         uint256 redeemTokens,
         uint256 borrowAmount
     ) external view returns (uint256, uint256, uint256) {
         (uint256 errorCode, AccountSnapshot memory snapshot) = _calculateAccountPosition(
-=======
-        uint redeemTokens,
-        uint borrowAmount,
-        WeightFunction weightingStrategy
-    ) external view returns (uint, uint, uint) {
-        (uint errorCode, AccountLiquidityLocalVars memory vars) = _calculateAccountPosition(
->>>>>>> a8ee3fcc
             comptroller,
             account,
             vTokenModify,
             redeemTokens,
             borrowAmount,
-<<<<<<< HEAD
             ComptrollerInterface(comptroller).getCollateralFactor
         );
 
@@ -333,44 +251,6 @@
         uint256 borrowAmount,
         function(address) external view returns (uint256) weight
     ) internal view returns (uint256 errorCode, AccountSnapshot memory snapshot) {
-        AccountSnapshotLocal memory vars;
-=======
-            weightingStrategy
-        );
-        if (errorCode != 0) {
-            return (errorCode, 0, 0);
-        }
-
-        // These are safe, as the underflow condition is checked first
-        if (vars.sumCollateral > vars.sumBorrowPlusEffects) {
-            return (uint(Error.NO_ERROR), vars.sumCollateral - vars.sumBorrowPlusEffects, 0);
-        } else {
-            return (uint(Error.NO_ERROR), 0, vars.sumBorrowPlusEffects - vars.sumCollateral);
-        }
-    }
->>>>>>> a8ee3fcc
-
-    /**
-     * @notice Internal function to calculate account position
-     * @param comptroller Address of comptroller
-     * @param account Address of the account whose liquidity is being calculated
-     * @param vTokenModify The vToken being modified (redeemed or borrowed)
-     * @param redeemTokens Number of vTokens being redeemed
-     * @param borrowAmount Amount borrowed
-     * @param weightingStrategy The weighting strategy to use:
-     *                          - `WeightFunction.USE_COLLATERAL_FACTOR` to use collateral factor
-     *                          - `WeightFunction.USE_LIQUIDATION_THRESHOLD` to use liquidation threshold
-     * @return oErr Returns an error code indicating success or failure
-     * @return vars Returns an AccountLiquidityLocalVars struct containing the calculated values
-     */
-    function _calculateAccountPosition(
-        address comptroller,
-        address account,
-        VToken vTokenModify,
-        uint redeemTokens,
-        uint borrowAmount,
-        WeightFunction weightingStrategy
-    ) internal view returns (uint oErr, AccountLiquidityLocalVars memory vars) {
         // For each asset the account is in
         VToken[] memory assets = ComptrollerInterface(comptroller).getAssetsIn(account);
         vars.assetsCount = assets.length;
@@ -383,44 +263,17 @@
             (vars.err, vars.vTokenBalance, vars.borrowBalance, vars.exchangeRateMantissa) = asset.getAccountSnapshot(
                 account
             );
-<<<<<<< HEAD
             if (vars.err != 0) {
                 errorCode = vars.err;
                 return (errorCode, snapshot);
             }
-=======
-            if (oErr != 0) {
-                // semi-opaque error code, we assume NO_ERROR == 0 is invariant between upgrades
-                return (uint(Error.SNAPSHOT_ERROR), vars);
-            }
-            vars.weightedFactor = Exp({
-                mantissa: ComptrollerInterface(comptroller).getEffectiveLtvFactor(
-                    account,
-                    address(asset),
-                    weightingStrategy
-                )
-            });
-            vars.exchangeRate = Exp({ mantissa: vars.exchangeRateMantissa });
->>>>>>> a8ee3fcc
 
             // Get the normalized price of the asset
             vars.oraclePriceMantissa = oracle.getUnderlyingPrice(address(asset));
             if (vars.oraclePriceMantissa == 0) {
-<<<<<<< HEAD
                 errorCode = uint256(Error.PRICE_ERROR);
                 return (errorCode, snapshot);
             }
-=======
-                return (uint(Error.PRICE_ERROR), vars);
-            }
-            vars.oraclePrice = Exp({ mantissa: vars.oraclePriceMantissa });
-
-            // Pre-compute a conversion factor from tokens -> bnb (normalized price value)
-            vars.tokensToDenom = mul_(mul_(vars.weightedFactor, vars.exchangeRate), vars.oraclePrice);
-
-            // sumCollateral += tokensToDenom * vTokenBalance
-            vars.sumCollateral = mul_ScalarTruncateAddUInt(vars.tokensToDenom, vars.vTokenBalance, vars.sumCollateral);
->>>>>>> a8ee3fcc
 
             Exp memory vTokenPrice = mul_(
                 Exp({ mantissa: vars.exchangeRateMantissa }),
@@ -469,6 +322,7 @@
         if (address(vaiController) != address(0)) {
             snapshot.borrows = add_(snapshot.borrows, vaiController.getVAIRepayAmount(account));
         }
+        oErr = uint(Error.NO_ERROR);
 
         _finalizeSnapshot(snapshot);
 
@@ -483,10 +337,7 @@
         if (snapshot.totalCollateral > 0) {
             snapshot.liquidationThresholdAvg = div_(snapshot.weightedCollateral, snapshot.totalCollateral);
         }
-        oErr = uint(Error.NO_ERROR);
-    }
-
-<<<<<<< HEAD
+
         if (snapshot.borrows > 0) {
             snapshot.healthFactor = div_(snapshot.weightedCollateral, snapshot.borrows);
         } else {
@@ -502,8 +353,6 @@
         }
     }
 
-=======
->>>>>>> a8ee3fcc
     /**
      * @notice Calculate the number of tokens to seize during liquidation
      * @param actualRepayAmount The amount of debt being repaid in the liquidation
@@ -514,21 +363,12 @@
      * @return seizeTokens The number of tokens to seize during liquidation, scaled by 1e18
      */
     function _calculateSeizeTokens(
-<<<<<<< HEAD
         uint256 actualRepayAmount,
         uint256 liquidationIncentiveMantissa,
         uint256 priceBorrowedMantissa,
         uint256 priceCollateralMantissa,
         uint256 exchangeRateMantissa
     ) internal pure returns (uint256 seizeTokens) {
-=======
-        uint actualRepayAmount,
-        uint liquidationIncentiveMantissa,
-        uint priceBorrowedMantissa,
-        uint priceCollateralMantissa,
-        uint exchangeRateMantissa
-    ) internal pure returns (uint seizeTokens) {
->>>>>>> a8ee3fcc
         Exp memory numerator = mul_(
             Exp({ mantissa: liquidationIncentiveMantissa }),
             Exp({ mantissa: priceBorrowedMantissa })
