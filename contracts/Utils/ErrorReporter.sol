// SPDX-License-Identifier: BSD-3-Clause
pragma solidity 0.8.25;

import { WeightFunction } from "../Comptroller/Diamond/interfaces/IFacetBase.sol";

contract ComptrollerErrorReporter {
    /// @notice Thrown when You are already in the selected pool.
    error AlreadyInSelectedPool();

    /// @notice Thrown when One or more of your assets are not compatible with the selected pool.
    error IncompatibleBorrowedAssets();

    /// @notice Thrown when Switching to this pool would fail the liquidity check or lead to liquidation.
    error LiquidityCheckFailed(uint256 errorCode, uint256 shortfall);

    /// @notice Thrown when trying to call pool-specific methods on the Core Pool
    error InvalidOperationForCorePool();

    /// @notice Thrown when input array lengths do not match
    error ArrayLengthMismatch();

    /// @notice Thrown when market trying to add in a pool is not listed in the core pool
    error MarketNotListedInCorePool();

    /// @notice Thrown when market is not set in the _poolMarkets mapping
    error MarketConfigNotFound();

    /// @notice Thrown when borrowing is not allowed in the selected pool for a given market.
    error BorrowNotAllowedInPool();

    /// @notice Thrown when trying to remove a market that is not listed in the given pool.
    error PoolMarketNotFound(uint96 poolId, address vToken);

    /// @notice Thrown when a given pool ID does not exist
    error PoolDoesNotExist(uint96 poolId);

    /// @notice Thrown when the pool label is empty
    error EmptyPoolLabel();

    /// @notice Thrown when a vToken is already listed in the specified pool
    error MarketAlreadyListed(uint96 poolId, address vToken);

    /// @notice Thrown when an invalid weighting strategy is provided
    error InvalidWeightingStrategy(WeightFunction strategy);

<<<<<<< HEAD
    // @notice Thrown when no assets are requested for flash loan
    error NoAssetsRequested();

    // @notice Thrown when invalid flash loan parameters are provided
    error InvalidFlashLoanParams();

    // @notice Thrown when flash loan is not enabled on the vToken
    error FlashLoanNotEnabled();

    // @notice Thrown when the sender is not authorized to use flashloan onBehalfOf
    error SenderNotAuthorizedForFlashLoan();

    // @notice Thrown when an invalid mode is provided
    error InvalidMode();

    // @notice Thrown when executeOperation on the receiver contract fails
    error ExecuteFlashLoanFailed();

    // @notice Thrown when failing to create a debt position in mode 1
    error FailedToCreateDebtPosition();
=======
    /// @notice Thrown when attempting to interact with an inactive pool
    error InactivePool(uint96 poolId);
>>>>>>> 33901417

    enum Error {
        NO_ERROR,
        UNAUTHORIZED,
        COMPTROLLER_MISMATCH,
        INSUFFICIENT_SHORTFALL,
        INSUFFICIENT_LIQUIDITY,
        INVALID_CLOSE_FACTOR,
        INVALID_COLLATERAL_FACTOR,
        INVALID_LIQUIDATION_INCENTIVE,
        MARKET_NOT_ENTERED, // no longer possible
        MARKET_NOT_LISTED,
        MARKET_ALREADY_LISTED,
        MATH_ERROR,
        NONZERO_BORROW_BALANCE,
        PRICE_ERROR,
        REJECTION,
        SNAPSHOT_ERROR,
        TOO_MANY_ASSETS,
        TOO_MUCH_REPAY,
        INSUFFICIENT_BALANCE_FOR_VAI,
        MARKET_NOT_COLLATERAL,
        INVALID_LIQUIDATION_THRESHOLD
    }

    enum FailureInfo {
        ACCEPT_ADMIN_PENDING_ADMIN_CHECK,
        ACCEPT_PENDING_IMPLEMENTATION_ADDRESS_CHECK,
        EXIT_MARKET_BALANCE_OWED,
        EXIT_MARKET_REJECTION,
        SET_CLOSE_FACTOR_OWNER_CHECK,
        SET_CLOSE_FACTOR_VALIDATION,
        SET_COLLATERAL_FACTOR_OWNER_CHECK,
        SET_COLLATERAL_FACTOR_NO_EXISTS,
        SET_COLLATERAL_FACTOR_VALIDATION,
        SET_COLLATERAL_FACTOR_WITHOUT_PRICE,
        SET_IMPLEMENTATION_OWNER_CHECK,
        SET_LIQUIDATION_INCENTIVE_OWNER_CHECK,
        SET_LIQUIDATION_INCENTIVE_VALIDATION,
        SET_MAX_ASSETS_OWNER_CHECK,
        SET_PENDING_ADMIN_OWNER_CHECK,
        SET_PENDING_IMPLEMENTATION_OWNER_CHECK,
        SET_PRICE_ORACLE_OWNER_CHECK,
        SUPPORT_MARKET_EXISTS,
        SUPPORT_MARKET_OWNER_CHECK,
        SET_PAUSE_GUARDIAN_OWNER_CHECK,
        SET_VAI_MINT_RATE_CHECK,
        SET_VAICONTROLLER_OWNER_CHECK,
        SET_MINTED_VAI_REJECTION,
        SET_TREASURY_OWNER_CHECK,
        UNLIST_MARKET_NOT_LISTED,
        SET_LIQUIDATION_THRESHOLD_VALIDATION,
        COLLATERAL_FACTOR_GREATER_THAN_LIQUIDATION_THRESHOLD
    }

    /**
     * @dev `error` corresponds to enum Error; `info` corresponds to enum FailureInfo, and `detail` is an arbitrary
     * contract-specific code that enables us to report opaque error codes from upgradeable contracts.
     **/
    event Failure(uint error, uint info, uint detail);

    /**
     * @dev use this when reporting a known error from the money market or a non-upgradeable collaborator
     */
    function fail(Error err, FailureInfo info) internal returns (uint) {
        emit Failure(uint(err), uint(info), 0);

        return uint(err);
    }

    /**
     * @dev use this when reporting an opaque error from an upgradeable collaborator contract
     */
    function failOpaque(Error err, FailureInfo info, uint opaqueError) internal returns (uint) {
        emit Failure(uint(err), uint(info), opaqueError);

        return uint(err);
    }
}

contract TokenErrorReporter {
    enum Error {
        NO_ERROR,
        UNAUTHORIZED,
        BAD_INPUT,
        COMPTROLLER_REJECTION,
        COMPTROLLER_CALCULATION_ERROR,
        INTEREST_RATE_MODEL_ERROR,
        INVALID_ACCOUNT_PAIR,
        INVALID_CLOSE_AMOUNT_REQUESTED,
        INVALID_COLLATERAL_FACTOR,
        MATH_ERROR,
        MARKET_NOT_FRESH,
        MARKET_NOT_LISTED,
        TOKEN_INSUFFICIENT_ALLOWANCE,
        TOKEN_INSUFFICIENT_BALANCE,
        TOKEN_INSUFFICIENT_CASH,
        TOKEN_TRANSFER_IN_FAILED,
        TOKEN_TRANSFER_OUT_FAILED,
        TOKEN_PRICE_ERROR
    }

    /*
     * Note: FailureInfo (but not Error) is kept in alphabetical order
     *       This is because FailureInfo grows significantly faster, and
     *       the order of Error has some meaning, while the order of FailureInfo
     *       is entirely arbitrary.
     */
    enum FailureInfo {
        ACCEPT_ADMIN_PENDING_ADMIN_CHECK,
        ACCRUE_INTEREST_ACCUMULATED_INTEREST_CALCULATION_FAILED,
        ACCRUE_INTEREST_BORROW_RATE_CALCULATION_FAILED,
        ACCRUE_INTEREST_NEW_BORROW_INDEX_CALCULATION_FAILED,
        ACCRUE_INTEREST_NEW_TOTAL_BORROWS_CALCULATION_FAILED,
        ACCRUE_INTEREST_NEW_TOTAL_RESERVES_CALCULATION_FAILED,
        ACCRUE_INTEREST_SIMPLE_INTEREST_FACTOR_CALCULATION_FAILED,
        BORROW_ACCUMULATED_BALANCE_CALCULATION_FAILED,
        BORROW_ACCRUE_INTEREST_FAILED,
        BORROW_CASH_NOT_AVAILABLE,
        BORROW_FRESHNESS_CHECK,
        BORROW_NEW_TOTAL_BALANCE_CALCULATION_FAILED,
        BORROW_NEW_ACCOUNT_BORROW_BALANCE_CALCULATION_FAILED,
        BORROW_MARKET_NOT_LISTED,
        BORROW_COMPTROLLER_REJECTION,
        LIQUIDATE_ACCRUE_BORROW_INTEREST_FAILED,
        LIQUIDATE_ACCRUE_COLLATERAL_INTEREST_FAILED,
        LIQUIDATE_COLLATERAL_FRESHNESS_CHECK,
        LIQUIDATE_COMPTROLLER_REJECTION,
        LIQUIDATE_COMPTROLLER_CALCULATE_AMOUNT_SEIZE_FAILED,
        LIQUIDATE_CLOSE_AMOUNT_IS_UINT_MAX,
        LIQUIDATE_CLOSE_AMOUNT_IS_ZERO,
        LIQUIDATE_FRESHNESS_CHECK,
        LIQUIDATE_LIQUIDATOR_IS_BORROWER,
        LIQUIDATE_REPAY_BORROW_FRESH_FAILED,
        LIQUIDATE_SEIZE_BALANCE_INCREMENT_FAILED,
        LIQUIDATE_SEIZE_BALANCE_DECREMENT_FAILED,
        LIQUIDATE_SEIZE_COMPTROLLER_REJECTION,
        LIQUIDATE_SEIZE_LIQUIDATOR_IS_BORROWER,
        LIQUIDATE_SEIZE_TOO_MUCH,
        MINT_ACCRUE_INTEREST_FAILED,
        MINT_COMPTROLLER_REJECTION,
        MINT_EXCHANGE_CALCULATION_FAILED,
        MINT_EXCHANGE_RATE_READ_FAILED,
        MINT_FRESHNESS_CHECK,
        MINT_NEW_ACCOUNT_BALANCE_CALCULATION_FAILED,
        MINT_NEW_TOTAL_SUPPLY_CALCULATION_FAILED,
        MINT_TRANSFER_IN_FAILED,
        MINT_TRANSFER_IN_NOT_POSSIBLE,
        REDEEM_ACCRUE_INTEREST_FAILED,
        REDEEM_COMPTROLLER_REJECTION,
        REDEEM_CASH_NOT_AVAILABLE,
        REDEEM_EXCHANGE_TOKENS_CALCULATION_FAILED,
        REDEEM_EXCHANGE_AMOUNT_CALCULATION_FAILED,
        REDEEM_EXCHANGE_RATE_READ_FAILED,
        REDEEM_FRESHNESS_CHECK,
        REDEEM_NEW_ACCOUNT_BALANCE_CALCULATION_FAILED,
        REDEEM_NEW_TOTAL_SUPPLY_CALCULATION_FAILED,
        REDEEM_TRANSFER_OUT_NOT_POSSIBLE,
        REDUCE_RESERVES_ACCRUE_INTEREST_FAILED,
        REDUCE_RESERVES_ADMIN_CHECK,
        REDUCE_RESERVES_CASH_NOT_AVAILABLE,
        REDUCE_RESERVES_FRESH_CHECK,
        REDUCE_RESERVES_VALIDATION,
        REPAY_BEHALF_ACCRUE_INTEREST_FAILED,
        REPAY_BORROW_ACCRUE_INTEREST_FAILED,
        REPAY_BORROW_ACCUMULATED_BALANCE_CALCULATION_FAILED,
        REPAY_BORROW_COMPTROLLER_REJECTION,
        REPAY_BORROW_FRESHNESS_CHECK,
        REPAY_BORROW_NEW_ACCOUNT_BORROW_BALANCE_CALCULATION_FAILED,
        REPAY_BORROW_NEW_TOTAL_BALANCE_CALCULATION_FAILED,
        REPAY_BORROW_TRANSFER_IN_NOT_POSSIBLE,
        SET_COLLATERAL_FACTOR_OWNER_CHECK,
        SET_COLLATERAL_FACTOR_VALIDATION,
        SET_COMPTROLLER_OWNER_CHECK,
        SET_INTEREST_RATE_MODEL_ACCRUE_INTEREST_FAILED,
        SET_INTEREST_RATE_MODEL_FRESH_CHECK,
        SET_INTEREST_RATE_MODEL_OWNER_CHECK,
        SET_MAX_ASSETS_OWNER_CHECK,
        SET_ORACLE_MARKET_NOT_LISTED,
        SET_PENDING_ADMIN_OWNER_CHECK,
        SET_RESERVE_FACTOR_ACCRUE_INTEREST_FAILED,
        SET_RESERVE_FACTOR_ADMIN_CHECK,
        SET_RESERVE_FACTOR_FRESH_CHECK,
        SET_RESERVE_FACTOR_BOUNDS_CHECK,
        TRANSFER_COMPTROLLER_REJECTION,
        TRANSFER_NOT_ALLOWED,
        TRANSFER_NOT_ENOUGH,
        TRANSFER_TOO_MUCH,
        ADD_RESERVES_ACCRUE_INTEREST_FAILED,
        ADD_RESERVES_FRESH_CHECK,
        ADD_RESERVES_TRANSFER_IN_NOT_POSSIBLE,
        TOKEN_GET_UNDERLYING_PRICE_ERROR,
        REPAY_VAI_COMPTROLLER_REJECTION,
        REPAY_VAI_FRESHNESS_CHECK,
        VAI_MINT_EXCHANGE_CALCULATION_FAILED,
        SFT_MINT_NEW_ACCOUNT_BALANCE_CALCULATION_FAILED
    }

    /**
     * @dev `error` corresponds to enum Error; `info` corresponds to enum FailureInfo, and `detail` is an arbitrary
     * contract-specific code that enables us to report opaque error codes from upgradeable contracts.
     **/
    event Failure(uint error, uint info, uint detail);

    /**
     * @dev use this when reporting a known error from the money market or a non-upgradeable collaborator
     */
    function fail(Error err, FailureInfo info) internal returns (uint) {
        emit Failure(uint(err), uint(info), 0);

        return uint(err);
    }

    /**
     * @dev use this when reporting an opaque error from an upgradeable collaborator contract
     */
    function failOpaque(Error err, FailureInfo info, uint opaqueError) internal returns (uint) {
        emit Failure(uint(err), uint(info), opaqueError);

        return uint(err);
    }
}

contract VAIControllerErrorReporter {
    enum Error {
        NO_ERROR,
        UNAUTHORIZED, // The sender is not authorized to perform this action.
        REJECTION, // The action would violate the comptroller, vaicontroller policy.
        SNAPSHOT_ERROR, // The comptroller could not get the account borrows and exchange rate from the market.
        PRICE_ERROR, // The comptroller could not obtain a required price of an asset.
        MATH_ERROR, // A math calculation error occurred.
        INSUFFICIENT_BALANCE_FOR_VAI // Caller does not have sufficient balance to mint VAI.
    }

    enum FailureInfo {
        SET_PENDING_ADMIN_OWNER_CHECK,
        SET_PENDING_IMPLEMENTATION_OWNER_CHECK,
        SET_COMPTROLLER_OWNER_CHECK,
        ACCEPT_ADMIN_PENDING_ADMIN_CHECK,
        ACCEPT_PENDING_IMPLEMENTATION_ADDRESS_CHECK,
        VAI_MINT_REJECTION,
        VAI_BURN_REJECTION,
        VAI_LIQUIDATE_ACCRUE_BORROW_INTEREST_FAILED,
        VAI_LIQUIDATE_ACCRUE_COLLATERAL_INTEREST_FAILED,
        VAI_LIQUIDATE_COLLATERAL_FRESHNESS_CHECK,
        VAI_LIQUIDATE_COMPTROLLER_REJECTION,
        VAI_LIQUIDATE_COMPTROLLER_CALCULATE_AMOUNT_SEIZE_FAILED,
        VAI_LIQUIDATE_CLOSE_AMOUNT_IS_UINT_MAX,
        VAI_LIQUIDATE_CLOSE_AMOUNT_IS_ZERO,
        VAI_LIQUIDATE_FRESHNESS_CHECK,
        VAI_LIQUIDATE_LIQUIDATOR_IS_BORROWER,
        VAI_LIQUIDATE_REPAY_BORROW_FRESH_FAILED,
        VAI_LIQUIDATE_SEIZE_BALANCE_INCREMENT_FAILED,
        VAI_LIQUIDATE_SEIZE_BALANCE_DECREMENT_FAILED,
        VAI_LIQUIDATE_SEIZE_COMPTROLLER_REJECTION,
        VAI_LIQUIDATE_SEIZE_LIQUIDATOR_IS_BORROWER,
        VAI_LIQUIDATE_SEIZE_TOO_MUCH,
        MINT_FEE_CALCULATION_FAILED,
        SET_TREASURY_OWNER_CHECK
    }

    /**
     * @dev `error` corresponds to enum Error; `info` corresponds to enum FailureInfo, and `detail` is an arbitrary
     * contract-specific code that enables us to report opaque error codes from upgradeable contracts.
     **/
    event Failure(uint error, uint info, uint detail);

    /**
     * @dev use this when reporting a known error from the money market or a non-upgradeable collaborator
     */
    function fail(Error err, FailureInfo info) internal returns (uint) {
        emit Failure(uint(err), uint(info), 0);

        return uint(err);
    }

    /**
     * @dev use this when reporting an opaque error from an upgradeable collaborator contract
     */
    function failOpaque(Error err, FailureInfo info, uint opaqueError) internal returns (uint) {
        emit Failure(uint(err), uint(info), opaqueError);

        return uint(err);
    }
}<|MERGE_RESOLUTION|>--- conflicted
+++ resolved
@@ -43,7 +43,6 @@
     /// @notice Thrown when an invalid weighting strategy is provided
     error InvalidWeightingStrategy(WeightFunction strategy);
 
-<<<<<<< HEAD
     // @notice Thrown when no assets are requested for flash loan
     error NoAssetsRequested();
 
@@ -64,10 +63,8 @@
 
     // @notice Thrown when failing to create a debt position in mode 1
     error FailedToCreateDebtPosition();
-=======
     /// @notice Thrown when attempting to interact with an inactive pool
     error InactivePool(uint96 poolId);
->>>>>>> 33901417
 
     enum Error {
         NO_ERROR,
