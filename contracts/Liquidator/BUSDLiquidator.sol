// SPDX-License-Identifier: MIT
pragma solidity 0.8.25;

import { SafeERC20Upgradeable } from "@openzeppelin/contracts-upgradeable/token/ERC20/utils/SafeERC20Upgradeable.sol";
import { IERC20Upgradeable } from "@openzeppelin/contracts-upgradeable/token/ERC20/IERC20Upgradeable.sol";
import { ReentrancyGuardUpgradeable } from "@openzeppelin/contracts-upgradeable/security/ReentrancyGuardUpgradeable.sol";
import { Ownable2StepUpgradeable } from "@openzeppelin/contracts-upgradeable/access/Ownable2StepUpgradeable.sol";
import { MANTISSA_ONE } from "@venusprotocol/solidity-utilities/contracts/constants.sol";
import { ensureNonzeroAddress } from "@venusprotocol/solidity-utilities/contracts/validators.sol";

import { approveOrRevert } from "../lib/approveOrRevert.sol";
import { ILiquidator, IComptroller, IVToken, IVBep20, IVBNB, IVAIController } from "../InterfacesV8.sol";

/**
 * @title BUSDLiquidator
 * @author Venus
 * @notice A custom contract for force-liquidating BUSD debts
 */
contract BUSDLiquidator is Ownable2StepUpgradeable, ReentrancyGuardUpgradeable {
    using SafeERC20Upgradeable for IERC20Upgradeable;
    using SafeERC20Upgradeable for IVToken;

    /// @custom:oz-upgrades-unsafe-allow state-variable-immutable
    IVBep20 public immutable vBUSD;

    /// @custom:oz-upgrades-unsafe-allow state-variable-immutable
    IComptroller public immutable comptroller;

    /// @custom:oz-upgrades-unsafe-allow state-variable-immutable
    address public immutable treasury;

    /// @notice The liquidator's share, scaled by 1e18 (e.g. 1.02 * 1e18 for 102% of the debt covered)
    uint256 public liquidatorShareMantissa;

    /// @notice Thrown if trying to set liquidator's share lower than 100% of the debt covered
    error LiquidatorShareTooLow(uint256 liquidatorShareMantissa_);

    /// @notice Thrown if trying to set liquidator's share larger than this contract can receive from a liquidation
    error LiquidatorShareTooHigh(uint256 maxLiquidatorShareMantissa, uint256 liquidatorShareMantissa_);

    /// @notice Emitted when the liquidator's share is set
    event NewLiquidatorShare(uint256 oldLiquidatorShareMantissa, uint256 newLiquidatorShareMantissa);

    /// @notice Constructor for the implementation contract. Sets immutable variables.
    /// @param comptroller_ The address of the Comptroller contract
    /// @param vBUSD_ The address of the VBNB
    /// @param treasury_ The address of Venus treasury
    /// @custom:oz-upgrades-unsafe-allow constructor
    constructor(address comptroller_, address vBUSD_, address treasury_) {
        ensureNonzeroAddress(vBUSD_);
        ensureNonzeroAddress(comptroller_);
        ensureNonzeroAddress(treasury_);
        vBUSD = IVBep20(vBUSD_);
        comptroller = IComptroller(comptroller_);
        treasury = treasury_;
        _disableInitializers();
    }

    /// @notice Initializer for the implementation contract.
    /// @param liquidatorShareMantissa_ Liquidator's share, scaled by 1e18 (e.g. 1.01 * 1e18 for 101%)
    /// @custom:error LiquidatorShareTooHigh is thrown if trying to set liquidator percent larger than the liquidation profit
    function initialize(uint256 liquidatorShareMantissa_) external virtual initializer {
        __Ownable2Step_init();
        __ReentrancyGuard_init();
        _validateLiquidatorShareMantissa(liquidatorShareMantissa_);
        liquidatorShareMantissa = liquidatorShareMantissa_;
    }

    /// @notice Liquidate the entire BUSD debt of a borrower, seizing vTokenCollateral
    /// @param borrower The borrower whose debt should be liquidated
    /// @param vTokenCollateral The collateral to seize from the borrower
    function liquidateEntireBorrow(address borrower, IVToken vTokenCollateral) external nonReentrant {
        uint256 repayAmount = vBUSD.borrowBalanceCurrent(borrower);
        _unpauseAndLiquidate(borrower, repayAmount, vTokenCollateral);
    }

    /// @notice Liquidate a BUSD borrow, repaying the repayAmount of BUSD
    /// @param borrower The borrower whose debt should be liquidated
    /// @param repayAmount The amount to repay
    /// @param vTokenCollateral The collateral to seize from the borrower
    function liquidateBorrow(address borrower, uint256 repayAmount, IVToken vTokenCollateral) external nonReentrant {
        _unpauseAndLiquidate(borrower, repayAmount, vTokenCollateral);
    }

    /// @notice Allows Governance to set the liquidator's share
    /// @param liquidatorShareMantissa_ Liquidator's share, scaled by 1e18 (e.g. 1.01 * 1e18 for 101%)
    /// @custom:access Only Governance
    function setLiquidatorShare(uint256 liquidatorShareMantissa_) external onlyOwner {
        _validateLiquidatorShareMantissa(liquidatorShareMantissa_);
        uint256 oldLiquidatorShareMantissa = liquidatorShareMantissa;
        liquidatorShareMantissa = liquidatorShareMantissa_;
        emit NewLiquidatorShare(oldLiquidatorShareMantissa, liquidatorShareMantissa_);
    }

    /// @notice Allows to recover token accidentally sent to this contract by sending the entire balance to Governance
    /// @param token The address of the token to recover
    /// @custom:access Only Governance
    function sweepToken(IERC20Upgradeable token) external onlyOwner {
        token.safeTransfer(msg.sender, token.balanceOf(address(this)));
    }

    /// @dev Unpauses the liquidation on the BUSD market, liquidates the borrower's debt,
    /// and pauses the liquidations back
    /// @param borrower The borrower whose debt should be liquidated
    /// @param repayAmount The amount to repay
    /// @param vTokenCollateral The collateral to seize from the borrower
    function _unpauseAndLiquidate(address borrower, uint256 repayAmount, IVToken vTokenCollateral) internal {
        address[] memory vTokens = new address[](1);
        vTokens[0] = address(vBUSD);
        IComptroller.Action[] memory actions = new IComptroller.Action[](1);
        actions[0] = IComptroller.Action.LIQUIDATE;

        comptroller._setActionsPaused(vTokens, actions, false);
        _liquidateBorrow(borrower, repayAmount, vTokenCollateral);
        comptroller._setActionsPaused(vTokens, actions, true);
    }

    /// @dev Performs the actual liquidation, transferring BUSD from the sender to this contract,
    /// repaying the debt, and transferring the seized collateral to the sender and the treasury
    /// @param borrower The borrower whose debt should be liquidated
    /// @param repayAmount The amount to repay
    /// @param vTokenCollateral The collateral to seize from the borrower
    function _liquidateBorrow(address borrower, uint256 repayAmount, IVToken vTokenCollateral) internal {
        ILiquidator liquidatorContract = ILiquidator(comptroller.liquidatorContract());
        IERC20Upgradeable busd = IERC20Upgradeable(vBUSD.underlying());

        uint256 actualRepayAmount = _transferIn(busd, msg.sender, repayAmount);
        approveOrRevert(busd, address(liquidatorContract), actualRepayAmount);
        uint256 balanceBefore = vTokenCollateral.balanceOf(address(this));
        liquidatorContract.liquidateBorrow(address(vBUSD), borrower, actualRepayAmount, vTokenCollateral);
        uint256 receivedAmount = vTokenCollateral.balanceOf(address(this)) - balanceBefore;
        approveOrRevert(busd, address(liquidatorContract), 0);
<<<<<<< HEAD

=======
>>>>>>> a8ee3fcc
        (uint256 liquidatorAmount, uint256 treasuryAmount) = _computeShares(
            receivedAmount,
            borrower,
            address(vTokenCollateral)
        );
        vTokenCollateral.safeTransfer(msg.sender, liquidatorAmount);
        vTokenCollateral.safeTransfer(treasury, treasuryAmount);
    }

    /// @dev Transfers tokens to this contract and returns the actual transfer amount
    /// @param token The token to transfer
    /// @param from The account to transfer from
    /// @param amount The amount to transfer
    /// @return The actual amount transferred
    function _transferIn(IERC20Upgradeable token, address from, uint256 amount) internal returns (uint256) {
        uint256 prevBalance = token.balanceOf(address(this));
        token.safeTransferFrom(from, address(this), amount);
        return token.balanceOf(address(this)) - prevBalance;
    }

    /// @notice Computes the liquidator's and treasury's shares from the received liquidation amount
    /// @param receivedAmount The total amount received from liquidating the borrower's collateral
    /// @param borrower The account whose collateral was liquidated
    /// @param vTokenCollateral The vToken representing the collateral asset
    /// @return liquidatorAmount The portion of `receivedAmount` allocated to the liquidator
    /// @return treasuryAmount The portion of `receivedAmount` allocated to the treasury
    function _computeShares(
        uint256 receivedAmount,
        address borrower,
        address vTokenCollateral
    ) internal view returns (uint256 liquidatorAmount, uint256 treasuryAmount) {
        uint256 effectiveIncentive = _getEffectiveIncentive(borrower, vTokenCollateral);

        // The bonus portion only (extra incentive above 100%)
        uint256 bonusAmount = (receivedAmount * (effectiveIncentive - MANTISSA_ONE)) / effectiveIncentive;

        // Treasury takes a fixed % of the bonus
        uint256 treasuryPercentMantissa = MANTISSA_ONE - liquidatorShareMantissa;
        treasuryAmount = (bonusAmount * treasuryPercentMantissa) / MANTISSA_ONE;

        // Liquidator gets the rest
        liquidatorAmount = receivedAmount - treasuryAmount;
    }

    /// @notice Computes the effective liquidation incentive after accounting the Liquidatior Contract treasury share
    /// @param borrower The account whose collateral is being evaluated
    /// @param vTokenCollateral The vToken representing the collateral asset
    /// @return effectiveIncentiveMantissa The incentive after accounting the Liquidatior Contract treasury share
    function _getEffectiveIncentive(address borrower, address vTokenCollateral) internal view returns (uint256) {
<<<<<<< HEAD
        uint256 totalIncentive = comptroller.getDynamicLiquidationIncentive(borrower, vTokenCollateral);
=======
        uint256 totalIncentive = comptroller.getEffectiveLiquidationIncentive(borrower, vTokenCollateral);
>>>>>>> a8ee3fcc
        uint256 treasuryPercent = ILiquidator(comptroller.liquidatorContract()).treasuryPercentMantissa();

        // Bonus portion after subtracting treasury share
        uint256 adjustedBonus = ((totalIncentive - MANTISSA_ONE) * (MANTISSA_ONE - treasuryPercent)) / MANTISSA_ONE;

        // Return effective incentive
        return MANTISSA_ONE + adjustedBonus;
    }

    /// @notice Validates that the liquidator's share of the bonus is within acceptable bounds
    /// @dev `liquidatorShareMantissa_` represents the percentage of the bonus portion (extra above 100%).
    ///      For example, if the liquidation incentive is 1.1 (i.e., 10% bonus), `liquidatorShareMantissa_`
    ///      of 0.5e18 means the liquidator gets 50% of that 10% bonus.
    ///      Must not exceed 100% (1e18) of the bonus.
    /// @param liquidatorShareMantissa_ The liquidator's share of the bonus, scaled by 1e18
    function _validateLiquidatorShareMantissa(uint256 liquidatorShareMantissa_) internal view {
        if (liquidatorShareMantissa_ > MANTISSA_ONE) {
            revert LiquidatorShareTooHigh(MANTISSA_ONE, liquidatorShareMantissa_);
        }
    }
}<|MERGE_RESOLUTION|>--- conflicted
+++ resolved
@@ -130,10 +130,6 @@
         liquidatorContract.liquidateBorrow(address(vBUSD), borrower, actualRepayAmount, vTokenCollateral);
         uint256 receivedAmount = vTokenCollateral.balanceOf(address(this)) - balanceBefore;
         approveOrRevert(busd, address(liquidatorContract), 0);
-<<<<<<< HEAD
-
-=======
->>>>>>> a8ee3fcc
         (uint256 liquidatorAmount, uint256 treasuryAmount) = _computeShares(
             receivedAmount,
             borrower,
@@ -183,11 +179,7 @@
     /// @param vTokenCollateral The vToken representing the collateral asset
     /// @return effectiveIncentiveMantissa The incentive after accounting the Liquidatior Contract treasury share
     function _getEffectiveIncentive(address borrower, address vTokenCollateral) internal view returns (uint256) {
-<<<<<<< HEAD
         uint256 totalIncentive = comptroller.getDynamicLiquidationIncentive(borrower, vTokenCollateral);
-=======
-        uint256 totalIncentive = comptroller.getEffectiveLiquidationIncentive(borrower, vTokenCollateral);
->>>>>>> a8ee3fcc
         uint256 treasuryPercent = ILiquidator(comptroller.liquidatorContract()).treasuryPercentMantissa();
 
         // Bonus portion after subtracting treasury share
