// SPDX-License-Identifier: BSD-3-Clause
pragma solidity 0.8.25;

import { ReentrancyGuardUpgradeable } from "@openzeppelin/contracts-upgradeable/security/ReentrancyGuardUpgradeable.sol";
import { Ownable2StepUpgradeable } from "@openzeppelin/contracts-upgradeable/access/Ownable2StepUpgradeable.sol";
import { IERC20Upgradeable } from "@openzeppelin/contracts-upgradeable/token/ERC20/IERC20Upgradeable.sol";
import { SafeERC20Upgradeable } from "@openzeppelin/contracts-upgradeable/token/ERC20/utils/SafeERC20Upgradeable.sol";
import { ensureNonzeroAddress } from "@venusprotocol/solidity-utilities/contracts/validators.sol";
import { AccessControlledV8 } from "@venusprotocol/governance-contracts/contracts/Governance/AccessControlledV8.sol";
import { IProtocolShareReserve } from "../external/IProtocolShareReserve.sol";
import { IWBNB } from "../external/IWBNB.sol";
import { LiquidatorStorage } from "./LiquidatorStorage.sol";
import { IComptroller, IVToken, IVBep20, IVBNB, IVAIController } from "../InterfacesV8.sol";
import { ComptrollerLensInterface } from "../Comptroller/ComptrollerLensInterface.sol";
import { VToken } from "../Tokens/VTokens/VToken.sol";

contract Liquidator is Ownable2StepUpgradeable, ReentrancyGuardUpgradeable, LiquidatorStorage, AccessControlledV8 {
    /// @notice Address of vBNB contract.
    /// @custom:oz-upgrades-unsafe-allow state-variable-immutable
    IVBNB public immutable vBnb;

    /// @notice Address of Venus Unitroller contract.
    /// @custom:oz-upgrades-unsafe-allow state-variable-immutable
    IComptroller public immutable comptroller;

    /// @notice Address of VAIUnitroller contract.
    /// @custom:oz-upgrades-unsafe-allow state-variable-immutable
    IVAIController public immutable vaiController;

    /// @notice Address of wBNB contract
    /// @custom:oz-upgrades-unsafe-allow state-variable-immutable
    address public immutable wBNB;

    /// @notice Address of Venus ComptrollerLens contract.
    /// @custom:oz-upgrades-unsafe-allow state-variable-immutable
    ComptrollerLensInterface public immutable comptrollerLens;

    /// @dev A unit (literal one) in EXP_SCALE, usually used in additions/subtractions
    uint256 internal constant MANTISSA_ONE = 1e18;

    /* Events */

    /// @notice Emitted when the percent of the seized amount that goes to treasury changes.
    event NewLiquidationTreasuryPercent(uint256 oldPercent, uint256 newPercent);

    /// @notice Emitted when a borrow is liquidated
    event LiquidateBorrowedTokens(
        address indexed liquidator,
        address indexed borrower,
        uint256 repayAmount,
        address vTokenBorrowed,
        address indexed vTokenCollateral,
        uint256 seizeTokensForTreasury,
        uint256 seizeTokensForLiquidator
    );

    /// @notice Emitted when the liquidation is restricted for a borrower
    event LiquidationRestricted(address indexed borrower);

    /// @notice Emitted when the liquidation restrictions are removed for a borrower
    event LiquidationRestrictionsDisabled(address indexed borrower);

    /// @notice Emitted when a liquidator is added to the allowedLiquidatorsByAccount mapping
    event AllowlistEntryAdded(address indexed borrower, address indexed liquidator);

    /// @notice Emitted when a liquidator is removed from the allowedLiquidatorsByAccount mapping
    event AllowlistEntryRemoved(address indexed borrower, address indexed liquidator);

    /// @notice Emitted when the amount of minLiquidatableVAI is updated
    event NewMinLiquidatableVAI(uint256 oldMinLiquidatableVAI, uint256 newMinLiquidatableVAI);

    /// @notice Emitted when the length of chunk gets updated
    event NewPendingRedeemChunkLength(uint256 oldPendingRedeemChunkLength, uint256 newPendingRedeemChunkLength);

    /// @notice Emitted when force liquidation is paused
    event ForceVAILiquidationPaused(address indexed sender);

    /// @notice Emitted when force liquidation is resumed
    event ForceVAILiquidationResumed(address indexed sender);

    /// @notice Emitted when new address of protocol share reserve is set
    event NewProtocolShareReserve(address indexed oldProtocolShareReserve, address indexed newProtocolShareReserves);

    /// @notice Emitted when reserves are reduced from liquidator contract to protocol share reserves
    event ProtocolLiquidationIncentiveTransferred(address indexed sender, address indexed token, uint256 reducedAmount);

    /* Errors */

    /// @notice Thrown if the liquidation is restricted and the liquidator is not in the allowedLiquidatorsByAccount mapping
    error LiquidationNotAllowed(address borrower, address liquidator);

    /// @notice Thrown if VToken transfer fails after the liquidation
    error VTokenTransferFailed(address from, address to, uint256 amount);

    /// @notice Thrown if the liquidation is not successful (the error code is from TokenErrorReporter)
    error LiquidationFailed(uint256 errorCode);

    /// @notice Thrown if trying to restrict liquidations for an already restricted borrower
    error AlreadyRestricted(address borrower);

    /// @notice Thrown if trying to unrestrict liquidations for a borrower that is not restricted
    error NoRestrictionsExist(address borrower);

    /// @notice Thrown if the liquidator is already in the allowedLiquidatorsByAccount mapping
    error AlreadyAllowed(address borrower, address liquidator);

    /// @notice Thrown if trying to remove a liquidator that is not in the allowedLiquidatorsByAccount mapping
    error AllowlistEntryNotFound(address borrower, address liquidator);

    /// @notice Thrown if BNB amount sent with the transaction doesn't correspond to the
    ///         intended BNB repayment
    error WrongTransactionAmount(uint256 expected, uint256 actual);

    /// @notice Thrown if trying to set treasury percent larger than the liquidation profit
    error TreasuryPercentTooHigh(uint256 maxTreasuryPercentMantissa, uint256 treasuryPercentMantissa_);

    /// @notice Thrown if trying to liquidate any token when VAI debt is too high
    error VAIDebtTooHigh(uint256 vaiDebt, uint256 minLiquidatableVAI);

    /// @notice Thrown when vToken is not listed
    error MarketNotListed(address vToken);

    /// @notice Thrown when the liquidation snapshot fails
    error SnapshotError(uint256 errorCode);

    using SafeERC20Upgradeable for IERC20Upgradeable;

    /// @notice Constructor for the implementation contract. Sets immutable variables.
    /// @param comptroller_ The address of the Comptroller contract
    /// @param vBnb_ The address of the VBNB
    /// @param wBNB_ The address of wBNB
    /// @param comptrollerLens_ The address of the ComptrollerLens contract
    /// @custom:oz-upgrades-unsafe-allow constructor
    constructor(address comptroller_, address payable vBnb_, address wBNB_, address comptrollerLens_) {
        ensureNonzeroAddress(vBnb_);
        ensureNonzeroAddress(comptroller_);
        ensureNonzeroAddress(wBNB_);
        ensureNonzeroAddress(comptrollerLens_);
        vBnb = IVBNB(vBnb_);
        wBNB = wBNB_;
        comptroller = IComptroller(comptroller_);
        comptrollerLens = ComptrollerLensInterface(comptrollerLens_);
        vaiController = IVAIController(IComptroller(comptroller_).vaiController());
        _disableInitializers();
    }

    receive() external payable {}

    /// @notice Initializer for the implementation contract.
    /// @param treasuryPercentMantissa_ Treasury share, scaled by 1e18 (e.g. 0.2 * 1e18 for 20%)
    /// @param accessControlManager_ address of access control manager
    /// @param protocolShareReserve_ The address of the protocol share reserve contract
    function initialize(
        uint256 treasuryPercentMantissa_,
        address accessControlManager_,
        address protocolShareReserve_
    ) external virtual reinitializer(2) {
        __Liquidator_init(treasuryPercentMantissa_, accessControlManager_, protocolShareReserve_);
    }

    /// @dev Liquidator initializer for derived contracts.
    /// @param treasuryPercentMantissa_ Treasury share, scaled by 1e18 (e.g. 0.2 * 1e18 for 20%)
    /// @param accessControlManager_ address of access control manager
    /// @param protocolShareReserve_ The address of the protocol share reserve contract
    function __Liquidator_init(
        uint256 treasuryPercentMantissa_,
        address accessControlManager_,
        address protocolShareReserve_
    ) internal onlyInitializing {
        __Ownable2Step_init();
        __ReentrancyGuard_init();
        __Liquidator_init_unchained(treasuryPercentMantissa_, protocolShareReserve_);
        __AccessControlled_init_unchained(accessControlManager_);
    }

    /// @dev Liquidator initializer for derived contracts that doesn't call parent initializers.
    /// @param treasuryPercentMantissa_ Treasury share, scaled by 1e18 (e.g. 0.2 * 1e18 for 20%)
    /// @param protocolShareReserve_ The address of the protocol share reserve contract
    function __Liquidator_init_unchained(
        uint256 treasuryPercentMantissa_,
        address protocolShareReserve_
    ) internal onlyInitializing {
        validateTreasuryPercentMantissa(treasuryPercentMantissa_);
        treasuryPercentMantissa = treasuryPercentMantissa_;
        _setProtocolShareReserve(protocolShareReserve_);
    }

    /// @notice An admin function to restrict liquidations to allowed addresses only.
    /// @dev Use {addTo,removeFrom}AllowList to configure the allowed addresses.
    /// @param borrower The address of the borrower
    function restrictLiquidation(address borrower) external {
        _checkAccessAllowed("restrictLiquidation(address)");
        if (liquidationRestricted[borrower]) {
            revert AlreadyRestricted(borrower);
        }
        liquidationRestricted[borrower] = true;
        emit LiquidationRestricted(borrower);
    }

    /// @notice An admin function to remove restrictions for liquidations.
    /// @dev Does not impact the allowedLiquidatorsByAccount mapping for the borrower, just turns off the check.
    /// @param borrower The address of the borrower
    function unrestrictLiquidation(address borrower) external {
        _checkAccessAllowed("unrestrictLiquidation(address)");
        if (!liquidationRestricted[borrower]) {
            revert NoRestrictionsExist(borrower);
        }
        liquidationRestricted[borrower] = false;
        emit LiquidationRestrictionsDisabled(borrower);
    }

    /// @notice An admin function to add the liquidator to the allowedLiquidatorsByAccount mapping for a certain
    ///         borrower. If the liquidations are restricted, only liquidators from the
    ///         allowedLiquidatorsByAccount mapping can participate in liquidating the positions of this borrower.
    /// @param borrower The address of the borrower
    /// @param borrower The address of the liquidator
    function addToAllowlist(address borrower, address liquidator) external {
        _checkAccessAllowed("addToAllowlist(address,address)");
        if (allowedLiquidatorsByAccount[borrower][liquidator]) {
            revert AlreadyAllowed(borrower, liquidator);
        }
        allowedLiquidatorsByAccount[borrower][liquidator] = true;
        emit AllowlistEntryAdded(borrower, liquidator);
    }

    /// @notice An admin function to remove the liquidator from the allowedLiquidatorsByAccount mapping of a certain
    ///         borrower. If the liquidations are restricted, this liquidator will not be
    ///         able to liquidate the positions of this borrower.
    /// @param borrower The address of the borrower
    /// @param borrower The address of the liquidator
    function removeFromAllowlist(address borrower, address liquidator) external {
        _checkAccessAllowed("removeFromAllowlist(address,address)");
        if (!allowedLiquidatorsByAccount[borrower][liquidator]) {
            revert AllowlistEntryNotFound(borrower, liquidator);
        }
        allowedLiquidatorsByAccount[borrower][liquidator] = false;
        emit AllowlistEntryRemoved(borrower, liquidator);
    }

    /// @notice Liquidates a borrow and splits the seized amount between protocol share reserve and
    ///         liquidator. The liquidators should use this interface instead of calling
    ///         vToken.liquidateBorrow(...) directly.
    /// @notice Checks force VAI liquidation first; vToken should be address of vaiController if vaiDebt is greater than threshold
    /// @notice For BNB borrows msg.value should be equal to repayAmount; otherwise msg.value
    ///      should be zero.
    /// @param vToken Borrowed vToken
    /// @param borrower The address of the borrower
    /// @param repayAmount The amount to repay on behalf of the borrower
    /// @param vTokenCollateral The collateral to seize
    function liquidateBorrow(
        address vToken,
        address borrower,
        uint256 repayAmount,
        IVToken vTokenCollateral
    ) external payable nonReentrant {
        ensureNonzeroAddress(borrower);
        checkRestrictions(borrower, msg.sender);
        (bool isListed, , ) = IComptroller(comptroller).markets(address(vTokenCollateral));
        if (!isListed) {
            revert MarketNotListed(address(vTokenCollateral));
        }

        ComptrollerLensInterface.AccountSnapshot memory snapshot = _getHealthSnapshot(
            borrower,
            address(vTokenCollateral),
            repayAmount
        );
        uint256 totalIncentive = comptroller.getDynamicLiquidationIncentive(
            address(vTokenCollateral),
            snapshot.liquidationThresholdAvg,
            snapshot.healthFactor
        );
        snapshot.dynamicLiquidationIncentiveMantissa = totalIncentive;

        _checkForceVAILiquidate(vToken, borrower);
        uint256 ourBalanceBefore = vTokenCollateral.balanceOf(address(this));
        if (vToken == address(vBnb)) {
            if (repayAmount != msg.value) {
                revert WrongTransactionAmount(repayAmount, msg.value);
            }
            vBnb.liquidateBorrow{ value: msg.value }(borrower, vTokenCollateral);
        } else {
            if (msg.value != 0) {
                revert WrongTransactionAmount(0, msg.value);
            }
            if (vToken == address(vaiController)) {
                _liquidateVAI(borrower, repayAmount, vTokenCollateral, snapshot);
            } else {
                _liquidateBep20(IVBep20(vToken), borrower, repayAmount, vTokenCollateral, snapshot);
            }
        }
        uint256 ourBalanceAfter = vTokenCollateral.balanceOf(address(this));
<<<<<<< HEAD
        (uint256 ours, uint256 theirs) = _distributeLiquidationIncentive(
            vTokenCollateral,
            (ourBalanceAfter - ourBalanceBefore),
            totalIncentive
        );
=======
        uint256 seizedAmount = ourBalanceAfter - ourBalanceBefore;
        (uint256 ours, uint256 theirs) = _distributeLiquidationIncentive(borrower, vTokenCollateral, seizedAmount);
>>>>>>> a8ee3fcc
        _reduceReservesInternal();
        emit LiquidateBorrowedTokens(
            msg.sender,
            borrower,
            repayAmount,
            vToken,
            address(vTokenCollateral),
            ours,
            theirs
        );
    }

    /// @notice Sets the new percent of the seized amount that goes to treasury. Should
    ///         be less than or equal to comptroller.liquidationIncentiveMantissa().sub(1e18).
    /// @param newTreasuryPercentMantissa New treasury percent (scaled by 10^18).
    function setTreasuryPercent(uint256 newTreasuryPercentMantissa) external {
        _checkAccessAllowed("setTreasuryPercent(uint256)");
        validateTreasuryPercentMantissa(newTreasuryPercentMantissa);
        emit NewLiquidationTreasuryPercent(treasuryPercentMantissa, newTreasuryPercentMantissa);
        treasuryPercentMantissa = newTreasuryPercentMantissa;
    }

    /**
     * @notice Sets protocol share reserve contract address
     * @param protocolShareReserve_ The address of the protocol share reserve contract
     */
    function setProtocolShareReserve(address payable protocolShareReserve_) external onlyOwner {
        _setProtocolShareReserve(protocolShareReserve_);
    }

    /**
     * @notice Reduce the reserves of the pending accumulated reserves
     */
    function reduceReserves() external nonReentrant {
        _reduceReservesInternal();
    }

    function _reduceReservesInternal() internal {
        uint256 _pendingRedeemLength = pendingRedeem.length;
        uint256 range = _pendingRedeemLength >= pendingRedeemChunkLength
            ? pendingRedeemChunkLength
            : _pendingRedeemLength;
        for (uint256 index = range; index > 0; ) {
            address vToken = pendingRedeem[index - 1];
            uint256 vTokenBalance_ = IVToken(vToken).balanceOf(address(this));
            if (_redeemUnderlying(vToken, vTokenBalance_)) {
                if (vToken == address(vBnb)) {
                    _reduceBnbReserves();
                } else {
                    _reduceVTokenReserves(vToken);
                }
                pendingRedeem[index - 1] = pendingRedeem[pendingRedeem.length - 1];
                pendingRedeem.pop();
            }
            unchecked {
                index--;
            }
        }
    }

    /// @dev Transfers BEP20 tokens to self, then approves vToken to take these tokens.
    function _liquidateBep20(
        IVBep20 vToken,
        address borrower,
        uint256 repayAmount,
        IVToken vTokenCollateral,
        ComptrollerLensInterface.AccountSnapshot memory snapshot
    ) internal {
        (bool isListed, , ) = IComptroller(comptroller).markets(address(vToken));
        if (!isListed) {
            revert MarketNotListed(address(vToken));
        }

        IERC20Upgradeable borrowedToken = IERC20Upgradeable(vToken.underlying());
        uint256 actualRepayAmount = _transferBep20(borrowedToken, msg.sender, address(this), repayAmount);
        borrowedToken.safeApprove(address(vToken), 0);
        borrowedToken.safeApprove(address(vToken), actualRepayAmount);
        requireNoError(vToken.liquidateBorrow(borrower, actualRepayAmount, vTokenCollateral, snapshot));
    }

    /// @dev Transfers BEP20 tokens to self, then approves VAI to take these tokens.
    function _liquidateVAI(
        address borrower,
        uint256 repayAmount,
        IVToken vTokenCollateral,
        ComptrollerLensInterface.AccountSnapshot memory snapshot
    ) internal {
        IERC20Upgradeable vai = IERC20Upgradeable(vaiController.getVAIAddress());
        vai.safeTransferFrom(msg.sender, address(this), repayAmount);
        vai.safeApprove(address(vaiController), 0);
        vai.safeApprove(address(vaiController), repayAmount);

        (uint256 err, ) = vaiController.liquidateVAI(borrower, repayAmount, vTokenCollateral, snapshot);
        requireNoError(err);
    }

    /// @dev Distribute seized collateral between liquidator and protocol share reserve
    function _distributeLiquidationIncentive(
        address borrower,
        IVToken vTokenCollateral,
        uint256 seizedAmount,
        uint256 totalIncentive
    ) internal returns (uint256 ours, uint256 theirs) {
<<<<<<< HEAD
        (ours, theirs) = _splitLiquidationIncentive(seizedAmount, totalIncentive);
=======
        (ours, theirs) = _splitLiquidationIncentive(borrower, address(vTokenCollateral), seizedAmount);
>>>>>>> a8ee3fcc
        if (!vTokenCollateral.transfer(msg.sender, theirs)) {
            revert VTokenTransferFailed(address(this), msg.sender, theirs);
        }

        if (ours > 0 && !_redeemUnderlying(address(vTokenCollateral), ours)) {
            // Check if asset is already present in pendingRedeem array
            uint256 index;
            for (index; index < pendingRedeem.length; ) {
                if (pendingRedeem[index] == address(vTokenCollateral)) {
                    break;
                }
                unchecked {
                    index++;
                }
            }
            if (index == pendingRedeem.length) {
                pendingRedeem.push(address(vTokenCollateral));
            }
        } else {
            if (address(vTokenCollateral) == address(vBnb)) {
                _reduceBnbReserves();
            } else {
                _reduceVTokenReserves(address(vTokenCollateral));
            }
        }
    }

    /// @dev Wraps BNB to wBNB and sends to protocol share reserve
    function _reduceBnbReserves() private {
        uint256 bnbBalance = address(this).balance;
        IWBNB(wBNB).deposit{ value: bnbBalance }();
        IERC20Upgradeable(wBNB).safeTransfer(protocolShareReserve, bnbBalance);
        IProtocolShareReserve(protocolShareReserve).updateAssetsState(
            address(comptroller),
            wBNB,
            IProtocolShareReserve.IncomeType.LIQUIDATION
        );
        emit ProtocolLiquidationIncentiveTransferred(msg.sender, wBNB, bnbBalance);
    }

    /// @dev Redeem seized collateral to underlying assets
    function _redeemUnderlying(address vToken, uint256 amount) private returns (bool) {
        try IVToken(address(vToken)).redeem(amount) returns (uint256 response) {
            if (response == 0) {
                return true;
            } else {
                return false;
            }
        } catch {
            return false;
        }
    }

    /// @dev Transfers seized collateral other than BNB to protocol share reserve
    function _reduceVTokenReserves(address vToken) private {
        address underlying = IVBep20(vToken).underlying();
        uint256 underlyingBalance = IERC20Upgradeable(underlying).balanceOf(address(this));
        IERC20Upgradeable(underlying).safeTransfer(protocolShareReserve, underlyingBalance);
        IProtocolShareReserve(protocolShareReserve).updateAssetsState(
            address(comptroller),
            underlying,
            IProtocolShareReserve.IncomeType.LIQUIDATION
        );
        emit ProtocolLiquidationIncentiveTransferred(msg.sender, underlying, underlyingBalance);
    }

    /// @dev Transfers tokens and returns the actual transfer amount
    function _transferBep20(
        IERC20Upgradeable token,
        address from,
        address to,
        uint256 amount
    ) internal returns (uint256) {
        uint256 prevBalance = token.balanceOf(to);
        token.safeTransferFrom(from, to, amount);
        return token.balanceOf(to) - prevBalance;
    }

    /// @dev Computes the amounts that would go to treasury and to the liquidator.
    function _splitLiquidationIncentive(
<<<<<<< HEAD
        uint256 seizedAmount,
        uint256 totalIncentive
    ) internal view returns (uint256 ours, uint256 theirs) {
=======
        address borrower,
        address vTokenCollateral,
        uint256 seizedAmount
    ) internal view returns (uint256 ours, uint256 theirs) {
        uint256 totalIncentive = comptroller.getEffectiveLiquidationIncentive(borrower, vTokenCollateral);
>>>>>>> a8ee3fcc
        uint256 bonusMantissa = totalIncentive - MANTISSA_ONE;

        // Our share is % of bonus portion only
        uint256 bonusAmount = (seizedAmount * bonusMantissa) / totalIncentive;
        ours = (bonusAmount * treasuryPercentMantissa) / MANTISSA_ONE;

        theirs = seizedAmount - ours;
    }

    function requireNoError(uint256 errCode) internal pure {
        if (errCode == uint256(0)) {
            return;
        }

        revert LiquidationFailed(errCode);
    }

    function _getHealthSnapshot(
        address borrower,
        address vTokenCollateral,
        uint256 repayAmount
    ) internal view returns (ComptrollerLensInterface.AccountSnapshot memory) {
        (uint256 err, ComptrollerLensInterface.AccountSnapshot memory snapshot) = comptrollerLens
            .getAccountHealthSnapshot(address(comptroller), borrower, VToken(vTokenCollateral), 0, repayAmount);
        if (err != 0) revert SnapshotError(err);
        return snapshot;
    }

    function checkRestrictions(address borrower, address liquidator) internal view {
        if (liquidationRestricted[borrower] && !allowedLiquidatorsByAccount[borrower][liquidator]) {
            revert LiquidationNotAllowed(borrower, liquidator);
        }
    }

    function validateTreasuryPercentMantissa(uint256 treasuryPercentMantissa_) internal view {
        if (treasuryPercentMantissa_ > MANTISSA_ONE) {
            revert TreasuryPercentTooHigh(MANTISSA_ONE, treasuryPercentMantissa_);
        }
    }

    /// @dev Checks liquidation action in comptroller and vaiDebt with minLiquidatableVAI threshold
    function _checkForceVAILiquidate(address vToken_, address borrower_) private view {
        uint256 _vaiDebt = vaiController.getVAIRepayAmount(borrower_);
        bool _isVAILiquidationPaused = comptroller.actionPaused(address(vaiController), IComptroller.Action.LIQUIDATE);
        bool _isForcedLiquidationEnabled = comptroller.isForcedLiquidationEnabled(vToken_);
        if (
            _isForcedLiquidationEnabled ||
            _isVAILiquidationPaused ||
            !forceVAILiquidate ||
            _vaiDebt < minLiquidatableVAI ||
            vToken_ == address(vaiController)
        ) return;
        revert VAIDebtTooHigh(_vaiDebt, minLiquidatableVAI);
    }

    function _setProtocolShareReserve(address protocolShareReserve_) internal {
        ensureNonzeroAddress(protocolShareReserve_);
        emit NewProtocolShareReserve(protocolShareReserve, protocolShareReserve_);
        protocolShareReserve = protocolShareReserve_;
    }

    /**
     * @notice Sets the threshold for minimum amount of vaiLiquidate
     * @param minLiquidatableVAI_ New address for the access control
     */
    function setMinLiquidatableVAI(uint256 minLiquidatableVAI_) external {
        _checkAccessAllowed("setMinLiquidatableVAI(uint256)");
        emit NewMinLiquidatableVAI(minLiquidatableVAI, minLiquidatableVAI_);
        minLiquidatableVAI = minLiquidatableVAI_;
    }

    /**
     * @notice Length of the pendingRedeem array to be consider while redeeming in Liquidation transaction
     * @param newLength_ Length of the chunk
     */
    function setPendingRedeemChunkLength(uint256 newLength_) external {
        _checkAccessAllowed("setPendingRedeemChunkLength(uint256)");
        require(newLength_ > 0, "Invalid chunk size");
        emit NewPendingRedeemChunkLength(pendingRedeemChunkLength, newLength_);
        pendingRedeemChunkLength = newLength_;
    }

    /**
     * @notice Pause Force Liquidation of VAI
     */
    function pauseForceVAILiquidate() external {
        _checkAccessAllowed("pauseForceVAILiquidate()");
        require(forceVAILiquidate, "Force Liquidation of VAI is already Paused");
        forceVAILiquidate = false;
        emit ForceVAILiquidationPaused(msg.sender);
    }

    /**
     * @notice Resume Force Liquidation of VAI
     */
    function resumeForceVAILiquidate() external {
        _checkAccessAllowed("resumeForceVAILiquidate()");
        require(!forceVAILiquidate, "Force Liquidation of VAI is already resumed");
        forceVAILiquidate = true;
        emit ForceVAILiquidationResumed(msg.sender);
    }

    function renounceOwnership() public override {}
}<|MERGE_RESOLUTION|>--- conflicted
+++ resolved
@@ -290,16 +290,8 @@
             }
         }
         uint256 ourBalanceAfter = vTokenCollateral.balanceOf(address(this));
-<<<<<<< HEAD
-        (uint256 ours, uint256 theirs) = _distributeLiquidationIncentive(
-            vTokenCollateral,
-            (ourBalanceAfter - ourBalanceBefore),
-            totalIncentive
-        );
-=======
         uint256 seizedAmount = ourBalanceAfter - ourBalanceBefore;
         (uint256 ours, uint256 theirs) = _distributeLiquidationIncentive(borrower, vTokenCollateral, seizedAmount);
->>>>>>> a8ee3fcc
         _reduceReservesInternal();
         emit LiquidateBorrowedTokens(
             msg.sender,
@@ -403,11 +395,8 @@
         uint256 seizedAmount,
         uint256 totalIncentive
     ) internal returns (uint256 ours, uint256 theirs) {
-<<<<<<< HEAD
         (ours, theirs) = _splitLiquidationIncentive(seizedAmount, totalIncentive);
-=======
-        (ours, theirs) = _splitLiquidationIncentive(borrower, address(vTokenCollateral), seizedAmount);
->>>>>>> a8ee3fcc
+        // (ours, theirs) = _splitLiquidationIncentive(borrower, address(vTokenCollateral), seizedAmount);
         if (!vTokenCollateral.transfer(msg.sender, theirs)) {
             revert VTokenTransferFailed(address(this), msg.sender, theirs);
         }
@@ -488,17 +477,9 @@
 
     /// @dev Computes the amounts that would go to treasury and to the liquidator.
     function _splitLiquidationIncentive(
-<<<<<<< HEAD
         uint256 seizedAmount,
         uint256 totalIncentive
     ) internal view returns (uint256 ours, uint256 theirs) {
-=======
-        address borrower,
-        address vTokenCollateral,
-        uint256 seizedAmount
-    ) internal view returns (uint256 ours, uint256 theirs) {
-        uint256 totalIncentive = comptroller.getEffectiveLiquidationIncentive(borrower, vTokenCollateral);
->>>>>>> a8ee3fcc
         uint256 bonusMantissa = totalIncentive - MANTISSA_ONE;
 
         // Our share is % of bonus portion only
