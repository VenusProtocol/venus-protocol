--- conflicted
+++ resolved
@@ -6,84 +6,9 @@
 import "@openzeppelin/contracts-upgradeable/access/Ownable2StepUpgradeable.sol";
 import "@venusprotocol/governance-contracts/contracts/Governance/AccessControlledV8.sol";
 import "./LiquidatorStorage.sol";
-
-<<<<<<< HEAD
-interface IComptroller {
-    enum Action {
-        MINT,
-        REDEEM,
-        BORROW,
-        REPAY,
-        SEIZE,
-        LIQUIDATE,
-        TRANSFER,
-        ENTER_MARKET,
-        EXIT_MARKET
-    }
-
-    function liquidationIncentiveMantissa() external view returns (uint256);
-
-    function vaiController() external view returns (IVAIController);
-
-    function actionPaused(address market, Action action) external view returns (bool);
-
-    function markets(address) external view returns (bool);
-}
-
-interface IVToken is IERC20Upgradeable {
-    function redeem(uint256 redeemTokens) external returns (uint256);
-}
-
-interface IVBep20 is IVToken {
-    function underlying() external view returns (address);
-
-    function liquidateBorrow(
-        address borrower,
-        uint256 repayAmount,
-        IVToken vTokenCollateral
-    ) external returns (uint256);
-}
-
-interface IVBNB is IVToken {
-    function liquidateBorrow(address borrower, IVToken vTokenCollateral) external payable;
-}
-
-interface IVAIController {
-    function liquidateVAI(
-        address borrower,
-        uint256 repayAmount,
-        IVToken vTokenCollateral
-    ) external returns (uint256, uint256);
-
-    function getVAIAddress() external view returns (address);
-
-    function getVAIRepayAmount(address borrower) external view returns (uint256);
-}
-
-interface IProtocolShareReserve {
-    enum IncomeType {
-        SPREAD,
-        LIQUIDATION
-    }
-
-    function updateAssetsState(address comptroller, address asset, IncomeType kind) external;
-}
-
-interface IWBNB is IERC20PermitUpgradeable {
-    function deposit() external payable;
-}
+import { IComptroller, IVToken, IVBep20, IVBNB, IVAIController, IProtocolShareReserve, IWBNB } from "./Interfaces.sol";
 
 contract Liquidator is Ownable2StepUpgradeable, ReentrancyGuardUpgradeable, LiquidatorStorage, AccessControlledV8 {
-=======
-import { IComptroller, IVToken, IVBep20, IVBNB, IVAIController } from "./Interfaces.sol";
-
-/**
- * @title Liquidator
- * @author Venus
- * @notice The Liquidator contract is responsible for liquidating underwater accounts.
- */
-contract Liquidator is Ownable2StepUpgradeable, ReentrancyGuardUpgradeable {
->>>>>>> 94cb53aa
     /// @notice Address of vBNB contract.
     /// @custom:oz-upgrades-unsafe-allow state-variable-immutable
     IVBNB public immutable vBnb;
