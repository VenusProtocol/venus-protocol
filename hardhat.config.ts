import "module-alias/register";

import "@nomicfoundation/hardhat-chai-matchers";
import "@nomicfoundation/hardhat-toolbox";
import "@nomiclabs/hardhat-ethers";
import "@nomiclabs/hardhat-etherscan";
import "@openzeppelin/hardhat-upgrades";
import "@typechain/hardhat";
import fs from "fs";
import "hardhat-deploy";
import { HardhatUserConfig, extendConfig, task } from "hardhat/config";
import { HardhatConfig } from "hardhat/types";
import "solidity-coverage";
import "solidity-docgen";

require("hardhat-contract-sizer");
require("dotenv").config();

const DEPLOYER_PRIVATE_KEY = process.env.DEPLOYER_PRIVATE_KEY;

extendConfig((config: HardhatConfig) => {
  if (process.env.EXPORT !== "true") {
    config.external = {
      ...config.external,
      deployments: {
        bsctestnet: [
          "node_modules/@venusprotocol/governance-contracts/deployments/bsctestnet",
          "node_modules/@venusprotocol/venus-protocol/deployments/bsctestnet",
          "node_modules/@venusprotocol/oracle/deployments/bsctestnet",
          "node_modules/@venusprotocol/token-bridge/deployments/bsctestnet",
        ],
        bscmainnet: [
          "node_modules/@venusprotocol/governance-contracts/deployments/bscmainnet",
          "node_modules/@venusprotocol/venus-protocol/deployments/bscmainnet",
          "node_modules/@venusprotocol/oracle/deployments/bscmainnet",
          "node_modules/@venusprotocol/token-bridge/deployments/bscmainnet",
        ],
        sepolia: [
          "node_modules/@venusprotocol/governance-contracts/deployments/sepolia",
          "node_modules/@venusprotocol/oracle/deployments/sepolia",
          "node_modules/@venusprotocol/token-bridge/deployments/sepolia",
        ],
<<<<<<< HEAD
        ethereum: ["node_modules/@venusprotocol/token-bridge/deployments/ethereum"],
        opbnbmainnet: [
          "node_modules/@venusprotocol/governance-contracts/deployments/opbnbmainnet",
          "node_modules/@venusprotocol/token-bridge/deployments/opbnbmainnet",
=======
        ethereum: [
          "node_modules/@venusprotocol/token-bridge/deployments/ethereum",
          "node_modules/@venusprotocol/governance-contracts/deployments/ethereum",
>>>>>>> 3fd0b488
        ],
      },
    };
  }
});

task("accounts", "Prints the list of accounts", async (taskArgs, hre) => {
  const accounts = await hre.ethers.getSigners();

  for (const account of accounts) {
    console.log(account.address);
  }
});

task("run-script", "Runs a hardhard script by name")
  .addParam("path", "Path within script/hardhat to script")
  .setAction(async (taskArgs: { path: string }) => {
    let main;
    try {
      main = require(`./script/hardhat/${taskArgs.path}`);
    } catch (error) {
      console.log("Make sure you pass an existing script path. Available scripts:");
      fs.readdirSync("./script/hardhat", { withFileTypes: true }).forEach((file: fs.Dirent) => {
        // Some directories don't contain files that can be run this way
        if (file.isDirectory() && file.name !== "simulations" && file.name !== "utils" && file.name !== "vips") {
          console.log(`${file.name}/`);
          fs.readdirSync(`./script/hardhat/${file.name}`).forEach((file: string) => {
            console.log(`  ${file}`);
          });
        }
      });
    }

    if (main) {
      await main()
        .then(() => process.exit(0))
        .catch((error: Error) => {
          console.error(error);
          process.exit(1);
        });
    }
  });

const config: HardhatUserConfig = {
  defaultNetwork: "hardhat",
  solidity: {
    compilers: [
      {
        version: "0.5.16",
        settings: {
          optimizer: {
            enabled: true,
            runs: 200,
          },
          outputSelection: {
            "*": {
              "*": ["storageLayout"],
            },
          },
        },
      },
      {
        version: "0.8.13",
        settings: {
          optimizer: {
            enabled: true,
            runs: 200,
          },
          outputSelection: {
            "*": {
              "*": ["storageLayout"],
            },
          },
        },
      },
      {
        version: "0.8.20",
        settings: {
          optimizer: {
            enabled: true,
            runs: 200,
          },
          evmVersion: "paris",
          outputSelection: {
            "*": {
              "*": ["storageLayout"],
            },
          },
        },
      },
    ],
  },
  networks: {
    hardhat: isFork(),
    bsctestnet: {
      url: process.env.ARCHIVE_NODE_bsctestnet || "https://data-seed-prebsc-1-s1.binance.org:8545",
      chainId: 97,
      accounts: {
        mnemonic: process.env.MNEMONIC || "",
      },
      gasPrice: 10000000000, // 10 gwei
      gasMultiplier: 10,
      timeout: 12000000,
    },
    bscmainnet: {
      url: process.env.ARCHIVE_NODE_bscmainnet || "https://bsc-dataseed.binance.org/",
      chainId: 56,
      accounts: DEPLOYER_PRIVATE_KEY ? [`0x${DEPLOYER_PRIVATE_KEY}`] : [],
    },
    sepolia: {
      url: process.env.ARCHIVE_NODE_sepolia || "https://ethereum-sepolia.blockpi.network/v1/rpc/public",
      chainId: 11155111,
      live: true,
      gasPrice: 20000000000, // 20 gwei
      accounts: {
        mnemonic: process.env.MNEMONIC || "",
      },
    },
    ethereum: {
      url: process.env.ARCHIVE_NODE_ethereum || "https://ethereum.blockpi.network/v1/rpc/public",
      chainId: 1,
      live: true,
      timeout: 1200000, // 20 minutes
    },
    opbnbtestnet: {
      url: process.env.ARCHIVE_NODE_opbnbtestnet || "https://opbnb-testnet-rpc.bnbchain.org",
      chainId: 5611,
      live: true,
      accounts: DEPLOYER_PRIVATE_KEY ? [`0x${DEPLOYER_PRIVATE_KEY}`] : [],
    },
    opbnbmainnet: {
      url: process.env.ARCHIVE_NODE_opbnbmainnet || "https://opbnb-mainnet-rpc.bnbchain.org",
      chainId: 204,
      live: true,
      accounts: DEPLOYER_PRIVATE_KEY ? [`0x${DEPLOYER_PRIVATE_KEY}`] : [],
    },
  },
  etherscan: {
    apiKey: {
      bscmainnet: process.env.ETHERSCAN_API_KEY || "ETHERSCAN_API_KEY",
      bsctestnet: process.env.ETHERSCAN_API_KEY || "ETHERSCAN_API_KEY",
      sepolia: process.env.ETHERSCAN_API_KEY || "ETHERSCAN_API_KEY",
      ethereum: process.env.ETHERSCAN_API_KEY || "ETHERSCAN_API_KEY",
      opbnbtestnet: process.env.ETHERSCAN_API_KEY || "ETHERSCAN_API_KEY",
      opbnbmainnet: process.env.ETHERSCAN_API_KEY || "ETHERSCAN_API_KEY",
    },
    customChains: [
      {
        network: "bscmainnet",
        chainId: 56,
        urls: {
          apiURL: "https://api.bscscan.com/api",
          browserURL: "https://bscscan.com",
        },
      },
      {
        network: "bsctestnet",
        chainId: 97,
        urls: {
          apiURL: "https://api-testnet.bscscan.com/api",
          browserURL: "https://testnet.bscscan.com",
        },
      },
      {
        network: "sepolia",
        chainId: 11155111,
        urls: {
          apiURL: "https://api-sepolia.etherscan.io/api",
          browserURL: "https://sepolia.etherscan.io",
        },
      },
      {
        network: "ethereum",
        chainId: 1,
        urls: {
          apiURL: "https://api.etherscan.io/api",
          browserURL: "https://etherscan.io",
        },
      },
      {
        network: "opbnbtestnet",
        chainId: 5611,
        urls: {
          apiURL: `https://open-platform.nodereal.io/${process.env.ETHERSCAN_API_KEY}/op-bnb-testnet/contract/`,
          browserURL: "https://testnet.opbnbscan.com/",
        },
      },
      {
        network: "opbnbmainnet",
        chainId: 204,
        urls: {
          apiURL: `https://open-platform.nodereal.io/${process.env.ETHERSCAN_API_KEY}/op-bnb-mainnet/contract/`,
          browserURL: "https://opbnbscan.com/",
        },
      },
    ],
  },
  paths: {
    sources: "./contracts",
    tests: "./tests/hardhat",
    cache: "./cache",
    artifacts: "./artifacts",
  },
  mocha: {
    timeout: 200000000,
  },
  typechain: {
    outDir: "typechain",
    target: "ethers-v5",
  },
  // Hardhat deploy
  namedAccounts: {
    deployer: {
      default: 0, // here this will by default take the first account as deployer
    },
  },
  external: {
    contracts: [
      {
        artifacts: "node_modules/@venusprotocol/governance-contracts/artifacts",
      },
    ],
    deployments: {},
  },
  docgen: {
    outputDir: "./docgen-docs",
    pages: "files",
    templates: "docgen-templates",
  },
};

function isFork() {
  return process.env.FORK === "true"
    ? {
        allowUnlimitedContractSize: false,
        loggingEnabled: false,
        forking: {
          url:
            process.env[`ARCHIVE_NODE_${process.env.FORKED_NETWORK}`] ||
            "https://data-seed-prebsc-1-s1.binance.org:8545",
          blockNumber: 21068448,
        },
        accounts: {
          accountsBalance: "1000000000000000000",
        },
        live: false,
      }
    : {
        allowUnlimitedContractSize: true,
        loggingEnabled: false,
        live: false,
      };
}

export default config;<|MERGE_RESOLUTION|>--- conflicted
+++ resolved
@@ -40,16 +40,13 @@
           "node_modules/@venusprotocol/oracle/deployments/sepolia",
           "node_modules/@venusprotocol/token-bridge/deployments/sepolia",
         ],
-<<<<<<< HEAD
-        ethereum: ["node_modules/@venusprotocol/token-bridge/deployments/ethereum"],
+        ethereum: [
+          "node_modules/@venusprotocol/token-bridge/deployments/ethereum",
+          "node_modules/@venusprotocol/governance-contracts/deployments/ethereum",
+        ],
         opbnbmainnet: [
           "node_modules/@venusprotocol/governance-contracts/deployments/opbnbmainnet",
           "node_modules/@venusprotocol/token-bridge/deployments/opbnbmainnet",
-=======
-        ethereum: [
-          "node_modules/@venusprotocol/token-bridge/deployments/ethereum",
-          "node_modules/@venusprotocol/governance-contracts/deployments/ethereum",
->>>>>>> 3fd0b488
         ],
       },
     };
@@ -284,24 +281,24 @@
 function isFork() {
   return process.env.FORK === "true"
     ? {
-        allowUnlimitedContractSize: false,
-        loggingEnabled: false,
-        forking: {
-          url:
-            process.env[`ARCHIVE_NODE_${process.env.FORKED_NETWORK}`] ||
-            "https://data-seed-prebsc-1-s1.binance.org:8545",
-          blockNumber: 21068448,
-        },
-        accounts: {
-          accountsBalance: "1000000000000000000",
-        },
-        live: false,
-      }
+      allowUnlimitedContractSize: false,
+      loggingEnabled: false,
+      forking: {
+        url:
+          process.env[`ARCHIVE_NODE_${process.env.FORKED_NETWORK}`] ||
+          "https://data-seed-prebsc-1-s1.binance.org:8545",
+        blockNumber: 21068448,
+      },
+      accounts: {
+        accountsBalance: "1000000000000000000",
+      },
+      live: false,
+    }
     : {
-        allowUnlimitedContractSize: true,
-        loggingEnabled: false,
-        live: false,
-      };
+      allowUnlimitedContractSize: true,
+      loggingEnabled: false,
+      live: false,
+    };
 }
 
 export default config;