--- conflicted
+++ resolved
@@ -232,21 +232,21 @@
       live: true,
       accounts: DEPLOYER_PRIVATE_KEY ? [`0x${DEPLOYER_PRIVATE_KEY}`] : [],
     },
-<<<<<<< HEAD
+    basesepolia: {
+      url: process.env.ARCHIVE_NODE_basesepolia || "https://sepolia.base.org",
+      chainId: 84532,
+      live: true,
+      accounts: DEPLOYER_PRIVATE_KEY ? [`0x${DEPLOYER_PRIVATE_KEY}`] : [],
+    },
+    basemainnet: {
+      url: process.env.ARCHIVE_NODE_basemainnet || "https://mainnet.base.org",
+      chainId: 8453,
+      live: true,
+      accounts: DEPLOYER_PRIVATE_KEY ? [`0x${DEPLOYER_PRIVATE_KEY}`] : [],
+    },
     unichainsepolia: {
       url: process.env.ARCHIVE_NODE_unichainsepolia || "https://sepolia.unichain.org",
       chainId: 1301,
-=======
-    basesepolia: {
-      url: process.env.ARCHIVE_NODE_basesepolia || "https://sepolia.base.org",
-      chainId: 84532,
-      live: true,
-      accounts: DEPLOYER_PRIVATE_KEY ? [`0x${DEPLOYER_PRIVATE_KEY}`] : [],
-    },
-    basemainnet: {
-      url: process.env.ARCHIVE_NODE_basemainnet || "https://mainnet.base.org",
-      chainId: 8453,
->>>>>>> c567d994
       live: true,
       accounts: DEPLOYER_PRIVATE_KEY ? [`0x${DEPLOYER_PRIVATE_KEY}`] : [],
     },
@@ -263,12 +263,9 @@
       arbitrumone: process.env.ETHERSCAN_API_KEY || "ETHERSCAN_API_KEY",
       opsepolia: process.env.ETHERSCAN_API_KEY || "ETHERSCAN_API_KEY",
       opmainnet: process.env.ETHERSCAN_API_KEY || "ETHERSCAN_API_KEY",
-<<<<<<< HEAD
-      unichainsepolia: process.env.ETHERSCAN_API_KEY || "ETHERSCAN_API_KEY",
-=======
       basesepolia: process.env.ETHERSCAN_API_KEY || "ETHERSCAN_API_KEY",
       basemainnet: process.env.ETHERSCAN_API_KEY || "ETHERSCAN_API_KEY",
->>>>>>> c567d994
+      unichainsepolia: process.env.ETHERSCAN_API_KEY || "ETHERSCAN_API_KEY",
     },
     customChains: [
       {
@@ -352,27 +349,27 @@
         },
       },
       {
-<<<<<<< HEAD
+        network: "basesepolia",
+        chainId: 84532,
+        urls: {
+          apiURL: "https://api-sepolia.basescan.org/api",
+          browserURL: "https://sepolia.basescan.org/",
+        },
+      },
+      {
+        network: "basemainnet",
+        chainId: 8453,
+        urls: {
+          apiURL: "https://api.basescan.org/api",
+          browserURL: "https://basescan.org/",
+        },
+      },
+      {
         network: "unichainsepolia",
         chainId: 1301,
         urls: {
           apiURL: `https://api-sepolia.uniscan.xyz/api/`,
           browserURL: "https://sepolia.uniscan.xyz/",
-=======
-        network: "basesepolia",
-        chainId: 84532,
-        urls: {
-          apiURL: "https://api-sepolia.basescan.org/api",
-          browserURL: "https://sepolia.basescan.org/",
-        },
-      },
-      {
-        network: "basemainnet",
-        chainId: 8453,
-        urls: {
-          apiURL: "https://api.basescan.org/api",
-          browserURL: "https://basescan.org/",
->>>>>>> c567d994
         },
       },
     ],
