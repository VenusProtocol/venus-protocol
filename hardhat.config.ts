--- conflicted
+++ resolved
@@ -50,14 +50,10 @@
           "node_modules/@venusprotocol/governance-contracts/deployments/opbnbmainnet",
           "node_modules/@venusprotocol/token-bridge/deployments/opbnbmainnet",
         ],
-<<<<<<< HEAD
-        arbitrumsepolia: ["node_modules/@venusprotocol/governance-contracts/deployments/arbitrumsepolia"],
-=======
         arbitrumsepolia: [
           "node_modules/@venusprotocol/governance-contracts/deployments/arbitrumsepolia",
           "node_modules/@venusprotocol/token-bridge/deployments/arbitrumsepolia",
         ],
->>>>>>> 2df93daf
       },
     };
   }
