--- conflicted
+++ resolved
@@ -225,18 +225,17 @@
     tokenAddress: "0xc625f060ad25f4A6c2d9eBF30C133dB61B7AF072",
   },
   {
-<<<<<<< HEAD
+    isMock: false,
+    name: "Wrapped BNB",
+    symbol: "WBNB",
+    decimals: 18,
+    tokenAddress: "0xae13d989daC2f0dEbFf460aC112a837C89BAa7cd",
+  },
+  {
     isMock: true,
     name: "PT Ethena USDe 30OCT2025",
     symbol: "PT-USDe-30OCT2025",
     decimals: 18,
-=======
-    isMock: false,
-    name: "Wrapped BNB",
-    symbol: "WBNB",
-    decimals: 18,
-    tokenAddress: "0xae13d989daC2f0dEbFf460aC112a837C89BAa7cd",
->>>>>>> e23d0dd6
   },
 ] as const satisfies readonly TokenConfig[];
 
