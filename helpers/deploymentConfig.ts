--- conflicted
+++ resolved
@@ -4,14 +4,6 @@
 import { ParsedVTokenConfig } from "./markets/types";
 
 export const DEFAULT_BLOCKS_PER_YEAR = 21024000;
-<<<<<<< HEAD
-
-export enum InterestRateModels {
-  WhitePaper,
-  JumpRate,
-}
-=======
->>>>>>> eb184dde
 
 export type TokenConfig =
   | {
