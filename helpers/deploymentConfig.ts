import { DeploymentsExtension } from "hardhat-deploy/types";
import { HardhatRuntimeEnvironment } from "hardhat/types";

import { ParsedVTokenConfig } from "./markets/types";

export const DEFAULT_BLOCKS_PER_YEAR = 21024000;

export type TokenConfig =
  | {
      isMock: true;
      name: string;
      symbol: string;
      decimals: number;
    }
  | {
      isMock: false;
      symbol: string;
      tokenAddress: string;
    };

<<<<<<< HEAD
export type VTokenConfig = {
  name: string;
  symbol: string;
  asset: string; // This should match a name property from a TokenCofig
  rateModel: string;
  baseRatePerYear: string;
  multiplierPerYear: string;
  jumpMultiplierPerYear: string;
  kink_: string;
  collateralFactor: string;
  reserveFactor: string;
  initialSupply: string;
  supplyCap: string;
  borrowCap: string;
  vTokenReceiver: string;
  isFlashLoanEnabled: boolean;
  flashLoanProtocolFeeMantissa: string;
  flashLoanSupplierFeeMantissa: string;
};

export type DeploymentConfig = {
  tokensConfig: TokenConfig[];
  marketsConfig: VTokenConfig[];
};

export type NetworkConfig = {
  hardhat: DeploymentConfig;
  bsctestnet: DeploymentConfig;
  bscmainnet: DeploymentConfig;
};

export const getGlobalConfig: () => Promise<NetworkConfig> = async () => {
  let vTreasuryAddress;
  try {
    vTreasuryAddress = (await ethers.getContract("VTreasuryV8")).address;
  } catch {
    vTreasuryAddress = (await ethers.getContract("VTreasury")).address;
  }
  return {
    hardhat: {
      tokensConfig: [
        {
          isMock: true,
          name: "First Digital USD",
          symbol: "FDUSD",
          decimals: 18,
        },
        {
          isMock: true,
          name: "Wrapped BNB",
          symbol: "WBNB",
          decimals: 18,
        },
        {
          isMock: true,
          name: "DOGE",
          symbol: "DOGE",
          decimals: 18,
        },
        {
          isMock: true,
          name: "USDT",
          symbol: "USDT",
          decimals: 18,
        },
      ],
      marketsConfig: [
        {
          name: "Venus FDUSD",
          asset: "FDUSD",
          symbol: "vFDUSD",
          rateModel: InterestRateModels.JumpRate.toString(),
          baseRatePerYear: "0",
          multiplierPerYear: convertToUnit("0.06875", 18),
          jumpMultiplierPerYear: convertToUnit("2.5", 18),
          kink_: convertToUnit("0.8", 18),
          collateralFactor: convertToUnit("0.75", 18),
          liquidationThreshold: convertToUnit("0.8", 18),
          reserveFactor: convertToUnit("0.1", 18),
          initialSupply: convertToUnit(9000, 18),
          supplyCap: convertToUnit(5_500_000, 18),
          borrowCap: convertToUnit(4_400_000, 18),
          vTokenReceiver: vTreasuryAddress,
          isFlashLoanEnabled: false,
          flashLoanProtocolFeeMantissa: "0",
          flashLoanSupplierFeeMantissa: "0",
        },
        {
          name: "Venus DOGE",
          asset: "DOGE",
          symbol: "vDOGE",
          rateModel: InterestRateModels.JumpRate.toString(),
          baseRatePerYear: "0",
          multiplierPerYear: convertToUnit("0.06875", 18),
          jumpMultiplierPerYear: convertToUnit("2.5", 18),
          kink_: convertToUnit("0.8", 18),
          collateralFactor: convertToUnit("0.9", 18),
          liquidationThreshold: convertToUnit("0.95", 18),
          reserveFactor: convertToUnit("0.1", 18),
          initialSupply: convertToUnit("9000", 18),
          supplyCap: convertToUnit("5500000000", 18),
          borrowCap: convertToUnit("4400000000", 18),
          vTokenReceiver: vTreasuryAddress,
          isFlashLoanEnabled: false,
          flashLoanProtocolFeeMantissa: "0",
          flashLoanSupplierFeeMantissa: "0",
        },
        {
          name: "Venus USDT",
          asset: "USDT",
          symbol: "vUSDT",
          rateModel: InterestRateModels.JumpRate.toString(),
          baseRatePerYear: "0",
          multiplierPerYear: convertToUnit("0.06875", 18),
          jumpMultiplierPerYear: convertToUnit("2.5", 18),
          kink_: convertToUnit("0.8", 18),
          collateralFactor: convertToUnit("0.9", 18),
          liquidationThreshold: convertToUnit("0.95", 18),
          reserveFactor: convertToUnit("0.1", 18),
          initialSupply: convertToUnit("9000", 18),
          supplyCap: convertToUnit("5500000", 18),
          borrowCap: convertToUnit("4400000", 18),
          vTokenReceiver: vTreasuryAddress,
          isFlashLoanEnabled: false,
          flashLoanProtocolFeeMantissa: "0",
          flashLoanSupplierFeeMantissa: "0",
        },
      ],
    },
    bsctestnet: {
      tokensConfig: [
        {
          isMock: true,
          name: "First Digital USD",
          symbol: "FDUSD",
          decimals: 18,
        },
        {
          isMock: false,
          name: "Trust Wallet",
          symbol: "TWT",
          decimals: 18,
          tokenAddress: "0xb99c6b26fdf3678c6e2aff8466e3625a0e7182f8",
        },
        {
          isMock: true,
          name: "Solv BTC",
          symbol: "SolvBTC",
          decimals: 18,
        },
        {
          isMock: true,
          name: "THENA",
          symbol: "THE",
          decimals: 18,
        },
        {
          isMock: true,
          name: "Solana",
          symbol: "SOL",
          decimals: 18,
        },
      ],
      marketsConfig: [
        {
          name: "Venus FDUSD",
          asset: "FDUSD",
          symbol: "vFDUSD",
          rateModel: InterestRateModels.JumpRate.toString(),
          baseRatePerYear: "0",
          multiplierPerYear: convertToUnit("0.06875", 18),
          jumpMultiplierPerYear: convertToUnit("2.5", 18),
          kink_: convertToUnit("0.8", 18),
          collateralFactor: convertToUnit("0.75", 18),
          reserveFactor: convertToUnit("0.1", 18),
          initialSupply: convertToUnit(9000, 18),
          supplyCap: convertToUnit(5_500_000, 18),
          borrowCap: convertToUnit(4_400_000, 18),
          vTokenReceiver: vTreasuryAddress,
          isFlashLoanEnabled: false,
          flashLoanProtocolFeeMantissa: "0",
          flashLoanSupplierFeeMantissa: "0",
        },
        {
          name: "Venus TWT",
          asset: "TWT",
          symbol: "vTWT",
          rateModel: InterestRateModels.JumpRate.toString(),
          baseRatePerYear: convertToUnit("0.02", 18),
          multiplierPerYear: convertToUnit("0.2", 18),
          jumpMultiplierPerYear: convertToUnit("3", 18),
          kink_: convertToUnit("0.5", 18),
          collateralFactor: convertToUnit("0.5", 18),
          reserveFactor: convertToUnit("0.25", 18),
          initialSupply: convertToUnit(5_000, 18),
          supplyCap: convertToUnit(2_000_000, 18),
          borrowCap: convertToUnit(1_000_000, 18),
          vTokenReceiver: vTreasuryAddress,
          isFlashLoanEnabled: false,
          flashLoanProtocolFeeMantissa: "0",
          flashLoanSupplierFeeMantissa: "0",
        },
        {
          name: "Venus SolvBTC",
          asset: "SolvBTC",
          symbol: "vSolvBTC",
          rateModel: InterestRateModels.JumpRate.toString(),
          baseRatePerYear: "0",
          multiplierPerYear: convertToUnit("0.09", 18),
          jumpMultiplierPerYear: convertToUnit("2", 18),
          kink_: convertToUnit("0.5", 18),
          collateralFactor: convertToUnit("0.75", 18),
          reserveFactor: convertToUnit("0.2", 18),
          initialSupply: convertToUnit("0.1572404", 18),
          supplyCap: convertToUnit("100", 18),
          borrowCap: convertToUnit("55", 18),
          vTokenReceiver: vTreasuryAddress,
          isFlashLoanEnabled: false,
          flashLoanProtocolFeeMantissa: "0",
          flashLoanSupplierFeeMantissa: "0",
        },
        {
          name: "Venus THE",
          asset: "THE",
          symbol: "vTHE",
          rateModel: InterestRateModels.JumpRate.toString(),
          baseRatePerYear: "0",
          multiplierPerYear: convertToUnit("0.09", 18),
          jumpMultiplierPerYear: convertToUnit("3.5", 18),
          kink_: convertToUnit("0.45", 18),
          collateralFactor: convertToUnit("0.53", 18),
          reserveFactor: convertToUnit("0.25", 18),
          initialSupply: convertToUnit("12286", 18),
          supplyCap: convertToUnit("2400000", 18),
          borrowCap: convertToUnit("1200000", 18),
          vTokenReceiver: vTreasuryAddress,
        },
        {
          name: "Venus SOL",
          asset: "Solana",
          symbol: "vSOL",
          rateModel: InterestRateModels.JumpRate.toString(),
          baseRatePerYear: convertToUnit("0.02", 18),
          multiplierPerYear: convertToUnit("0.2", 18),
          jumpMultiplierPerYear: convertToUnit("3", 18),
          kink_: convertToUnit("0.5", 18),
          collateralFactor: convertToUnit("0.72", 18),
          reserveFactor: convertToUnit("0.2", 18),
          initialSupply: convertToUnit("20", 18),
          supplyCap: convertToUnit("18000", 18),
          borrowCap: convertToUnit("9000", 18),
          vTokenReceiver: vTreasuryAddress,
        },
      ],
    },
    bscmainnet: {
      tokensConfig: [
        {
          isMock: false,
          symbol: "FDUSD",
          tokenAddress: "0xc5f0f7b66764F6ec8C8Dff7BA683102295E16409",
        },
        {
          isMock: false,
          symbol: "TWT",
          tokenAddress: "0x4B0F1812e5Df2A09796481Ff14017e6005508003",
        },
        {
          isMock: false,
          name: "Solv BTC",
          symbol: "SolvBTC",
          decimals: 18,
          tokenAddress: "0x4aae823a6a0b376de6a78e74ecc5b079d38cbcf7",
        },
        {
          isMock: false,
          name: "THENA",
          symbol: "THE",
          decimals: 18,
          tokenAddress: "0xF4C8E32EaDEC4BFe97E0F595AdD0f4450a863a11",
        },
        {
          isMock: false,
          name: "Solana",
          symbol: "SOL",
          decimals: 18,
          tokenAddress: "0x570A5D26f7765Ecb712C0924E4De545B89fD43dF",
        },
      ],
      marketsConfig: [
        {
          name: "Venus FDUSD",
          asset: "FDUSD",
          symbol: "vFDUSD",
          rateModel: InterestRateModels.JumpRate.toString(),
          baseRatePerYear: "0",
          multiplierPerYear: convertToUnit("0.075", 18),
          jumpMultiplierPerYear: convertToUnit("5.0", 18),
          kink_: convertToUnit("0.8", 18),
          collateralFactor: convertToUnit("0.75", 18),
          reserveFactor: convertToUnit("0.1", 18),
          initialSupply: convertToUnit(9000, 18),
          supplyCap: convertToUnit(5_500_000, 18),
          borrowCap: convertToUnit(4_400_000, 18),
          vTokenReceiver: vTreasuryAddress,
          isFlashLoanEnabled: false,
          flashLoanProtocolFeeMantissa: "0",
          flashLoanSupplierFeeMantissa: "0",
        },
        {
          name: "Venus TWT",
          asset: "TWT",
          symbol: "vTWT",
          rateModel: InterestRateModels.JumpRate.toString(),
          baseRatePerYear: convertToUnit("0.02", 18),
          multiplierPerYear: convertToUnit("0.2", 18),
          jumpMultiplierPerYear: convertToUnit("3", 18),
          kink_: convertToUnit("0.5", 18),
          collateralFactor: convertToUnit("0.5", 18),
          reserveFactor: convertToUnit("0.25", 18),
          initialSupply: convertToUnit(4_401, 18),
          supplyCap: convertToUnit(2_000_000, 18),
          borrowCap: convertToUnit(1_000_000, 18),
          vTokenReceiver: vTreasuryAddress,
          isFlashLoanEnabled: false,
          flashLoanProtocolFeeMantissa: "0",
          flashLoanSupplierFeeMantissa: "0",
        },
        {
          name: "Venus SolvBTC",
          asset: "SolvBTC",
          symbol: "vSolvBTC",
          rateModel: InterestRateModels.JumpRate.toString(),
          baseRatePerYear: "0",
          multiplierPerYear: convertToUnit("0.09", 18),
          jumpMultiplierPerYear: convertToUnit("2", 18),
          kink_: convertToUnit("0.5", 18),
          collateralFactor: convertToUnit("0.75", 18),
          reserveFactor: convertToUnit("0.2", 18),
          initialSupply: convertToUnit("0.1572404", 18),
          supplyCap: convertToUnit("100", 18),
          borrowCap: convertToUnit("55", 18),
          vTokenReceiver: "0xD5bAa0C3d61Ba3f4899565f269e5f9b186AAf14B",
          isFlashLoanEnabled: false,
          flashLoanProtocolFeeMantissa: "0",
          flashLoanSupplierFeeMantissa: "0",
        },
        {
          name: "Venus THE",
          asset: "THE",
          symbol: "vTHE",
          rateModel: InterestRateModels.JumpRate.toString(),
          baseRatePerYear: "0",
          multiplierPerYear: convertToUnit("0.09", 18),
          jumpMultiplierPerYear: convertToUnit("3.5", 18),
          kink_: convertToUnit("0.45", 18),
          collateralFactor: convertToUnit("0.53", 18),
          reserveFactor: convertToUnit("0.25", 18),
          initialSupply: convertToUnit("12286", 18),
          supplyCap: convertToUnit("2400000", 18),
          borrowCap: convertToUnit("1200000", 18),
          vTokenReceiver: "0x1c6C2498854662FDeadbC4F14eA2f30ca305104b",
        },
        {
          name: "Venus SOL",
          asset: "SOL",
          symbol: "vSOL",
          rateModel: InterestRateModels.JumpRate.toString(),
          baseRatePerYear: convertToUnit("0.02", 18),
          multiplierPerYear: convertToUnit("0.2", 18),
          jumpMultiplierPerYear: convertToUnit("3", 18),
          kink_: convertToUnit("0.5", 18),
          collateralFactor: convertToUnit("0.72", 18),
          reserveFactor: convertToUnit("0.2", 18),
          initialSupply: convertToUnit("21.2829576", 18),
          supplyCap: convertToUnit("18000", 18),
          borrowCap: convertToUnit("9000", 18),
          vTokenReceiver: vTreasuryAddress,
        },
      ],
    },
  };
=======
export type DeploymentConfig = {
  tokensConfig: Record<string, TokenConfig>;
  marketsConfig: ParsedVTokenConfig[];
>>>>>>> 5db4c0a6
};

export function getTokenConfig(tokenSymbol: string, tokens: TokenConfig[]): TokenConfig {
  const tokenCofig = tokens.find(
    ({ symbol }) => symbol.toLocaleLowerCase().trim() === tokenSymbol.toLocaleLowerCase().trim(),
  );

  if (tokenCofig) {
    return tokenCofig;
  } else {
    throw Error(`Token ${tokenSymbol} is not found in the config`);
  }
}

export const getContractAddressOrNullAddress = async (deployments: DeploymentsExtension, name: string) => {
  try {
    return (await deployments.get(name)).address;
  } catch (e) {
    console.error(`${name} not found returning null address`);
    return "0x0000000000000000000000000000000000000000";
  }
};

export const onlyHardhat = () => async (hre: HardhatRuntimeEnvironment) => {
  return hre.network.name !== "hardhat";
};

export const skipRemoteNetworks = () => async (hre: HardhatRuntimeEnvironment) => {
  return hre.network.name !== "bscmainnet" && hre.network.name !== "bsctestnet" && hre.network.name !== "hardhat";
};

export const skipSourceNetworks =
  ({ hardhat }: { hardhat: boolean } = { hardhat: false }) =>
  async (hre: HardhatRuntimeEnvironment) => {
    return hre.network.name === "bsctestnet" || hre.network.name === "bscmainnet" || hardhat;
  };<|MERGE_RESOLUTION|>--- conflicted
+++ resolved
@@ -18,394 +18,9 @@
       tokenAddress: string;
     };
 
-<<<<<<< HEAD
-export type VTokenConfig = {
-  name: string;
-  symbol: string;
-  asset: string; // This should match a name property from a TokenCofig
-  rateModel: string;
-  baseRatePerYear: string;
-  multiplierPerYear: string;
-  jumpMultiplierPerYear: string;
-  kink_: string;
-  collateralFactor: string;
-  reserveFactor: string;
-  initialSupply: string;
-  supplyCap: string;
-  borrowCap: string;
-  vTokenReceiver: string;
-  isFlashLoanEnabled: boolean;
-  flashLoanProtocolFeeMantissa: string;
-  flashLoanSupplierFeeMantissa: string;
-};
-
-export type DeploymentConfig = {
-  tokensConfig: TokenConfig[];
-  marketsConfig: VTokenConfig[];
-};
-
-export type NetworkConfig = {
-  hardhat: DeploymentConfig;
-  bsctestnet: DeploymentConfig;
-  bscmainnet: DeploymentConfig;
-};
-
-export const getGlobalConfig: () => Promise<NetworkConfig> = async () => {
-  let vTreasuryAddress;
-  try {
-    vTreasuryAddress = (await ethers.getContract("VTreasuryV8")).address;
-  } catch {
-    vTreasuryAddress = (await ethers.getContract("VTreasury")).address;
-  }
-  return {
-    hardhat: {
-      tokensConfig: [
-        {
-          isMock: true,
-          name: "First Digital USD",
-          symbol: "FDUSD",
-          decimals: 18,
-        },
-        {
-          isMock: true,
-          name: "Wrapped BNB",
-          symbol: "WBNB",
-          decimals: 18,
-        },
-        {
-          isMock: true,
-          name: "DOGE",
-          symbol: "DOGE",
-          decimals: 18,
-        },
-        {
-          isMock: true,
-          name: "USDT",
-          symbol: "USDT",
-          decimals: 18,
-        },
-      ],
-      marketsConfig: [
-        {
-          name: "Venus FDUSD",
-          asset: "FDUSD",
-          symbol: "vFDUSD",
-          rateModel: InterestRateModels.JumpRate.toString(),
-          baseRatePerYear: "0",
-          multiplierPerYear: convertToUnit("0.06875", 18),
-          jumpMultiplierPerYear: convertToUnit("2.5", 18),
-          kink_: convertToUnit("0.8", 18),
-          collateralFactor: convertToUnit("0.75", 18),
-          liquidationThreshold: convertToUnit("0.8", 18),
-          reserveFactor: convertToUnit("0.1", 18),
-          initialSupply: convertToUnit(9000, 18),
-          supplyCap: convertToUnit(5_500_000, 18),
-          borrowCap: convertToUnit(4_400_000, 18),
-          vTokenReceiver: vTreasuryAddress,
-          isFlashLoanEnabled: false,
-          flashLoanProtocolFeeMantissa: "0",
-          flashLoanSupplierFeeMantissa: "0",
-        },
-        {
-          name: "Venus DOGE",
-          asset: "DOGE",
-          symbol: "vDOGE",
-          rateModel: InterestRateModels.JumpRate.toString(),
-          baseRatePerYear: "0",
-          multiplierPerYear: convertToUnit("0.06875", 18),
-          jumpMultiplierPerYear: convertToUnit("2.5", 18),
-          kink_: convertToUnit("0.8", 18),
-          collateralFactor: convertToUnit("0.9", 18),
-          liquidationThreshold: convertToUnit("0.95", 18),
-          reserveFactor: convertToUnit("0.1", 18),
-          initialSupply: convertToUnit("9000", 18),
-          supplyCap: convertToUnit("5500000000", 18),
-          borrowCap: convertToUnit("4400000000", 18),
-          vTokenReceiver: vTreasuryAddress,
-          isFlashLoanEnabled: false,
-          flashLoanProtocolFeeMantissa: "0",
-          flashLoanSupplierFeeMantissa: "0",
-        },
-        {
-          name: "Venus USDT",
-          asset: "USDT",
-          symbol: "vUSDT",
-          rateModel: InterestRateModels.JumpRate.toString(),
-          baseRatePerYear: "0",
-          multiplierPerYear: convertToUnit("0.06875", 18),
-          jumpMultiplierPerYear: convertToUnit("2.5", 18),
-          kink_: convertToUnit("0.8", 18),
-          collateralFactor: convertToUnit("0.9", 18),
-          liquidationThreshold: convertToUnit("0.95", 18),
-          reserveFactor: convertToUnit("0.1", 18),
-          initialSupply: convertToUnit("9000", 18),
-          supplyCap: convertToUnit("5500000", 18),
-          borrowCap: convertToUnit("4400000", 18),
-          vTokenReceiver: vTreasuryAddress,
-          isFlashLoanEnabled: false,
-          flashLoanProtocolFeeMantissa: "0",
-          flashLoanSupplierFeeMantissa: "0",
-        },
-      ],
-    },
-    bsctestnet: {
-      tokensConfig: [
-        {
-          isMock: true,
-          name: "First Digital USD",
-          symbol: "FDUSD",
-          decimals: 18,
-        },
-        {
-          isMock: false,
-          name: "Trust Wallet",
-          symbol: "TWT",
-          decimals: 18,
-          tokenAddress: "0xb99c6b26fdf3678c6e2aff8466e3625a0e7182f8",
-        },
-        {
-          isMock: true,
-          name: "Solv BTC",
-          symbol: "SolvBTC",
-          decimals: 18,
-        },
-        {
-          isMock: true,
-          name: "THENA",
-          symbol: "THE",
-          decimals: 18,
-        },
-        {
-          isMock: true,
-          name: "Solana",
-          symbol: "SOL",
-          decimals: 18,
-        },
-      ],
-      marketsConfig: [
-        {
-          name: "Venus FDUSD",
-          asset: "FDUSD",
-          symbol: "vFDUSD",
-          rateModel: InterestRateModels.JumpRate.toString(),
-          baseRatePerYear: "0",
-          multiplierPerYear: convertToUnit("0.06875", 18),
-          jumpMultiplierPerYear: convertToUnit("2.5", 18),
-          kink_: convertToUnit("0.8", 18),
-          collateralFactor: convertToUnit("0.75", 18),
-          reserveFactor: convertToUnit("0.1", 18),
-          initialSupply: convertToUnit(9000, 18),
-          supplyCap: convertToUnit(5_500_000, 18),
-          borrowCap: convertToUnit(4_400_000, 18),
-          vTokenReceiver: vTreasuryAddress,
-          isFlashLoanEnabled: false,
-          flashLoanProtocolFeeMantissa: "0",
-          flashLoanSupplierFeeMantissa: "0",
-        },
-        {
-          name: "Venus TWT",
-          asset: "TWT",
-          symbol: "vTWT",
-          rateModel: InterestRateModels.JumpRate.toString(),
-          baseRatePerYear: convertToUnit("0.02", 18),
-          multiplierPerYear: convertToUnit("0.2", 18),
-          jumpMultiplierPerYear: convertToUnit("3", 18),
-          kink_: convertToUnit("0.5", 18),
-          collateralFactor: convertToUnit("0.5", 18),
-          reserveFactor: convertToUnit("0.25", 18),
-          initialSupply: convertToUnit(5_000, 18),
-          supplyCap: convertToUnit(2_000_000, 18),
-          borrowCap: convertToUnit(1_000_000, 18),
-          vTokenReceiver: vTreasuryAddress,
-          isFlashLoanEnabled: false,
-          flashLoanProtocolFeeMantissa: "0",
-          flashLoanSupplierFeeMantissa: "0",
-        },
-        {
-          name: "Venus SolvBTC",
-          asset: "SolvBTC",
-          symbol: "vSolvBTC",
-          rateModel: InterestRateModels.JumpRate.toString(),
-          baseRatePerYear: "0",
-          multiplierPerYear: convertToUnit("0.09", 18),
-          jumpMultiplierPerYear: convertToUnit("2", 18),
-          kink_: convertToUnit("0.5", 18),
-          collateralFactor: convertToUnit("0.75", 18),
-          reserveFactor: convertToUnit("0.2", 18),
-          initialSupply: convertToUnit("0.1572404", 18),
-          supplyCap: convertToUnit("100", 18),
-          borrowCap: convertToUnit("55", 18),
-          vTokenReceiver: vTreasuryAddress,
-          isFlashLoanEnabled: false,
-          flashLoanProtocolFeeMantissa: "0",
-          flashLoanSupplierFeeMantissa: "0",
-        },
-        {
-          name: "Venus THE",
-          asset: "THE",
-          symbol: "vTHE",
-          rateModel: InterestRateModels.JumpRate.toString(),
-          baseRatePerYear: "0",
-          multiplierPerYear: convertToUnit("0.09", 18),
-          jumpMultiplierPerYear: convertToUnit("3.5", 18),
-          kink_: convertToUnit("0.45", 18),
-          collateralFactor: convertToUnit("0.53", 18),
-          reserveFactor: convertToUnit("0.25", 18),
-          initialSupply: convertToUnit("12286", 18),
-          supplyCap: convertToUnit("2400000", 18),
-          borrowCap: convertToUnit("1200000", 18),
-          vTokenReceiver: vTreasuryAddress,
-        },
-        {
-          name: "Venus SOL",
-          asset: "Solana",
-          symbol: "vSOL",
-          rateModel: InterestRateModels.JumpRate.toString(),
-          baseRatePerYear: convertToUnit("0.02", 18),
-          multiplierPerYear: convertToUnit("0.2", 18),
-          jumpMultiplierPerYear: convertToUnit("3", 18),
-          kink_: convertToUnit("0.5", 18),
-          collateralFactor: convertToUnit("0.72", 18),
-          reserveFactor: convertToUnit("0.2", 18),
-          initialSupply: convertToUnit("20", 18),
-          supplyCap: convertToUnit("18000", 18),
-          borrowCap: convertToUnit("9000", 18),
-          vTokenReceiver: vTreasuryAddress,
-        },
-      ],
-    },
-    bscmainnet: {
-      tokensConfig: [
-        {
-          isMock: false,
-          symbol: "FDUSD",
-          tokenAddress: "0xc5f0f7b66764F6ec8C8Dff7BA683102295E16409",
-        },
-        {
-          isMock: false,
-          symbol: "TWT",
-          tokenAddress: "0x4B0F1812e5Df2A09796481Ff14017e6005508003",
-        },
-        {
-          isMock: false,
-          name: "Solv BTC",
-          symbol: "SolvBTC",
-          decimals: 18,
-          tokenAddress: "0x4aae823a6a0b376de6a78e74ecc5b079d38cbcf7",
-        },
-        {
-          isMock: false,
-          name: "THENA",
-          symbol: "THE",
-          decimals: 18,
-          tokenAddress: "0xF4C8E32EaDEC4BFe97E0F595AdD0f4450a863a11",
-        },
-        {
-          isMock: false,
-          name: "Solana",
-          symbol: "SOL",
-          decimals: 18,
-          tokenAddress: "0x570A5D26f7765Ecb712C0924E4De545B89fD43dF",
-        },
-      ],
-      marketsConfig: [
-        {
-          name: "Venus FDUSD",
-          asset: "FDUSD",
-          symbol: "vFDUSD",
-          rateModel: InterestRateModels.JumpRate.toString(),
-          baseRatePerYear: "0",
-          multiplierPerYear: convertToUnit("0.075", 18),
-          jumpMultiplierPerYear: convertToUnit("5.0", 18),
-          kink_: convertToUnit("0.8", 18),
-          collateralFactor: convertToUnit("0.75", 18),
-          reserveFactor: convertToUnit("0.1", 18),
-          initialSupply: convertToUnit(9000, 18),
-          supplyCap: convertToUnit(5_500_000, 18),
-          borrowCap: convertToUnit(4_400_000, 18),
-          vTokenReceiver: vTreasuryAddress,
-          isFlashLoanEnabled: false,
-          flashLoanProtocolFeeMantissa: "0",
-          flashLoanSupplierFeeMantissa: "0",
-        },
-        {
-          name: "Venus TWT",
-          asset: "TWT",
-          symbol: "vTWT",
-          rateModel: InterestRateModels.JumpRate.toString(),
-          baseRatePerYear: convertToUnit("0.02", 18),
-          multiplierPerYear: convertToUnit("0.2", 18),
-          jumpMultiplierPerYear: convertToUnit("3", 18),
-          kink_: convertToUnit("0.5", 18),
-          collateralFactor: convertToUnit("0.5", 18),
-          reserveFactor: convertToUnit("0.25", 18),
-          initialSupply: convertToUnit(4_401, 18),
-          supplyCap: convertToUnit(2_000_000, 18),
-          borrowCap: convertToUnit(1_000_000, 18),
-          vTokenReceiver: vTreasuryAddress,
-          isFlashLoanEnabled: false,
-          flashLoanProtocolFeeMantissa: "0",
-          flashLoanSupplierFeeMantissa: "0",
-        },
-        {
-          name: "Venus SolvBTC",
-          asset: "SolvBTC",
-          symbol: "vSolvBTC",
-          rateModel: InterestRateModels.JumpRate.toString(),
-          baseRatePerYear: "0",
-          multiplierPerYear: convertToUnit("0.09", 18),
-          jumpMultiplierPerYear: convertToUnit("2", 18),
-          kink_: convertToUnit("0.5", 18),
-          collateralFactor: convertToUnit("0.75", 18),
-          reserveFactor: convertToUnit("0.2", 18),
-          initialSupply: convertToUnit("0.1572404", 18),
-          supplyCap: convertToUnit("100", 18),
-          borrowCap: convertToUnit("55", 18),
-          vTokenReceiver: "0xD5bAa0C3d61Ba3f4899565f269e5f9b186AAf14B",
-          isFlashLoanEnabled: false,
-          flashLoanProtocolFeeMantissa: "0",
-          flashLoanSupplierFeeMantissa: "0",
-        },
-        {
-          name: "Venus THE",
-          asset: "THE",
-          symbol: "vTHE",
-          rateModel: InterestRateModels.JumpRate.toString(),
-          baseRatePerYear: "0",
-          multiplierPerYear: convertToUnit("0.09", 18),
-          jumpMultiplierPerYear: convertToUnit("3.5", 18),
-          kink_: convertToUnit("0.45", 18),
-          collateralFactor: convertToUnit("0.53", 18),
-          reserveFactor: convertToUnit("0.25", 18),
-          initialSupply: convertToUnit("12286", 18),
-          supplyCap: convertToUnit("2400000", 18),
-          borrowCap: convertToUnit("1200000", 18),
-          vTokenReceiver: "0x1c6C2498854662FDeadbC4F14eA2f30ca305104b",
-        },
-        {
-          name: "Venus SOL",
-          asset: "SOL",
-          symbol: "vSOL",
-          rateModel: InterestRateModels.JumpRate.toString(),
-          baseRatePerYear: convertToUnit("0.02", 18),
-          multiplierPerYear: convertToUnit("0.2", 18),
-          jumpMultiplierPerYear: convertToUnit("3", 18),
-          kink_: convertToUnit("0.5", 18),
-          collateralFactor: convertToUnit("0.72", 18),
-          reserveFactor: convertToUnit("0.2", 18),
-          initialSupply: convertToUnit("21.2829576", 18),
-          supplyCap: convertToUnit("18000", 18),
-          borrowCap: convertToUnit("9000", 18),
-          vTokenReceiver: vTreasuryAddress,
-        },
-      ],
-    },
-  };
-=======
 export type DeploymentConfig = {
   tokensConfig: Record<string, TokenConfig>;
   marketsConfig: ParsedVTokenConfig[];
->>>>>>> 5db4c0a6
 };
 
 export function getTokenConfig(tokenSymbol: string, tokens: TokenConfig[]): TokenConfig {
