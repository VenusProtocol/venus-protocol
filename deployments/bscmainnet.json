{
  "name": "bscmainnet",
  "chainId": "56",
  "contracts": {
    "DefaultProxyAdmin": {
      "address": "0x6beb6D2695B67FEb73ad4f172E8E2975497187e4",
      "abi": [
        {
          "inputs": [
            {
              "internalType": "address",
              "name": "initialOwner",
              "type": "address"
            }
          ],
          "stateMutability": "nonpayable",
          "type": "constructor"
        },
        {
          "anonymous": false,
          "inputs": [
            {
              "indexed": true,
              "internalType": "address",
              "name": "previousOwner",
              "type": "address"
            },
            {
              "indexed": true,
              "internalType": "address",
              "name": "newOwner",
              "type": "address"
            }
          ],
          "name": "OwnershipTransferred",
          "type": "event"
        },
        {
          "inputs": [
            {
              "internalType": "contract TransparentUpgradeableProxy",
              "name": "proxy",
              "type": "address"
            },
            {
              "internalType": "address",
              "name": "newAdmin",
              "type": "address"
            }
          ],
          "name": "changeProxyAdmin",
          "outputs": [],
          "stateMutability": "nonpayable",
          "type": "function"
        },
        {
          "inputs": [
            {
              "internalType": "contract TransparentUpgradeableProxy",
              "name": "proxy",
              "type": "address"
            }
          ],
          "name": "getProxyAdmin",
          "outputs": [
            {
              "internalType": "address",
              "name": "",
              "type": "address"
            }
          ],
          "stateMutability": "view",
          "type": "function"
        },
        {
          "inputs": [
            {
              "internalType": "contract TransparentUpgradeableProxy",
              "name": "proxy",
              "type": "address"
            }
          ],
          "name": "getProxyImplementation",
          "outputs": [
            {
              "internalType": "address",
              "name": "",
              "type": "address"
            }
          ],
          "stateMutability": "view",
          "type": "function"
        },
        {
          "inputs": [],
          "name": "owner",
          "outputs": [
            {
              "internalType": "address",
              "name": "",
              "type": "address"
            }
          ],
          "stateMutability": "view",
          "type": "function"
        },
        {
          "inputs": [],
          "name": "renounceOwnership",
          "outputs": [],
          "stateMutability": "nonpayable",
          "type": "function"
        },
        {
          "inputs": [
            {
              "internalType": "address",
              "name": "newOwner",
              "type": "address"
            }
          ],
          "name": "transferOwnership",
          "outputs": [],
          "stateMutability": "nonpayable",
          "type": "function"
        },
        {
          "inputs": [
            {
              "internalType": "contract TransparentUpgradeableProxy",
              "name": "proxy",
              "type": "address"
            },
            {
              "internalType": "address",
              "name": "implementation",
              "type": "address"
            }
          ],
          "name": "upgrade",
          "outputs": [],
          "stateMutability": "nonpayable",
          "type": "function"
        },
        {
          "inputs": [
            {
              "internalType": "contract TransparentUpgradeableProxy",
              "name": "proxy",
              "type": "address"
            },
            {
              "internalType": "address",
              "name": "implementation",
              "type": "address"
            },
            {
              "internalType": "bytes",
              "name": "data",
              "type": "bytes"
            }
          ],
          "name": "upgradeAndCall",
          "outputs": [],
          "stateMutability": "payable",
          "type": "function"
        }
      ]
    },
    "PSMProxyAdmin": {
      "address": "0x3f918bA9446552AB184C6Ffd2e2fcB1FA5ee1e59",
      "abi": [
        {
          "inputs": [
            {
              "internalType": "address",
              "name": "initialOwner",
              "type": "address"
            }
          ],
          "stateMutability": "nonpayable",
          "type": "constructor"
        },
        {
          "anonymous": false,
          "inputs": [
            {
              "indexed": true,
              "internalType": "address",
              "name": "previousOwner",
              "type": "address"
            },
            {
              "indexed": true,
              "internalType": "address",
              "name": "newOwner",
              "type": "address"
            }
          ],
          "name": "OwnershipTransferred",
          "type": "event"
        },
        {
          "inputs": [
            {
              "internalType": "contract TransparentUpgradeableProxy",
              "name": "proxy",
              "type": "address"
            },
            {
              "internalType": "address",
              "name": "newAdmin",
              "type": "address"
            }
          ],
          "name": "changeProxyAdmin",
          "outputs": [],
          "stateMutability": "nonpayable",
          "type": "function"
        },
        {
          "inputs": [
            {
              "internalType": "contract TransparentUpgradeableProxy",
              "name": "proxy",
              "type": "address"
            }
          ],
          "name": "getProxyAdmin",
          "outputs": [
            {
              "internalType": "address",
              "name": "",
              "type": "address"
            }
          ],
          "stateMutability": "view",
          "type": "function"
        },
        {
          "inputs": [
            {
              "internalType": "contract TransparentUpgradeableProxy",
              "name": "proxy",
              "type": "address"
            }
          ],
          "name": "getProxyImplementation",
          "outputs": [
            {
              "internalType": "address",
              "name": "",
              "type": "address"
            }
          ],
          "stateMutability": "view",
          "type": "function"
        },
        {
          "inputs": [],
          "name": "owner",
          "outputs": [
            {
              "internalType": "address",
              "name": "",
              "type": "address"
            }
          ],
          "stateMutability": "view",
          "type": "function"
        },
        {
          "inputs": [],
          "name": "renounceOwnership",
          "outputs": [],
          "stateMutability": "nonpayable",
          "type": "function"
        },
        {
          "inputs": [
            {
              "internalType": "address",
              "name": "newOwner",
              "type": "address"
            }
          ],
          "name": "transferOwnership",
          "outputs": [],
          "stateMutability": "nonpayable",
          "type": "function"
        },
        {
          "inputs": [
            {
              "internalType": "contract TransparentUpgradeableProxy",
              "name": "proxy",
              "type": "address"
            },
            {
              "internalType": "address",
              "name": "implementation",
              "type": "address"
            }
          ],
          "name": "upgrade",
          "outputs": [],
          "stateMutability": "nonpayable",
          "type": "function"
        },
        {
          "inputs": [
            {
              "internalType": "contract TransparentUpgradeableProxy",
              "name": "proxy",
              "type": "address"
            },
            {
              "internalType": "address",
              "name": "implementation",
              "type": "address"
            },
            {
              "internalType": "bytes",
              "name": "data",
              "type": "bytes"
            }
          ],
          "name": "upgradeAndCall",
          "outputs": [],
          "stateMutability": "payable",
          "type": "function"
        }
      ]
    },
    "PegStability_USDT": {
      "address": "0xC138aa4E424D1A8539e8F38Af5a754a2B7c3Cc36",
      "abi": [
        {
          "anonymous": false,
          "inputs": [
            {
              "indexed": false,
              "internalType": "address",
              "name": "previousAdmin",
              "type": "address"
            },
            {
              "indexed": false,
              "internalType": "address",
              "name": "newAdmin",
              "type": "address"
            }
          ],
          "name": "AdminChanged",
          "type": "event"
        },
        {
          "anonymous": false,
          "inputs": [
            {
              "indexed": true,
              "internalType": "address",
              "name": "beacon",
              "type": "address"
            }
          ],
          "name": "BeaconUpgraded",
          "type": "event"
        },
        {
          "anonymous": false,
          "inputs": [
            {
              "indexed": true,
              "internalType": "address",
              "name": "implementation",
              "type": "address"
            }
          ],
          "name": "Upgraded",
          "type": "event"
        },
        {
          "stateMutability": "payable",
          "type": "fallback"
        },
        {
          "inputs": [],
          "name": "admin",
          "outputs": [
            {
              "internalType": "address",
              "name": "admin_",
              "type": "address"
            }
          ],
          "stateMutability": "nonpayable",
          "type": "function"
        },
        {
          "inputs": [
            {
              "internalType": "address",
              "name": "newAdmin",
              "type": "address"
            }
          ],
          "name": "changeAdmin",
          "outputs": [],
          "stateMutability": "nonpayable",
          "type": "function"
        },
        {
          "inputs": [],
          "name": "implementation",
          "outputs": [
            {
              "internalType": "address",
              "name": "implementation_",
              "type": "address"
            }
          ],
          "stateMutability": "nonpayable",
          "type": "function"
        },
        {
          "inputs": [
            {
              "internalType": "address",
              "name": "newImplementation",
              "type": "address"
            }
          ],
          "name": "upgradeTo",
          "outputs": [],
          "stateMutability": "nonpayable",
          "type": "function"
        },
        {
          "inputs": [
            {
              "internalType": "address",
              "name": "newImplementation",
              "type": "address"
            },
            {
              "internalType": "bytes",
              "name": "data",
              "type": "bytes"
            }
          ],
          "name": "upgradeToAndCall",
          "outputs": [],
          "stateMutability": "payable",
          "type": "function"
        },
        {
          "stateMutability": "payable",
          "type": "receive"
        },
        {
          "inputs": [],
          "name": "AlreadyPaused",
          "type": "error"
        },
        {
          "inputs": [],
          "name": "AmountTooSmall",
          "type": "error"
        },
        {
          "inputs": [],
          "name": "InvalidFee",
          "type": "error"
        },
        {
          "inputs": [],
          "name": "NotEnoughVAI",
          "type": "error"
        },
        {
          "inputs": [],
          "name": "NotPaused",
          "type": "error"
        },
        {
          "inputs": [],
          "name": "Paused",
          "type": "error"
        },
        {
          "inputs": [],
          "name": "TooManyDecimals",
          "type": "error"
        },
        {
          "inputs": [
            {
              "internalType": "address",
              "name": "sender",
              "type": "address"
            },
            {
              "internalType": "address",
              "name": "calledContract",
              "type": "address"
            },
            {
              "internalType": "string",
              "name": "methodSignature",
              "type": "string"
            }
          ],
          "name": "Unauthorized",
          "type": "error"
        },
        {
          "inputs": [],
          "name": "VAIMintCapReached",
          "type": "error"
        },
        {
          "inputs": [],
          "name": "VAIMintedUnderflow",
          "type": "error"
        },
        {
          "inputs": [],
          "name": "VAITransferFail",
          "type": "error"
        },
        {
          "inputs": [],
          "name": "ZeroAddress",
          "type": "error"
        },
        {
          "inputs": [],
          "name": "ZeroAmount",
          "type": "error"
        },
        {
          "anonymous": false,
          "inputs": [
            {
              "indexed": false,
              "internalType": "uint256",
              "name": "oldFeeIn",
              "type": "uint256"
            },
            {
              "indexed": false,
              "internalType": "uint256",
              "name": "newFeeIn",
              "type": "uint256"
            }
          ],
          "name": "FeeInChanged",
          "type": "event"
        },
        {
          "anonymous": false,
          "inputs": [
            {
              "indexed": false,
              "internalType": "uint256",
              "name": "oldFeeOut",
              "type": "uint256"
            },
            {
              "indexed": false,
              "internalType": "uint256",
              "name": "newFeeOut",
              "type": "uint256"
            }
          ],
          "name": "FeeOutChanged",
          "type": "event"
        },
        {
          "anonymous": false,
          "inputs": [
            {
              "indexed": false,
              "internalType": "uint8",
              "name": "version",
              "type": "uint8"
            }
          ],
          "name": "Initialized",
          "type": "event"
        },
        {
          "anonymous": false,
          "inputs": [
            {
              "indexed": false,
              "internalType": "address",
              "name": "oldAccessControlManager",
              "type": "address"
            },
            {
              "indexed": false,
              "internalType": "address",
              "name": "newAccessControlManager",
              "type": "address"
            }
          ],
          "name": "NewAccessControlManager",
          "type": "event"
        },
        {
          "anonymous": false,
          "inputs": [
            {
              "indexed": true,
              "internalType": "address",
              "name": "oldOracle",
              "type": "address"
            },
            {
              "indexed": true,
              "internalType": "address",
              "name": "newOracle",
              "type": "address"
            }
          ],
          "name": "OracleChanged",
          "type": "event"
        },
        {
          "anonymous": false,
          "inputs": [
            {
              "indexed": true,
              "internalType": "address",
              "name": "previousOwner",
              "type": "address"
            },
            {
              "indexed": true,
              "internalType": "address",
              "name": "newOwner",
              "type": "address"
            }
          ],
          "name": "OwnershipTransferStarted",
          "type": "event"
        },
        {
          "anonymous": false,
          "inputs": [
            {
              "indexed": true,
              "internalType": "address",
              "name": "previousOwner",
              "type": "address"
            },
            {
              "indexed": true,
              "internalType": "address",
              "name": "newOwner",
              "type": "address"
            }
          ],
          "name": "OwnershipTransferred",
          "type": "event"
        },
        {
          "anonymous": false,
          "inputs": [
            {
              "indexed": true,
              "internalType": "address",
              "name": "admin",
              "type": "address"
            }
          ],
          "name": "PSMPaused",
          "type": "event"
        },
        {
          "anonymous": false,
          "inputs": [
            {
              "indexed": true,
              "internalType": "address",
              "name": "admin",
              "type": "address"
            }
          ],
          "name": "PSMResumed",
          "type": "event"
        },
        {
          "anonymous": false,
          "inputs": [
            {
              "indexed": false,
              "internalType": "uint256",
              "name": "stableIn",
              "type": "uint256"
            },
            {
              "indexed": false,
              "internalType": "uint256",
              "name": "vaiOut",
              "type": "uint256"
            },
            {
              "indexed": false,
              "internalType": "uint256",
              "name": "fee",
              "type": "uint256"
            }
          ],
          "name": "StableForVAISwapped",
          "type": "event"
        },
        {
          "anonymous": false,
          "inputs": [
            {
              "indexed": false,
              "internalType": "uint256",
              "name": "vaiBurnt",
              "type": "uint256"
            },
            {
              "indexed": false,
              "internalType": "uint256",
              "name": "stableOut",
              "type": "uint256"
            },
            {
              "indexed": false,
              "internalType": "uint256",
              "name": "vaiFee",
              "type": "uint256"
            }
          ],
          "name": "VAIForStableSwapped",
          "type": "event"
        },
        {
          "anonymous": false,
          "inputs": [
            {
              "indexed": false,
              "internalType": "uint256",
              "name": "oldCap",
              "type": "uint256"
            },
            {
              "indexed": false,
              "internalType": "uint256",
              "name": "newCap",
              "type": "uint256"
            }
          ],
          "name": "VAIMintCapChanged",
          "type": "event"
        },
        {
          "anonymous": false,
          "inputs": [
            {
              "indexed": true,
              "internalType": "address",
              "name": "oldTreasury",
              "type": "address"
            },
            {
              "indexed": true,
              "internalType": "address",
              "name": "newTreasury",
              "type": "address"
            }
          ],
          "name": "VenusTreasuryChanged",
          "type": "event"
        },
        {
          "inputs": [],
          "name": "BASIS_POINTS_DIVISOR",
          "outputs": [
            {
              "internalType": "uint256",
              "name": "",
              "type": "uint256"
            }
          ],
          "stateMutability": "view",
          "type": "function"
        },
        {
          "inputs": [],
          "name": "MANTISSA_ONE",
          "outputs": [
            {
              "internalType": "uint256",
              "name": "",
              "type": "uint256"
            }
          ],
          "stateMutability": "view",
          "type": "function"
        },
        {
          "inputs": [],
          "name": "ONE_DOLLAR",
          "outputs": [
            {
              "internalType": "uint256",
              "name": "",
              "type": "uint256"
            }
          ],
          "stateMutability": "view",
          "type": "function"
        },
        {
          "inputs": [],
          "name": "STABLE_TOKEN_ADDRESS",
          "outputs": [
            {
              "internalType": "address",
              "name": "",
              "type": "address"
            }
          ],
          "stateMutability": "view",
          "type": "function"
        },
        {
          "inputs": [],
          "name": "VAI",
          "outputs": [
            {
              "internalType": "contract IVAI",
              "name": "",
              "type": "address"
            }
          ],
          "stateMutability": "view",
          "type": "function"
        },
        {
          "inputs": [],
          "name": "acceptOwnership",
          "outputs": [],
          "stateMutability": "nonpayable",
          "type": "function"
        },
        {
          "inputs": [],
          "name": "accessControlManager",
          "outputs": [
            {
              "internalType": "contract IAccessControlManagerV8",
              "name": "",
              "type": "address"
            }
          ],
          "stateMutability": "view",
          "type": "function"
        },
        {
          "inputs": [],
          "name": "feeIn",
          "outputs": [
            {
              "internalType": "uint256",
              "name": "",
              "type": "uint256"
            }
          ],
          "stateMutability": "view",
          "type": "function"
        },
        {
          "inputs": [],
          "name": "feeOut",
          "outputs": [
            {
              "internalType": "uint256",
              "name": "",
              "type": "uint256"
            }
          ],
          "stateMutability": "view",
          "type": "function"
        },
        {
          "inputs": [
            {
              "internalType": "address",
              "name": "accessControlManager_",
              "type": "address"
            },
            {
              "internalType": "address",
              "name": "venusTreasury_",
              "type": "address"
            },
            {
              "internalType": "address",
              "name": "oracleAddress_",
              "type": "address"
            },
            {
              "internalType": "uint256",
              "name": "feeIn_",
              "type": "uint256"
            },
            {
              "internalType": "uint256",
              "name": "feeOut_",
              "type": "uint256"
            },
            {
              "internalType": "uint256",
              "name": "vaiMintCap_",
              "type": "uint256"
            }
          ],
          "name": "initialize",
          "outputs": [],
          "stateMutability": "nonpayable",
          "type": "function"
        },
        {
          "inputs": [],
          "name": "isPaused",
          "outputs": [
            {
              "internalType": "bool",
              "name": "",
              "type": "bool"
            }
          ],
          "stateMutability": "view",
          "type": "function"
        },
        {
          "inputs": [],
          "name": "oracle",
          "outputs": [
            {
              "internalType": "contract ResilientOracleInterface",
              "name": "",
              "type": "address"
            }
          ],
          "stateMutability": "view",
          "type": "function"
        },
        {
          "inputs": [],
          "name": "owner",
          "outputs": [
            {
              "internalType": "address",
              "name": "",
              "type": "address"
            }
          ],
          "stateMutability": "view",
          "type": "function"
        },
        {
          "inputs": [],
          "name": "pause",
          "outputs": [],
          "stateMutability": "nonpayable",
          "type": "function"
        },
        {
          "inputs": [],
          "name": "pendingOwner",
          "outputs": [
            {
              "internalType": "address",
              "name": "",
              "type": "address"
            }
          ],
          "stateMutability": "view",
          "type": "function"
        },
        {
          "inputs": [
            {
              "internalType": "uint256",
              "name": "stableTknAmount",
              "type": "uint256"
            }
          ],
          "name": "previewSwapStableForVAI",
          "outputs": [
            {
              "internalType": "uint256",
              "name": "",
              "type": "uint256"
            }
          ],
          "stateMutability": "view",
          "type": "function"
        },
        {
          "inputs": [
            {
              "internalType": "uint256",
              "name": "stableTknAmount",
              "type": "uint256"
            }
          ],
          "name": "previewSwapVAIForStable",
          "outputs": [
            {
              "internalType": "uint256",
              "name": "",
              "type": "uint256"
            }
          ],
          "stateMutability": "view",
          "type": "function"
        },
        {
          "inputs": [],
          "name": "renounceOwnership",
          "outputs": [],
          "stateMutability": "nonpayable",
          "type": "function"
        },
        {
          "inputs": [],
          "name": "resume",
          "outputs": [],
          "stateMutability": "nonpayable",
          "type": "function"
        },
        {
          "inputs": [
            {
              "internalType": "address",
              "name": "accessControlManager_",
              "type": "address"
            }
          ],
          "name": "setAccessControlManager",
          "outputs": [],
          "stateMutability": "nonpayable",
          "type": "function"
        },
        {
          "inputs": [
            {
              "internalType": "uint256",
              "name": "feeIn_",
              "type": "uint256"
            }
          ],
          "name": "setFeeIn",
          "outputs": [],
          "stateMutability": "nonpayable",
          "type": "function"
        },
        {
          "inputs": [
            {
              "internalType": "uint256",
              "name": "feeOut_",
              "type": "uint256"
            }
          ],
          "name": "setFeeOut",
          "outputs": [],
          "stateMutability": "nonpayable",
          "type": "function"
        },
        {
          "inputs": [
            {
              "internalType": "address",
              "name": "oracleAddress_",
              "type": "address"
            }
          ],
          "name": "setOracle",
          "outputs": [],
          "stateMutability": "nonpayable",
          "type": "function"
        },
        {
          "inputs": [
            {
              "internalType": "uint256",
              "name": "vaiMintCap_",
              "type": "uint256"
            }
          ],
          "name": "setVAIMintCap",
          "outputs": [],
          "stateMutability": "nonpayable",
          "type": "function"
        },
        {
          "inputs": [
            {
              "internalType": "address",
              "name": "venusTreasury_",
              "type": "address"
            }
          ],
          "name": "setVenusTreasury",
          "outputs": [],
          "stateMutability": "nonpayable",
          "type": "function"
        },
        {
          "inputs": [
            {
              "internalType": "address",
              "name": "receiver",
              "type": "address"
            },
            {
              "internalType": "uint256",
              "name": "stableTknAmount",
              "type": "uint256"
            }
          ],
          "name": "swapStableForVAI",
          "outputs": [
            {
              "internalType": "uint256",
              "name": "",
              "type": "uint256"
            }
          ],
          "stateMutability": "nonpayable",
          "type": "function"
        },
        {
          "inputs": [
            {
              "internalType": "address",
              "name": "receiver",
              "type": "address"
            },
            {
              "internalType": "uint256",
              "name": "stableTknAmount",
              "type": "uint256"
            }
          ],
          "name": "swapVAIForStable",
          "outputs": [
            {
              "internalType": "uint256",
              "name": "",
              "type": "uint256"
            }
          ],
          "stateMutability": "nonpayable",
          "type": "function"
        },
        {
          "inputs": [
            {
              "internalType": "address",
              "name": "newOwner",
              "type": "address"
            }
          ],
          "name": "transferOwnership",
          "outputs": [],
          "stateMutability": "nonpayable",
          "type": "function"
        },
        {
          "inputs": [],
          "name": "vaiMintCap",
          "outputs": [
            {
              "internalType": "uint256",
              "name": "",
              "type": "uint256"
            }
          ],
          "stateMutability": "view",
          "type": "function"
        },
        {
          "inputs": [],
          "name": "vaiMinted",
          "outputs": [
            {
              "internalType": "uint256",
              "name": "",
              "type": "uint256"
            }
          ],
          "stateMutability": "view",
          "type": "function"
        },
        {
          "inputs": [],
          "name": "venusTreasury",
          "outputs": [
            {
              "internalType": "address",
              "name": "",
              "type": "address"
            }
          ],
          "stateMutability": "view",
          "type": "function"
        },
        {
          "inputs": [
            {
              "internalType": "address",
              "name": "_logic",
              "type": "address"
            },
            {
              "internalType": "address",
              "name": "admin_",
              "type": "address"
            },
            {
              "internalType": "bytes",
              "name": "_data",
              "type": "bytes"
            }
          ],
          "stateMutability": "payable",
          "type": "constructor"
        }
      ]
    },
    "PegStability_USDT_Implementation": {
      "address": "0x9664568e5131e85f67d87fCD55B249F5D25fa43e",
      "abi": [
        {
          "inputs": [
            {
              "internalType": "address",
              "name": "stableTokenAddress_",
              "type": "address"
            },
            {
              "internalType": "address",
              "name": "vaiAddress_",
              "type": "address"
            }
          ],
          "stateMutability": "nonpayable",
          "type": "constructor"
        },
        {
          "inputs": [],
          "name": "AlreadyPaused",
          "type": "error"
        },
        {
          "inputs": [],
          "name": "AmountTooSmall",
          "type": "error"
        },
        {
          "inputs": [],
          "name": "InvalidFee",
          "type": "error"
        },
        {
          "inputs": [],
          "name": "NotEnoughVAI",
          "type": "error"
        },
        {
          "inputs": [],
          "name": "NotPaused",
          "type": "error"
        },
        {
          "inputs": [],
          "name": "Paused",
          "type": "error"
        },
        {
          "inputs": [],
          "name": "TooManyDecimals",
          "type": "error"
        },
        {
          "inputs": [
            {
              "internalType": "address",
              "name": "sender",
              "type": "address"
            },
            {
              "internalType": "address",
              "name": "calledContract",
              "type": "address"
            },
            {
              "internalType": "string",
              "name": "methodSignature",
              "type": "string"
            }
          ],
          "name": "Unauthorized",
          "type": "error"
        },
        {
          "inputs": [],
          "name": "VAIMintCapReached",
          "type": "error"
        },
        {
          "inputs": [],
          "name": "VAIMintedUnderflow",
          "type": "error"
        },
        {
          "inputs": [],
          "name": "VAITransferFail",
          "type": "error"
        },
        {
          "inputs": [],
          "name": "ZeroAddress",
          "type": "error"
        },
        {
          "inputs": [],
          "name": "ZeroAmount",
          "type": "error"
        },
        {
          "anonymous": false,
          "inputs": [
            {
              "indexed": false,
              "internalType": "uint256",
              "name": "oldFeeIn",
              "type": "uint256"
            },
            {
              "indexed": false,
              "internalType": "uint256",
              "name": "newFeeIn",
              "type": "uint256"
            }
          ],
          "name": "FeeInChanged",
          "type": "event"
        },
        {
          "anonymous": false,
          "inputs": [
            {
              "indexed": false,
              "internalType": "uint256",
              "name": "oldFeeOut",
              "type": "uint256"
            },
            {
              "indexed": false,
              "internalType": "uint256",
              "name": "newFeeOut",
              "type": "uint256"
            }
          ],
          "name": "FeeOutChanged",
          "type": "event"
        },
        {
          "anonymous": false,
          "inputs": [
            {
              "indexed": false,
              "internalType": "uint8",
              "name": "version",
              "type": "uint8"
            }
          ],
          "name": "Initialized",
          "type": "event"
        },
        {
          "anonymous": false,
          "inputs": [
            {
              "indexed": false,
              "internalType": "address",
              "name": "oldAccessControlManager",
              "type": "address"
            },
            {
              "indexed": false,
              "internalType": "address",
              "name": "newAccessControlManager",
              "type": "address"
            }
          ],
          "name": "NewAccessControlManager",
          "type": "event"
        },
        {
          "anonymous": false,
          "inputs": [
            {
              "indexed": true,
              "internalType": "address",
              "name": "oldOracle",
              "type": "address"
            },
            {
              "indexed": true,
              "internalType": "address",
              "name": "newOracle",
              "type": "address"
            }
          ],
          "name": "OracleChanged",
          "type": "event"
        },
        {
          "anonymous": false,
          "inputs": [
            {
              "indexed": true,
              "internalType": "address",
              "name": "previousOwner",
              "type": "address"
            },
            {
              "indexed": true,
              "internalType": "address",
              "name": "newOwner",
              "type": "address"
            }
          ],
          "name": "OwnershipTransferStarted",
          "type": "event"
        },
        {
          "anonymous": false,
          "inputs": [
            {
              "indexed": true,
              "internalType": "address",
              "name": "previousOwner",
              "type": "address"
            },
            {
              "indexed": true,
              "internalType": "address",
              "name": "newOwner",
              "type": "address"
            }
          ],
          "name": "OwnershipTransferred",
          "type": "event"
        },
        {
          "anonymous": false,
          "inputs": [
            {
              "indexed": true,
              "internalType": "address",
              "name": "admin",
              "type": "address"
            }
          ],
          "name": "PSMPaused",
          "type": "event"
        },
        {
          "anonymous": false,
          "inputs": [
            {
              "indexed": true,
              "internalType": "address",
              "name": "admin",
              "type": "address"
            }
          ],
          "name": "PSMResumed",
          "type": "event"
        },
        {
          "anonymous": false,
          "inputs": [
            {
              "indexed": false,
              "internalType": "uint256",
              "name": "stableIn",
              "type": "uint256"
            },
            {
              "indexed": false,
              "internalType": "uint256",
              "name": "vaiOut",
              "type": "uint256"
            },
            {
              "indexed": false,
              "internalType": "uint256",
              "name": "fee",
              "type": "uint256"
            }
          ],
          "name": "StableForVAISwapped",
          "type": "event"
        },
        {
          "anonymous": false,
          "inputs": [
            {
              "indexed": false,
              "internalType": "uint256",
              "name": "vaiBurnt",
              "type": "uint256"
            },
            {
              "indexed": false,
              "internalType": "uint256",
              "name": "stableOut",
              "type": "uint256"
            },
            {
              "indexed": false,
              "internalType": "uint256",
              "name": "vaiFee",
              "type": "uint256"
            }
          ],
          "name": "VAIForStableSwapped",
          "type": "event"
        },
        {
          "anonymous": false,
          "inputs": [
            {
              "indexed": false,
              "internalType": "uint256",
              "name": "oldCap",
              "type": "uint256"
            },
            {
              "indexed": false,
              "internalType": "uint256",
              "name": "newCap",
              "type": "uint256"
            }
          ],
          "name": "VAIMintCapChanged",
          "type": "event"
        },
        {
          "anonymous": false,
          "inputs": [
            {
              "indexed": true,
              "internalType": "address",
              "name": "oldTreasury",
              "type": "address"
            },
            {
              "indexed": true,
              "internalType": "address",
              "name": "newTreasury",
              "type": "address"
            }
          ],
          "name": "VenusTreasuryChanged",
          "type": "event"
        },
        {
          "inputs": [],
          "name": "BASIS_POINTS_DIVISOR",
          "outputs": [
            {
              "internalType": "uint256",
              "name": "",
              "type": "uint256"
            }
          ],
          "stateMutability": "view",
          "type": "function"
        },
        {
          "inputs": [],
          "name": "MANTISSA_ONE",
          "outputs": [
            {
              "internalType": "uint256",
              "name": "",
              "type": "uint256"
            }
          ],
          "stateMutability": "view",
          "type": "function"
        },
        {
          "inputs": [],
          "name": "ONE_DOLLAR",
          "outputs": [
            {
              "internalType": "uint256",
              "name": "",
              "type": "uint256"
            }
          ],
          "stateMutability": "view",
          "type": "function"
        },
        {
          "inputs": [],
          "name": "STABLE_TOKEN_ADDRESS",
          "outputs": [
            {
              "internalType": "address",
              "name": "",
              "type": "address"
            }
          ],
          "stateMutability": "view",
          "type": "function"
        },
        {
          "inputs": [],
          "name": "VAI",
          "outputs": [
            {
              "internalType": "contract IVAI",
              "name": "",
              "type": "address"
            }
          ],
          "stateMutability": "view",
          "type": "function"
        },
        {
          "inputs": [],
          "name": "acceptOwnership",
          "outputs": [],
          "stateMutability": "nonpayable",
          "type": "function"
        },
        {
          "inputs": [],
          "name": "accessControlManager",
          "outputs": [
            {
              "internalType": "contract IAccessControlManagerV8",
              "name": "",
              "type": "address"
            }
          ],
          "stateMutability": "view",
          "type": "function"
        },
        {
          "inputs": [],
          "name": "feeIn",
          "outputs": [
            {
              "internalType": "uint256",
              "name": "",
              "type": "uint256"
            }
          ],
          "stateMutability": "view",
          "type": "function"
        },
        {
          "inputs": [],
          "name": "feeOut",
          "outputs": [
            {
              "internalType": "uint256",
              "name": "",
              "type": "uint256"
            }
          ],
          "stateMutability": "view",
          "type": "function"
        },
        {
          "inputs": [
            {
              "internalType": "address",
              "name": "accessControlManager_",
              "type": "address"
            },
            {
              "internalType": "address",
              "name": "venusTreasury_",
              "type": "address"
            },
            {
              "internalType": "address",
              "name": "oracleAddress_",
              "type": "address"
            },
            {
              "internalType": "uint256",
              "name": "feeIn_",
              "type": "uint256"
            },
            {
              "internalType": "uint256",
              "name": "feeOut_",
              "type": "uint256"
            },
            {
              "internalType": "uint256",
              "name": "vaiMintCap_",
              "type": "uint256"
            }
          ],
          "name": "initialize",
          "outputs": [],
          "stateMutability": "nonpayable",
          "type": "function"
        },
        {
          "inputs": [],
          "name": "isPaused",
          "outputs": [
            {
              "internalType": "bool",
              "name": "",
              "type": "bool"
            }
          ],
          "stateMutability": "view",
          "type": "function"
        },
        {
          "inputs": [],
          "name": "oracle",
          "outputs": [
            {
              "internalType": "contract ResilientOracleInterface",
              "name": "",
              "type": "address"
            }
          ],
          "stateMutability": "view",
          "type": "function"
        },
        {
          "inputs": [],
          "name": "owner",
          "outputs": [
            {
              "internalType": "address",
              "name": "",
              "type": "address"
            }
          ],
          "stateMutability": "view",
          "type": "function"
        },
        {
          "inputs": [],
          "name": "pause",
          "outputs": [],
          "stateMutability": "nonpayable",
          "type": "function"
        },
        {
          "inputs": [],
          "name": "pendingOwner",
          "outputs": [
            {
              "internalType": "address",
              "name": "",
              "type": "address"
            }
          ],
          "stateMutability": "view",
          "type": "function"
        },
        {
          "inputs": [
            {
              "internalType": "uint256",
              "name": "stableTknAmount",
              "type": "uint256"
            }
          ],
          "name": "previewSwapStableForVAI",
          "outputs": [
            {
              "internalType": "uint256",
              "name": "",
              "type": "uint256"
            }
          ],
          "stateMutability": "view",
          "type": "function"
        },
        {
          "inputs": [
            {
              "internalType": "uint256",
              "name": "stableTknAmount",
              "type": "uint256"
            }
          ],
          "name": "previewSwapVAIForStable",
          "outputs": [
            {
              "internalType": "uint256",
              "name": "",
              "type": "uint256"
            }
          ],
          "stateMutability": "view",
          "type": "function"
        },
        {
          "inputs": [],
          "name": "renounceOwnership",
          "outputs": [],
          "stateMutability": "nonpayable",
          "type": "function"
        },
        {
          "inputs": [],
          "name": "resume",
          "outputs": [],
          "stateMutability": "nonpayable",
          "type": "function"
        },
        {
          "inputs": [
            {
              "internalType": "address",
              "name": "accessControlManager_",
              "type": "address"
            }
          ],
          "name": "setAccessControlManager",
          "outputs": [],
          "stateMutability": "nonpayable",
          "type": "function"
        },
        {
          "inputs": [
            {
              "internalType": "uint256",
              "name": "feeIn_",
              "type": "uint256"
            }
          ],
          "name": "setFeeIn",
          "outputs": [],
          "stateMutability": "nonpayable",
          "type": "function"
        },
        {
          "inputs": [
            {
              "internalType": "uint256",
              "name": "feeOut_",
              "type": "uint256"
            }
          ],
          "name": "setFeeOut",
          "outputs": [],
          "stateMutability": "nonpayable",
          "type": "function"
        },
        {
          "inputs": [
            {
              "internalType": "address",
              "name": "oracleAddress_",
              "type": "address"
            }
          ],
          "name": "setOracle",
          "outputs": [],
          "stateMutability": "nonpayable",
          "type": "function"
        },
        {
          "inputs": [
            {
              "internalType": "uint256",
              "name": "vaiMintCap_",
              "type": "uint256"
            }
          ],
          "name": "setVAIMintCap",
          "outputs": [],
          "stateMutability": "nonpayable",
          "type": "function"
        },
        {
          "inputs": [
            {
              "internalType": "address",
              "name": "venusTreasury_",
              "type": "address"
            }
          ],
          "name": "setVenusTreasury",
          "outputs": [],
          "stateMutability": "nonpayable",
          "type": "function"
        },
        {
          "inputs": [
            {
              "internalType": "address",
              "name": "receiver",
              "type": "address"
            },
            {
              "internalType": "uint256",
              "name": "stableTknAmount",
              "type": "uint256"
            }
          ],
          "name": "swapStableForVAI",
          "outputs": [
            {
              "internalType": "uint256",
              "name": "",
              "type": "uint256"
            }
          ],
          "stateMutability": "nonpayable",
          "type": "function"
        },
        {
          "inputs": [
            {
              "internalType": "address",
              "name": "receiver",
              "type": "address"
            },
            {
              "internalType": "uint256",
              "name": "stableTknAmount",
              "type": "uint256"
            }
          ],
          "name": "swapVAIForStable",
          "outputs": [
            {
              "internalType": "uint256",
              "name": "",
              "type": "uint256"
            }
          ],
          "stateMutability": "nonpayable",
          "type": "function"
        },
        {
          "inputs": [
            {
              "internalType": "address",
              "name": "newOwner",
              "type": "address"
            }
          ],
          "name": "transferOwnership",
          "outputs": [],
          "stateMutability": "nonpayable",
          "type": "function"
        },
        {
          "inputs": [],
          "name": "vaiMintCap",
          "outputs": [
            {
              "internalType": "uint256",
              "name": "",
              "type": "uint256"
            }
          ],
          "stateMutability": "view",
          "type": "function"
        },
        {
          "inputs": [],
          "name": "vaiMinted",
          "outputs": [
            {
              "internalType": "uint256",
              "name": "",
              "type": "uint256"
            }
          ],
          "stateMutability": "view",
          "type": "function"
        },
        {
          "inputs": [],
          "name": "venusTreasury",
          "outputs": [
            {
              "internalType": "address",
              "name": "",
              "type": "address"
            }
          ],
          "stateMutability": "view",
          "type": "function"
        }
      ]
    },
    "PegStability_USDT_Proxy": {
      "address": "0xC138aa4E424D1A8539e8F38Af5a754a2B7c3Cc36",
      "abi": [
        {
          "inputs": [
            {
              "internalType": "address",
              "name": "_logic",
              "type": "address"
            },
            {
              "internalType": "address",
              "name": "admin_",
              "type": "address"
            },
            {
              "internalType": "bytes",
              "name": "_data",
              "type": "bytes"
            }
          ],
          "stateMutability": "payable",
          "type": "constructor"
        },
        {
          "anonymous": false,
          "inputs": [
            {
              "indexed": false,
              "internalType": "address",
              "name": "previousAdmin",
              "type": "address"
            },
            {
              "indexed": false,
              "internalType": "address",
              "name": "newAdmin",
              "type": "address"
            }
          ],
          "name": "AdminChanged",
          "type": "event"
        },
        {
          "anonymous": false,
          "inputs": [
            {
              "indexed": true,
              "internalType": "address",
              "name": "beacon",
              "type": "address"
            }
          ],
          "name": "BeaconUpgraded",
          "type": "event"
        },
        {
          "anonymous": false,
          "inputs": [
            {
              "indexed": true,
              "internalType": "address",
              "name": "implementation",
              "type": "address"
            }
          ],
          "name": "Upgraded",
          "type": "event"
        },
        {
          "stateMutability": "payable",
          "type": "fallback"
        },
        {
          "inputs": [],
          "name": "admin",
          "outputs": [
            {
              "internalType": "address",
              "name": "admin_",
              "type": "address"
            }
          ],
          "stateMutability": "nonpayable",
          "type": "function"
        },
        {
          "inputs": [
            {
              "internalType": "address",
              "name": "newAdmin",
              "type": "address"
            }
          ],
          "name": "changeAdmin",
          "outputs": [],
          "stateMutability": "nonpayable",
          "type": "function"
        },
        {
          "inputs": [],
          "name": "implementation",
          "outputs": [
            {
              "internalType": "address",
              "name": "implementation_",
              "type": "address"
            }
          ],
          "stateMutability": "nonpayable",
          "type": "function"
        },
        {
          "inputs": [
            {
              "internalType": "address",
              "name": "newImplementation",
              "type": "address"
            }
          ],
          "name": "upgradeTo",
          "outputs": [],
          "stateMutability": "nonpayable",
          "type": "function"
        },
        {
          "inputs": [
            {
              "internalType": "address",
              "name": "newImplementation",
              "type": "address"
            },
            {
              "internalType": "bytes",
              "name": "data",
              "type": "bytes"
            }
          ],
          "name": "upgradeToAndCall",
          "outputs": [],
          "stateMutability": "payable",
          "type": "function"
        },
        {
          "stateMutability": "payable",
          "type": "receive"
        }
      ]
    },
    "PolicyFacet": {
      "address": "0xE80E00da355e2cb0807C5dcd3A87Ad18D25ca28b",
      "abi": [
        {
          "anonymous": false,
          "inputs": [
            {
              "indexed": true,
              "internalType": "contract VToken",
              "name": "vToken",
              "type": "address"
            },
            {
              "indexed": true,
              "internalType": "address",
              "name": "borrower",
              "type": "address"
            },
            {
              "indexed": false,
              "internalType": "uint256",
              "name": "venusDelta",
              "type": "uint256"
            },
            {
              "indexed": false,
              "internalType": "uint256",
              "name": "venusBorrowIndex",
              "type": "uint256"
            }
          ],
          "name": "DistributedBorrowerVenus",
          "type": "event"
        },
        {
          "anonymous": false,
          "inputs": [
            {
              "indexed": true,
              "internalType": "contract VToken",
              "name": "vToken",
              "type": "address"
            },
            {
              "indexed": true,
              "internalType": "address",
              "name": "supplier",
              "type": "address"
            },
            {
              "indexed": false,
              "internalType": "uint256",
              "name": "venusDelta",
              "type": "uint256"
            },
            {
              "indexed": false,
              "internalType": "uint256",
              "name": "venusSupplyIndex",
              "type": "uint256"
            }
          ],
          "name": "DistributedSupplierVenus",
          "type": "event"
        },
        {
          "anonymous": false,
          "inputs": [
            {
              "indexed": false,
              "internalType": "uint256",
              "name": "amount",
              "type": "uint256"
            }
          ],
          "name": "DistributedVAIVaultVenus",
          "type": "event"
        },
        {
          "anonymous": false,
          "inputs": [
            {
              "indexed": false,
              "internalType": "uint256",
              "name": "error",
              "type": "uint256"
            },
            {
              "indexed": false,
              "internalType": "uint256",
              "name": "info",
              "type": "uint256"
            },
            {
              "indexed": false,
              "internalType": "uint256",
              "name": "detail",
              "type": "uint256"
            }
          ],
          "name": "Failure",
          "type": "event"
        },
        {
          "anonymous": false,
          "inputs": [
            {
              "indexed": true,
              "internalType": "contract VToken",
              "name": "vToken",
              "type": "address"
            },
            {
              "indexed": true,
              "internalType": "address",
              "name": "account",
              "type": "address"
            }
          ],
          "name": "MarketEntered",
          "type": "event"
        },
        {
          "anonymous": false,
          "inputs": [
            {
              "indexed": true,
              "internalType": "contract VToken",
              "name": "vToken",
              "type": "address"
            },
            {
              "indexed": false,
              "internalType": "uint256",
              "name": "newSpeed",
              "type": "uint256"
            }
          ],
          "name": "VenusBorrowSpeedUpdated",
          "type": "event"
        },
        {
          "anonymous": false,
          "inputs": [
            {
              "indexed": true,
              "internalType": "contract VToken",
              "name": "vToken",
              "type": "address"
            },
            {
              "indexed": false,
              "internalType": "uint256",
              "name": "newSpeed",
              "type": "uint256"
            }
          ],
          "name": "VenusSupplySpeedUpdated",
          "type": "event"
        },
        {
          "constant": false,
          "inputs": [
            {
              "internalType": "contract VToken[]",
              "name": "vTokens",
              "type": "address[]"
            },
            {
              "internalType": "uint256[]",
              "name": "supplySpeeds",
              "type": "uint256[]"
            },
            {
              "internalType": "uint256[]",
              "name": "borrowSpeeds",
              "type": "uint256[]"
            }
          ],
          "name": "_setVenusSpeeds",
          "outputs": [],
          "payable": false,
          "stateMutability": "nonpayable",
          "type": "function"
        },
        {
          "constant": true,
          "inputs": [
            {
              "internalType": "address",
              "name": "",
              "type": "address"
            },
            {
              "internalType": "uint256",
              "name": "",
              "type": "uint256"
            }
          ],
          "name": "accountAssets",
          "outputs": [
            {
              "internalType": "contract VToken",
              "name": "",
              "type": "address"
            }
          ],
          "payable": false,
          "stateMutability": "view",
          "type": "function"
        },
        {
          "constant": true,
          "inputs": [
            {
              "internalType": "address",
              "name": "market",
              "type": "address"
            },
            {
              "internalType": "enum ComptrollerV9Storage.Action",
              "name": "action",
              "type": "uint8"
            }
          ],
          "name": "actionPaused",
          "outputs": [
            {
              "internalType": "bool",
              "name": "",
              "type": "bool"
            }
          ],
          "payable": false,
          "stateMutability": "view",
          "type": "function"
        },
        {
          "constant": true,
          "inputs": [],
          "name": "admin",
          "outputs": [
            {
              "internalType": "address",
              "name": "",
              "type": "address"
            }
          ],
          "payable": false,
          "stateMutability": "view",
          "type": "function"
        },
        {
          "constant": true,
          "inputs": [
            {
              "internalType": "uint256",
              "name": "",
              "type": "uint256"
            }
          ],
          "name": "allMarkets",
          "outputs": [
            {
              "internalType": "contract VToken",
              "name": "",
              "type": "address"
            }
          ],
          "payable": false,
          "stateMutability": "view",
          "type": "function"
        },
        {
          "constant": true,
          "inputs": [
            {
              "internalType": "address",
              "name": "",
              "type": "address"
            },
            {
              "internalType": "address",
              "name": "",
              "type": "address"
            }
          ],
          "name": "approvedDelegates",
          "outputs": [
            {
              "internalType": "bool",
              "name": "",
              "type": "bool"
            }
          ],
          "payable": false,
          "stateMutability": "view",
          "type": "function"
        },
        {
          "constant": false,
          "inputs": [
            {
              "internalType": "address",
              "name": "vToken",
              "type": "address"
            },
            {
              "internalType": "address",
              "name": "borrower",
              "type": "address"
            },
            {
              "internalType": "uint256",
              "name": "borrowAmount",
              "type": "uint256"
            }
          ],
          "name": "borrowAllowed",
          "outputs": [
            {
              "internalType": "uint256",
              "name": "",
              "type": "uint256"
            }
          ],
          "payable": false,
          "stateMutability": "nonpayable",
          "type": "function"
        },
        {
          "constant": true,
          "inputs": [],
          "name": "borrowCapGuardian",
          "outputs": [
            {
              "internalType": "address",
              "name": "",
              "type": "address"
            }
          ],
          "payable": false,
          "stateMutability": "view",
          "type": "function"
        },
        {
          "constant": true,
          "inputs": [
            {
              "internalType": "address",
              "name": "",
              "type": "address"
            }
          ],
          "name": "borrowCaps",
          "outputs": [
            {
              "internalType": "uint256",
              "name": "",
              "type": "uint256"
            }
          ],
          "payable": false,
          "stateMutability": "view",
          "type": "function"
        },
        {
          "constant": false,
          "inputs": [
            {
              "internalType": "address",
              "name": "vToken",
              "type": "address"
            },
            {
              "internalType": "address",
              "name": "borrower",
              "type": "address"
            },
            {
              "internalType": "uint256",
              "name": "borrowAmount",
              "type": "uint256"
            }
          ],
          "name": "borrowVerify",
          "outputs": [],
          "payable": false,
          "stateMutability": "nonpayable",
          "type": "function"
        },
        {
          "constant": true,
          "inputs": [],
          "name": "closeFactorMantissa",
          "outputs": [
            {
              "internalType": "uint256",
              "name": "",
              "type": "uint256"
            }
          ],
          "payable": false,
          "stateMutability": "view",
          "type": "function"
        },
        {
          "constant": true,
          "inputs": [],
          "name": "comptrollerImplementation",
          "outputs": [
            {
              "internalType": "address",
              "name": "",
              "type": "address"
            }
          ],
          "payable": false,
          "stateMutability": "view",
          "type": "function"
        },
        {
          "constant": true,
          "inputs": [],
          "name": "comptrollerLens",
          "outputs": [
            {
              "internalType": "contract ComptrollerLensInterface",
              "name": "",
              "type": "address"
            }
          ],
          "payable": false,
          "stateMutability": "view",
          "type": "function"
        },
        {
          "constant": true,
          "inputs": [
            {
              "internalType": "address",
              "name": "account",
              "type": "address"
            }
          ],
          "name": "getAccountLiquidity",
          "outputs": [
            {
              "internalType": "uint256",
              "name": "",
              "type": "uint256"
            },
            {
              "internalType": "uint256",
              "name": "",
              "type": "uint256"
            },
            {
              "internalType": "uint256",
              "name": "",
              "type": "uint256"
            }
          ],
          "payable": false,
          "stateMutability": "view",
          "type": "function"
        },
        {
          "constant": true,
          "inputs": [
            {
              "internalType": "address",
              "name": "account",
              "type": "address"
            },
            {
              "internalType": "address",
              "name": "vTokenModify",
              "type": "address"
            },
            {
              "internalType": "uint256",
              "name": "redeemTokens",
              "type": "uint256"
            },
            {
              "internalType": "uint256",
              "name": "borrowAmount",
              "type": "uint256"
            }
          ],
          "name": "getHypotheticalAccountLiquidity",
          "outputs": [
            {
              "internalType": "uint256",
              "name": "",
              "type": "uint256"
            },
            {
              "internalType": "uint256",
              "name": "",
              "type": "uint256"
            },
            {
              "internalType": "uint256",
              "name": "",
              "type": "uint256"
            }
          ],
          "payable": false,
          "stateMutability": "view",
          "type": "function"
        },
        {
          "constant": true,
          "inputs": [],
          "name": "getXVSAddress",
          "outputs": [
            {
              "internalType": "address",
              "name": "",
              "type": "address"
            }
          ],
          "payable": false,
          "stateMutability": "pure",
          "type": "function"
        },
        {
          "constant": true,
          "inputs": [
            {
              "internalType": "address",
              "name": "",
              "type": "address"
            }
          ],
          "name": "isForcedLiquidationEnabled",
          "outputs": [
            {
              "internalType": "bool",
              "name": "",
              "type": "bool"
            }
          ],
          "payable": false,
          "stateMutability": "view",
          "type": "function"
        },
        {
          "constant": true,
          "inputs": [
            {
              "internalType": "address",
              "name": "vTokenBorrowed",
              "type": "address"
            },
            {
              "internalType": "address",
              "name": "vTokenCollateral",
              "type": "address"
            },
            {
              "internalType": "address",
              "name": "liquidator",
              "type": "address"
            },
            {
              "internalType": "address",
              "name": "borrower",
              "type": "address"
            },
            {
              "internalType": "uint256",
              "name": "repayAmount",
              "type": "uint256"
            }
          ],
          "name": "liquidateBorrowAllowed",
          "outputs": [
            {
              "internalType": "uint256",
              "name": "",
              "type": "uint256"
            }
          ],
          "payable": false,
          "stateMutability": "view",
          "type": "function"
        },
        {
          "constant": false,
          "inputs": [
            {
              "internalType": "address",
              "name": "vTokenBorrowed",
              "type": "address"
            },
            {
              "internalType": "address",
              "name": "vTokenCollateral",
              "type": "address"
            },
            {
              "internalType": "address",
              "name": "liquidator",
              "type": "address"
            },
            {
              "internalType": "address",
              "name": "borrower",
              "type": "address"
            },
            {
              "internalType": "uint256",
              "name": "actualRepayAmount",
              "type": "uint256"
            },
            {
              "internalType": "uint256",
              "name": "seizeTokens",
              "type": "uint256"
            }
          ],
          "name": "liquidateBorrowVerify",
          "outputs": [],
          "payable": false,
          "stateMutability": "nonpayable",
          "type": "function"
        },
        {
          "constant": true,
          "inputs": [],
          "name": "liquidationIncentiveMantissa",
          "outputs": [
            {
              "internalType": "uint256",
              "name": "",
              "type": "uint256"
            }
          ],
          "payable": false,
          "stateMutability": "view",
          "type": "function"
        },
        {
          "constant": true,
          "inputs": [],
          "name": "liquidatorContract",
          "outputs": [
            {
              "internalType": "address",
              "name": "",
              "type": "address"
            }
          ],
          "payable": false,
          "stateMutability": "view",
          "type": "function"
        },
        {
          "constant": true,
          "inputs": [
            {
              "internalType": "address",
              "name": "",
              "type": "address"
            }
          ],
          "name": "markets",
          "outputs": [
            {
              "internalType": "bool",
              "name": "isListed",
              "type": "bool"
            },
            {
              "internalType": "uint256",
              "name": "collateralFactorMantissa",
              "type": "uint256"
            },
            {
              "internalType": "bool",
              "name": "isVenus",
              "type": "bool"
            }
          ],
          "payable": false,
          "stateMutability": "view",
          "type": "function"
        },
        {
          "constant": true,
          "inputs": [],
          "name": "maxAssets",
          "outputs": [
            {
              "internalType": "uint256",
              "name": "",
              "type": "uint256"
            }
          ],
          "payable": false,
          "stateMutability": "view",
          "type": "function"
        },
        {
          "constant": true,
          "inputs": [],
          "name": "minReleaseAmount",
          "outputs": [
            {
              "internalType": "uint256",
              "name": "",
              "type": "uint256"
            }
          ],
          "payable": false,
          "stateMutability": "view",
          "type": "function"
        },
        {
          "constant": false,
          "inputs": [
            {
              "internalType": "address",
              "name": "vToken",
              "type": "address"
            },
            {
              "internalType": "address",
              "name": "minter",
              "type": "address"
            },
            {
              "internalType": "uint256",
              "name": "mintAmount",
              "type": "uint256"
            }
          ],
          "name": "mintAllowed",
          "outputs": [
            {
              "internalType": "uint256",
              "name": "",
              "type": "uint256"
            }
          ],
          "payable": false,
          "stateMutability": "nonpayable",
          "type": "function"
        },
        {
          "constant": true,
          "inputs": [],
          "name": "mintVAIGuardianPaused",
          "outputs": [
            {
              "internalType": "bool",
              "name": "",
              "type": "bool"
            }
          ],
          "payable": false,
          "stateMutability": "view",
          "type": "function"
        },
        {
          "constant": false,
          "inputs": [
            {
              "internalType": "address",
              "name": "vToken",
              "type": "address"
            },
            {
              "internalType": "address",
              "name": "minter",
              "type": "address"
            },
            {
              "internalType": "uint256",
              "name": "actualMintAmount",
              "type": "uint256"
            },
            {
              "internalType": "uint256",
              "name": "mintTokens",
              "type": "uint256"
            }
          ],
          "name": "mintVerify",
          "outputs": [],
          "payable": false,
          "stateMutability": "nonpayable",
          "type": "function"
        },
        {
          "constant": true,
          "inputs": [
            {
              "internalType": "address",
              "name": "",
              "type": "address"
            }
          ],
          "name": "mintedVAIs",
          "outputs": [
            {
              "internalType": "uint256",
              "name": "",
              "type": "uint256"
            }
          ],
          "payable": false,
          "stateMutability": "view",
          "type": "function"
        },
        {
          "constant": true,
          "inputs": [],
          "name": "oracle",
          "outputs": [
            {
              "internalType": "contract PriceOracle",
              "name": "",
              "type": "address"
            }
          ],
          "payable": false,
          "stateMutability": "view",
          "type": "function"
        },
        {
          "constant": true,
          "inputs": [],
          "name": "pauseGuardian",
          "outputs": [
            {
              "internalType": "address",
              "name": "",
              "type": "address"
            }
          ],
          "payable": false,
          "stateMutability": "view",
          "type": "function"
        },
        {
          "constant": true,
          "inputs": [],
          "name": "pendingAdmin",
          "outputs": [
            {
              "internalType": "address",
              "name": "",
              "type": "address"
            }
          ],
          "payable": false,
          "stateMutability": "view",
          "type": "function"
        },
        {
          "constant": true,
          "inputs": [],
          "name": "pendingComptrollerImplementation",
          "outputs": [
            {
              "internalType": "address",
              "name": "",
              "type": "address"
            }
          ],
          "payable": false,
          "stateMutability": "view",
          "type": "function"
        },
        {
          "constant": true,
          "inputs": [],
          "name": "prime",
          "outputs": [
            {
              "internalType": "contract IPrime",
              "name": "",
              "type": "address"
            }
          ],
          "payable": false,
          "stateMutability": "view",
          "type": "function"
        },
        {
          "constant": true,
          "inputs": [],
          "name": "protocolPaused",
          "outputs": [
            {
              "internalType": "bool",
              "name": "",
              "type": "bool"
            }
          ],
          "payable": false,
          "stateMutability": "view",
          "type": "function"
        },
        {
          "constant": false,
          "inputs": [
            {
              "internalType": "address",
              "name": "vToken",
              "type": "address"
            },
            {
              "internalType": "address",
              "name": "redeemer",
              "type": "address"
            },
            {
              "internalType": "uint256",
              "name": "redeemTokens",
              "type": "uint256"
            }
          ],
          "name": "redeemAllowed",
          "outputs": [
            {
              "internalType": "uint256",
              "name": "",
              "type": "uint256"
            }
          ],
          "payable": false,
          "stateMutability": "nonpayable",
          "type": "function"
        },
        {
          "constant": false,
          "inputs": [
            {
              "internalType": "address",
              "name": "vToken",
              "type": "address"
            },
            {
              "internalType": "address",
              "name": "redeemer",
              "type": "address"
            },
            {
              "internalType": "uint256",
              "name": "redeemAmount",
              "type": "uint256"
            },
            {
              "internalType": "uint256",
              "name": "redeemTokens",
              "type": "uint256"
            }
          ],
          "name": "redeemVerify",
          "outputs": [],
          "payable": false,
          "stateMutability": "nonpayable",
          "type": "function"
        },
        {
          "constant": true,
          "inputs": [],
          "name": "releaseStartBlock",
          "outputs": [
            {
              "internalType": "uint256",
              "name": "",
              "type": "uint256"
            }
          ],
          "payable": false,
          "stateMutability": "view",
          "type": "function"
        },
        {
          "constant": false,
          "inputs": [
            {
              "internalType": "address",
              "name": "vToken",
              "type": "address"
            },
            {
              "internalType": "address",
              "name": "payer",
              "type": "address"
            },
            {
              "internalType": "address",
              "name": "borrower",
              "type": "address"
            },
            {
              "internalType": "uint256",
              "name": "repayAmount",
              "type": "uint256"
            }
          ],
          "name": "repayBorrowAllowed",
          "outputs": [
            {
              "internalType": "uint256",
              "name": "",
              "type": "uint256"
            }
          ],
          "payable": false,
          "stateMutability": "nonpayable",
          "type": "function"
        },
        {
          "constant": false,
          "inputs": [
            {
              "internalType": "address",
              "name": "vToken",
              "type": "address"
            },
            {
              "internalType": "address",
              "name": "payer",
              "type": "address"
            },
            {
              "internalType": "address",
              "name": "borrower",
              "type": "address"
            },
            {
              "internalType": "uint256",
              "name": "actualRepayAmount",
              "type": "uint256"
            },
            {
              "internalType": "uint256",
              "name": "borrowerIndex",
              "type": "uint256"
            }
          ],
          "name": "repayBorrowVerify",
          "outputs": [],
          "payable": false,
          "stateMutability": "nonpayable",
          "type": "function"
        },
        {
          "constant": true,
          "inputs": [],
          "name": "repayVAIGuardianPaused",
          "outputs": [
            {
              "internalType": "bool",
              "name": "",
              "type": "bool"
            }
          ],
          "payable": false,
          "stateMutability": "view",
          "type": "function"
        },
        {
          "constant": false,
          "inputs": [
            {
              "internalType": "address",
              "name": "vTokenCollateral",
              "type": "address"
            },
            {
              "internalType": "address",
              "name": "vTokenBorrowed",
              "type": "address"
            },
            {
              "internalType": "address",
              "name": "liquidator",
              "type": "address"
            },
            {
              "internalType": "address",
              "name": "borrower",
              "type": "address"
            },
            {
              "internalType": "uint256",
              "name": "seizeTokens",
              "type": "uint256"
            }
          ],
          "name": "seizeAllowed",
          "outputs": [
            {
              "internalType": "uint256",
              "name": "",
              "type": "uint256"
            }
          ],
          "payable": false,
          "stateMutability": "nonpayable",
          "type": "function"
        },
        {
          "constant": false,
          "inputs": [
            {
              "internalType": "address",
              "name": "vTokenCollateral",
              "type": "address"
            },
            {
              "internalType": "address",
              "name": "vTokenBorrowed",
              "type": "address"
            },
            {
              "internalType": "address",
              "name": "liquidator",
              "type": "address"
            },
            {
              "internalType": "address",
              "name": "borrower",
              "type": "address"
            },
            {
              "internalType": "uint256",
              "name": "seizeTokens",
              "type": "uint256"
            }
          ],
          "name": "seizeVerify",
          "outputs": [],
          "payable": false,
          "stateMutability": "nonpayable",
          "type": "function"
        },
        {
          "constant": true,
          "inputs": [
            {
              "internalType": "address",
              "name": "",
              "type": "address"
            }
          ],
          "name": "supplyCaps",
          "outputs": [
            {
              "internalType": "uint256",
              "name": "",
              "type": "uint256"
            }
          ],
          "payable": false,
          "stateMutability": "view",
          "type": "function"
        },
        {
          "constant": false,
          "inputs": [
            {
              "internalType": "address",
              "name": "vToken",
              "type": "address"
            },
            {
              "internalType": "address",
              "name": "src",
              "type": "address"
            },
            {
              "internalType": "address",
              "name": "dst",
              "type": "address"
            },
            {
              "internalType": "uint256",
              "name": "transferTokens",
              "type": "uint256"
            }
          ],
          "name": "transferAllowed",
          "outputs": [
            {
              "internalType": "uint256",
              "name": "",
              "type": "uint256"
            }
          ],
          "payable": false,
          "stateMutability": "nonpayable",
          "type": "function"
        },
        {
          "constant": false,
          "inputs": [
            {
              "internalType": "address",
              "name": "vToken",
              "type": "address"
            },
            {
              "internalType": "address",
              "name": "src",
              "type": "address"
            },
            {
              "internalType": "address",
              "name": "dst",
              "type": "address"
            },
            {
              "internalType": "uint256",
              "name": "transferTokens",
              "type": "uint256"
            }
          ],
          "name": "transferVerify",
          "outputs": [],
          "payable": false,
          "stateMutability": "nonpayable",
          "type": "function"
        },
        {
          "constant": true,
          "inputs": [],
          "name": "treasuryAddress",
          "outputs": [
            {
              "internalType": "address",
              "name": "",
              "type": "address"
            }
          ],
          "payable": false,
          "stateMutability": "view",
          "type": "function"
        },
        {
          "constant": true,
          "inputs": [],
          "name": "treasuryGuardian",
          "outputs": [
            {
              "internalType": "address",
              "name": "",
              "type": "address"
            }
          ],
          "payable": false,
          "stateMutability": "view",
          "type": "function"
        },
        {
          "constant": true,
          "inputs": [],
          "name": "treasuryPercent",
          "outputs": [
            {
              "internalType": "uint256",
              "name": "",
              "type": "uint256"
            }
          ],
          "payable": false,
          "stateMutability": "view",
          "type": "function"
        },
        {
          "constant": true,
          "inputs": [],
          "name": "vaiController",
          "outputs": [
            {
              "internalType": "contract VAIControllerInterface",
              "name": "",
              "type": "address"
            }
          ],
          "payable": false,
          "stateMutability": "view",
          "type": "function"
        },
        {
          "constant": true,
          "inputs": [],
          "name": "vaiMintRate",
          "outputs": [
            {
              "internalType": "uint256",
              "name": "",
              "type": "uint256"
            }
          ],
          "payable": false,
          "stateMutability": "view",
          "type": "function"
        },
        {
          "constant": true,
          "inputs": [],
          "name": "vaiVaultAddress",
          "outputs": [
            {
              "internalType": "address",
              "name": "",
              "type": "address"
            }
          ],
          "payable": false,
          "stateMutability": "view",
          "type": "function"
        },
        {
          "constant": true,
          "inputs": [
            {
              "internalType": "address",
              "name": "",
              "type": "address"
            }
          ],
          "name": "venusAccrued",
          "outputs": [
            {
              "internalType": "uint256",
              "name": "",
              "type": "uint256"
            }
          ],
          "payable": false,
          "stateMutability": "view",
          "type": "function"
        },
        {
          "constant": true,
          "inputs": [
            {
              "internalType": "address",
              "name": "",
              "type": "address"
            }
          ],
          "name": "venusBorrowSpeeds",
          "outputs": [
            {
              "internalType": "uint256",
              "name": "",
              "type": "uint256"
            }
          ],
          "payable": false,
          "stateMutability": "view",
          "type": "function"
        },
        {
          "constant": true,
          "inputs": [
            {
              "internalType": "address",
              "name": "",
              "type": "address"
            }
          ],
          "name": "venusBorrowState",
          "outputs": [
            {
              "internalType": "uint224",
              "name": "index",
              "type": "uint224"
            },
            {
              "internalType": "uint32",
              "name": "block",
              "type": "uint32"
            }
          ],
          "payable": false,
          "stateMutability": "view",
          "type": "function"
        },
        {
          "constant": true,
          "inputs": [
            {
              "internalType": "address",
              "name": "",
              "type": "address"
            },
            {
              "internalType": "address",
              "name": "",
              "type": "address"
            }
          ],
          "name": "venusBorrowerIndex",
          "outputs": [
            {
              "internalType": "uint256",
              "name": "",
              "type": "uint256"
            }
          ],
          "payable": false,
          "stateMutability": "view",
          "type": "function"
        },
        {
          "constant": true,
          "inputs": [],
          "name": "venusInitialIndex",
          "outputs": [
            {
              "internalType": "uint224",
              "name": "",
              "type": "uint224"
            }
          ],
          "payable": false,
          "stateMutability": "view",
          "type": "function"
        },
        {
          "constant": true,
          "inputs": [
            {
              "internalType": "address",
              "name": "",
              "type": "address"
            },
            {
              "internalType": "address",
              "name": "",
              "type": "address"
            }
          ],
          "name": "venusSupplierIndex",
          "outputs": [
            {
              "internalType": "uint256",
              "name": "",
              "type": "uint256"
            }
          ],
          "payable": false,
          "stateMutability": "view",
          "type": "function"
        },
        {
          "constant": true,
          "inputs": [
            {
              "internalType": "address",
              "name": "",
              "type": "address"
            }
          ],
          "name": "venusSupplySpeeds",
          "outputs": [
            {
              "internalType": "uint256",
              "name": "",
              "type": "uint256"
            }
          ],
          "payable": false,
          "stateMutability": "view",
          "type": "function"
        },
        {
          "constant": true,
          "inputs": [
            {
              "internalType": "address",
              "name": "",
              "type": "address"
            }
          ],
          "name": "venusSupplyState",
          "outputs": [
            {
              "internalType": "uint224",
              "name": "index",
              "type": "uint224"
            },
            {
              "internalType": "uint32",
              "name": "block",
              "type": "uint32"
            }
          ],
          "payable": false,
          "stateMutability": "view",
          "type": "function"
        },
        {
          "constant": true,
          "inputs": [],
          "name": "venusVAIVaultRate",
          "outputs": [
            {
              "internalType": "uint256",
              "name": "",
              "type": "uint256"
            }
          ],
          "payable": false,
          "stateMutability": "view",
          "type": "function"
        }
      ]
    },
    "Prime": {
      "address": "0xBbCD063efE506c3D42a0Fa2dB5C08430288C71FC",
      "abi": [
        {
          "anonymous": false,
          "inputs": [
            {
              "indexed": false,
              "internalType": "address",
              "name": "previousAdmin",
              "type": "address"
            },
            {
              "indexed": false,
              "internalType": "address",
              "name": "newAdmin",
              "type": "address"
            }
          ],
          "name": "AdminChanged",
          "type": "event"
        },
        {
          "anonymous": false,
          "inputs": [
            {
              "indexed": true,
              "internalType": "address",
              "name": "beacon",
              "type": "address"
            }
          ],
          "name": "BeaconUpgraded",
          "type": "event"
        },
        {
          "anonymous": false,
          "inputs": [
            {
              "indexed": true,
              "internalType": "address",
              "name": "implementation",
              "type": "address"
            }
          ],
          "name": "Upgraded",
          "type": "event"
        },
        {
          "stateMutability": "payable",
          "type": "fallback"
        },
        {
          "inputs": [],
          "name": "admin",
          "outputs": [
            {
              "internalType": "address",
              "name": "admin_",
              "type": "address"
            }
          ],
          "stateMutability": "nonpayable",
          "type": "function"
        },
        {
          "inputs": [
            {
              "internalType": "address",
              "name": "newAdmin",
              "type": "address"
            }
          ],
          "name": "changeAdmin",
          "outputs": [],
          "stateMutability": "nonpayable",
          "type": "function"
        },
        {
          "inputs": [],
          "name": "implementation",
          "outputs": [
            {
              "internalType": "address",
              "name": "implementation_",
              "type": "address"
            }
          ],
          "stateMutability": "nonpayable",
          "type": "function"
        },
        {
          "inputs": [
            {
              "internalType": "address",
              "name": "newImplementation",
              "type": "address"
            }
          ],
          "name": "upgradeTo",
          "outputs": [],
          "stateMutability": "nonpayable",
          "type": "function"
        },
        {
          "inputs": [
            {
              "internalType": "address",
              "name": "newImplementation",
              "type": "address"
            },
            {
              "internalType": "bytes",
              "name": "data",
              "type": "bytes"
            }
          ],
          "name": "upgradeToAndCall",
          "outputs": [],
          "stateMutability": "payable",
          "type": "function"
        },
        {
          "stateMutability": "payable",
          "type": "receive"
        },
        {
          "inputs": [],
          "name": "AssetAlreadyExists",
          "type": "error"
        },
        {
          "inputs": [
            {
              "internalType": "int256",
              "name": "x",
              "type": "int256"
            }
          ],
          "name": "ExpTooLarge",
          "type": "error"
        },
        {
          "inputs": [],
          "name": "IneligibleToClaim",
          "type": "error"
        },
        {
          "inputs": [],
          "name": "InvalidAddress",
          "type": "error"
        },
        {
          "inputs": [],
          "name": "InvalidAlphaArguments",
          "type": "error"
        },
        {
          "inputs": [],
          "name": "InvalidBlocksPerYear",
          "type": "error"
        },
        {
          "inputs": [],
          "name": "InvalidFixedPoint",
          "type": "error"
        },
        {
          "inputs": [
            {
              "internalType": "uint256",
              "name": "n",
              "type": "uint256"
            },
            {
              "internalType": "uint256",
              "name": "d",
              "type": "uint256"
            }
          ],
          "name": "InvalidFraction",
          "type": "error"
        },
        {
          "inputs": [],
          "name": "InvalidLength",
          "type": "error"
        },
        {
          "inputs": [],
          "name": "InvalidLimit",
          "type": "error"
        },
        {
          "inputs": [],
          "name": "InvalidTimestamp",
          "type": "error"
        },
        {
          "inputs": [],
          "name": "InvalidVToken",
          "type": "error"
        },
        {
          "inputs": [
            {
              "internalType": "int256",
              "name": "x",
              "type": "int256"
            }
          ],
          "name": "LnNonRealResult",
          "type": "error"
        },
        {
          "inputs": [
            {
              "internalType": "int256",
              "name": "x",
              "type": "int256"
            }
          ],
          "name": "LnTooLarge",
          "type": "error"
        },
        {
          "inputs": [],
          "name": "MarketAlreadyExists",
          "type": "error"
        },
        {
          "inputs": [],
          "name": "MarketNotSupported",
          "type": "error"
        },
        {
          "inputs": [
            {
              "internalType": "uint256",
              "name": "loopsLimit",
              "type": "uint256"
            },
            {
              "internalType": "uint256",
              "name": "requiredLoops",
              "type": "uint256"
            }
          ],
          "name": "MaxLoopsLimitExceeded",
          "type": "error"
        },
        {
          "inputs": [],
          "name": "NoScoreUpdatesRequired",
          "type": "error"
        },
        {
          "inputs": [
            {
              "internalType": "address",
              "name": "sender",
              "type": "address"
            },
            {
              "internalType": "address",
              "name": "calledContract",
              "type": "address"
            },
            {
              "internalType": "string",
              "name": "methodSignature",
              "type": "string"
            }
          ],
          "name": "Unauthorized",
          "type": "error"
        },
        {
          "inputs": [],
          "name": "UserHasNoPrimeToken",
          "type": "error"
        },
        {
          "inputs": [],
          "name": "WaitMoreTime",
          "type": "error"
        },
        {
          "anonymous": false,
          "inputs": [
            {
              "indexed": true,
              "internalType": "uint128",
              "name": "oldNumerator",
              "type": "uint128"
            },
            {
              "indexed": true,
              "internalType": "uint128",
              "name": "oldDenominator",
              "type": "uint128"
            },
            {
              "indexed": true,
              "internalType": "uint128",
              "name": "newNumerator",
              "type": "uint128"
            },
            {
              "indexed": false,
              "internalType": "uint128",
              "name": "newDenominator",
              "type": "uint128"
            }
          ],
          "name": "AlphaUpdated",
          "type": "event"
        },
        {
          "anonymous": false,
          "inputs": [
            {
              "indexed": true,
              "internalType": "address",
              "name": "user",
              "type": "address"
            }
          ],
          "name": "Burn",
          "type": "event"
        },
        {
          "anonymous": false,
          "inputs": [
            {
              "indexed": false,
              "internalType": "uint8",
              "name": "version",
              "type": "uint8"
            }
          ],
          "name": "Initialized",
          "type": "event"
        },
        {
          "anonymous": false,
          "inputs": [
            {
              "indexed": true,
              "internalType": "address",
              "name": "user",
              "type": "address"
            },
            {
              "indexed": true,
              "internalType": "address",
              "name": "market",
              "type": "address"
            },
            {
              "indexed": false,
              "internalType": "uint256",
              "name": "amount",
              "type": "uint256"
            }
          ],
          "name": "InterestClaimed",
          "type": "event"
        },
        {
          "anonymous": false,
          "inputs": [
            {
              "indexed": true,
              "internalType": "address",
              "name": "market",
              "type": "address"
            },
            {
              "indexed": true,
              "internalType": "uint256",
              "name": "supplyMultiplier",
              "type": "uint256"
            },
            {
              "indexed": true,
              "internalType": "uint256",
              "name": "borrowMultiplier",
              "type": "uint256"
            }
          ],
          "name": "MarketAdded",
          "type": "event"
        },
        {
          "anonymous": false,
          "inputs": [
            {
              "indexed": false,
              "internalType": "uint256",
              "name": "oldMaxLoopsLimit",
              "type": "uint256"
            },
            {
              "indexed": false,
              "internalType": "uint256",
              "name": "newmaxLoopsLimit",
              "type": "uint256"
            }
          ],
          "name": "MaxLoopsLimitUpdated",
          "type": "event"
        },
        {
          "anonymous": false,
          "inputs": [
            {
              "indexed": true,
              "internalType": "address",
              "name": "user",
              "type": "address"
            },
            {
              "indexed": false,
              "internalType": "bool",
              "name": "isIrrevocable",
              "type": "bool"
            }
          ],
          "name": "Mint",
          "type": "event"
        },
        {
          "anonymous": false,
          "inputs": [
            {
              "indexed": true,
              "internalType": "uint256",
              "name": "oldIrrevocableLimit",
              "type": "uint256"
            },
            {
              "indexed": true,
              "internalType": "uint256",
              "name": "oldRevocableLimit",
              "type": "uint256"
            },
            {
              "indexed": true,
              "internalType": "uint256",
              "name": "newIrrevocableLimit",
              "type": "uint256"
            },
            {
              "indexed": false,
              "internalType": "uint256",
              "name": "newRevocableLimit",
              "type": "uint256"
            }
          ],
          "name": "MintLimitsUpdated",
          "type": "event"
        },
        {
          "anonymous": false,
          "inputs": [
            {
              "indexed": true,
              "internalType": "address",
              "name": "market",
              "type": "address"
            },
            {
              "indexed": true,
              "internalType": "uint256",
              "name": "oldSupplyMultiplier",
              "type": "uint256"
            },
            {
              "indexed": true,
              "internalType": "uint256",
              "name": "oldBorrowMultiplier",
              "type": "uint256"
            },
            {
              "indexed": false,
              "internalType": "uint256",
              "name": "newSupplyMultiplier",
              "type": "uint256"
            },
            {
              "indexed": false,
              "internalType": "uint256",
              "name": "newBorrowMultiplier",
              "type": "uint256"
            }
          ],
          "name": "MultiplierUpdated",
          "type": "event"
        },
        {
          "anonymous": false,
          "inputs": [
            {
              "indexed": false,
              "internalType": "address",
              "name": "oldAccessControlManager",
              "type": "address"
            },
            {
              "indexed": false,
              "internalType": "address",
              "name": "newAccessControlManager",
              "type": "address"
            }
          ],
          "name": "NewAccessControlManager",
          "type": "event"
        },
        {
          "anonymous": false,
          "inputs": [
            {
              "indexed": true,
              "internalType": "address",
              "name": "previousOwner",
              "type": "address"
            },
            {
              "indexed": true,
              "internalType": "address",
              "name": "newOwner",
              "type": "address"
            }
          ],
          "name": "OwnershipTransferStarted",
          "type": "event"
        },
        {
          "anonymous": false,
          "inputs": [
            {
              "indexed": true,
              "internalType": "address",
              "name": "previousOwner",
              "type": "address"
            },
            {
              "indexed": true,
              "internalType": "address",
              "name": "newOwner",
              "type": "address"
            }
          ],
          "name": "OwnershipTransferred",
          "type": "event"
        },
        {
          "anonymous": false,
          "inputs": [
            {
              "indexed": false,
              "internalType": "address",
              "name": "account",
              "type": "address"
            }
          ],
          "name": "Paused",
          "type": "event"
        },
        {
          "anonymous": false,
          "inputs": [
            {
              "indexed": true,
              "internalType": "address",
              "name": "user",
              "type": "address"
            },
            {
              "indexed": false,
              "internalType": "uint256",
              "name": "timestamp",
              "type": "uint256"
            }
          ],
          "name": "StakedAtUpdated",
          "type": "event"
        },
        {
          "anonymous": false,
          "inputs": [
            {
              "indexed": true,
              "internalType": "address",
              "name": "user",
              "type": "address"
            }
          ],
          "name": "TokenUpgraded",
          "type": "event"
        },
        {
          "anonymous": false,
          "inputs": [
            {
              "indexed": false,
              "internalType": "address",
              "name": "account",
              "type": "address"
            }
          ],
          "name": "Unpaused",
          "type": "event"
        },
        {
          "anonymous": false,
          "inputs": [
            {
              "indexed": true,
              "internalType": "address",
              "name": "user",
              "type": "address"
            }
          ],
          "name": "UserScoreUpdated",
          "type": "event"
        },
        {
          "inputs": [],
          "name": "BLOCKS_PER_YEAR",
          "outputs": [
            {
              "internalType": "uint256",
              "name": "",
              "type": "uint256"
            }
          ],
          "stateMutability": "view",
          "type": "function"
        },
        {
          "inputs": [],
          "name": "MAXIMUM_XVS_CAP",
          "outputs": [
            {
              "internalType": "uint256",
              "name": "",
              "type": "uint256"
            }
          ],
          "stateMutability": "view",
          "type": "function"
        },
        {
          "inputs": [],
          "name": "MINIMUM_STAKED_XVS",
          "outputs": [
            {
              "internalType": "uint256",
              "name": "",
              "type": "uint256"
            }
          ],
          "stateMutability": "view",
          "type": "function"
        },
        {
          "inputs": [],
          "name": "STAKING_PERIOD",
          "outputs": [
            {
              "internalType": "uint256",
              "name": "",
              "type": "uint256"
            }
          ],
          "stateMutability": "view",
          "type": "function"
        },
        {
          "inputs": [],
          "name": "VBNB",
          "outputs": [
            {
              "internalType": "address",
              "name": "",
              "type": "address"
            }
          ],
          "stateMutability": "view",
          "type": "function"
        },
        {
          "inputs": [],
          "name": "WBNB",
          "outputs": [
            {
              "internalType": "address",
              "name": "",
              "type": "address"
            }
          ],
          "stateMutability": "view",
          "type": "function"
        },
        {
          "inputs": [],
          "name": "acceptOwnership",
          "outputs": [],
          "stateMutability": "nonpayable",
          "type": "function"
        },
        {
          "inputs": [],
          "name": "accessControlManager",
          "outputs": [
            {
              "internalType": "contract IAccessControlManagerV8",
              "name": "",
              "type": "address"
            }
          ],
          "stateMutability": "view",
          "type": "function"
        },
        {
          "inputs": [
            {
              "internalType": "address",
              "name": "vToken",
              "type": "address"
            }
          ],
          "name": "accrueInterest",
          "outputs": [],
          "stateMutability": "nonpayable",
          "type": "function"
        },
        {
          "inputs": [
            {
              "internalType": "address",
              "name": "user",
              "type": "address"
            },
            {
              "internalType": "address",
              "name": "market",
              "type": "address"
            }
          ],
          "name": "accrueInterestAndUpdateScore",
          "outputs": [],
          "stateMutability": "nonpayable",
          "type": "function"
        },
        {
          "inputs": [
            {
              "internalType": "address",
              "name": "market",
              "type": "address"
            },
            {
              "internalType": "uint256",
              "name": "supplyMultiplier",
              "type": "uint256"
            },
            {
              "internalType": "uint256",
              "name": "borrowMultiplier",
              "type": "uint256"
            }
          ],
          "name": "addMarket",
          "outputs": [],
          "stateMutability": "nonpayable",
          "type": "function"
        },
        {
          "inputs": [],
          "name": "alphaDenominator",
          "outputs": [
            {
              "internalType": "uint128",
              "name": "",
              "type": "uint128"
            }
          ],
          "stateMutability": "view",
          "type": "function"
        },
        {
          "inputs": [],
          "name": "alphaNumerator",
          "outputs": [
            {
              "internalType": "uint128",
              "name": "",
              "type": "uint128"
            }
          ],
          "stateMutability": "view",
          "type": "function"
        },
        {
          "inputs": [
            {
              "internalType": "address",
              "name": "user",
              "type": "address"
            }
          ],
          "name": "burn",
          "outputs": [],
          "stateMutability": "nonpayable",
          "type": "function"
        },
        {
          "inputs": [
            {
              "internalType": "address",
              "name": "market",
              "type": "address"
            },
            {
              "internalType": "address",
              "name": "user",
              "type": "address"
            }
          ],
          "name": "calculateAPR",
          "outputs": [
            {
              "internalType": "uint256",
              "name": "supplyAPR",
              "type": "uint256"
            },
            {
              "internalType": "uint256",
              "name": "borrowAPR",
              "type": "uint256"
            }
          ],
          "stateMutability": "view",
          "type": "function"
        },
        {
          "inputs": [],
          "name": "claim",
          "outputs": [],
          "stateMutability": "nonpayable",
          "type": "function"
        },
        {
          "inputs": [
            {
              "internalType": "address",
              "name": "vToken",
              "type": "address"
            }
          ],
          "name": "claimInterest",
          "outputs": [
            {
              "internalType": "uint256",
              "name": "",
              "type": "uint256"
            }
          ],
          "stateMutability": "nonpayable",
          "type": "function"
        },
        {
          "inputs": [
            {
              "internalType": "address",
              "name": "vToken",
              "type": "address"
            },
            {
              "internalType": "address",
              "name": "user",
              "type": "address"
            }
          ],
          "name": "claimInterest",
          "outputs": [
            {
              "internalType": "uint256",
              "name": "",
              "type": "uint256"
            }
          ],
          "stateMutability": "nonpayable",
          "type": "function"
        },
        {
          "inputs": [
            {
              "internalType": "address",
              "name": "user",
              "type": "address"
            }
          ],
          "name": "claimTimeRemaining",
          "outputs": [
            {
              "internalType": "uint256",
              "name": "",
              "type": "uint256"
            }
          ],
          "stateMutability": "view",
          "type": "function"
        },
        {
          "inputs": [],
          "name": "comptroller",
          "outputs": [
            {
              "internalType": "address",
              "name": "",
              "type": "address"
            }
          ],
          "stateMutability": "view",
          "type": "function"
        },
        {
          "inputs": [
            {
              "internalType": "address",
              "name": "market",
              "type": "address"
            },
            {
              "internalType": "address",
              "name": "user",
              "type": "address"
            },
            {
              "internalType": "uint256",
              "name": "borrow",
              "type": "uint256"
            },
            {
              "internalType": "uint256",
              "name": "supply",
              "type": "uint256"
            },
            {
              "internalType": "uint256",
              "name": "xvsStaked",
              "type": "uint256"
            }
          ],
          "name": "estimateAPR",
          "outputs": [
            {
              "internalType": "uint256",
              "name": "supplyAPR",
              "type": "uint256"
            },
            {
              "internalType": "uint256",
              "name": "borrowAPR",
              "type": "uint256"
            }
          ],
          "stateMutability": "view",
          "type": "function"
        },
        {
          "inputs": [],
          "name": "getAllMarkets",
          "outputs": [
            {
              "internalType": "address[]",
              "name": "",
              "type": "address[]"
            }
          ],
          "stateMutability": "view",
          "type": "function"
        },
        {
          "inputs": [
            {
              "internalType": "address",
              "name": "vToken",
              "type": "address"
            },
            {
              "internalType": "address",
              "name": "user",
              "type": "address"
            }
          ],
          "name": "getInterestAccrued",
          "outputs": [
            {
              "internalType": "uint256",
              "name": "",
              "type": "uint256"
            }
          ],
          "stateMutability": "nonpayable",
          "type": "function"
        },
        {
          "inputs": [
            {
              "internalType": "address",
              "name": "user",
              "type": "address"
            }
          ],
          "name": "getPendingRewards",
          "outputs": [
            {
              "components": [
                {
                  "internalType": "address",
                  "name": "vToken",
                  "type": "address"
                },
                {
                  "internalType": "address",
                  "name": "rewardToken",
                  "type": "address"
                },
                {
                  "internalType": "uint256",
                  "name": "amount",
                  "type": "uint256"
                }
              ],
              "internalType": "struct PrimeStorageV1.PendingReward[]",
              "name": "pendingRewards",
              "type": "tuple[]"
            }
          ],
          "stateMutability": "nonpayable",
          "type": "function"
        },
        {
          "inputs": [
            {
              "internalType": "address",
              "name": "xvsVault_",
              "type": "address"
            },
            {
              "internalType": "address",
              "name": "xvsVaultRewardToken_",
              "type": "address"
            },
            {
              "internalType": "uint256",
              "name": "xvsVaultPoolId_",
              "type": "uint256"
            },
            {
              "internalType": "uint128",
              "name": "alphaNumerator_",
              "type": "uint128"
            },
            {
              "internalType": "uint128",
              "name": "alphaDenominator_",
              "type": "uint128"
            },
            {
              "internalType": "address",
              "name": "accessControlManager_",
              "type": "address"
            },
            {
              "internalType": "address",
              "name": "primeLiquidityProvider_",
              "type": "address"
            },
            {
              "internalType": "address",
              "name": "comptroller_",
              "type": "address"
            },
            {
              "internalType": "address",
              "name": "oracle_",
              "type": "address"
            },
            {
              "internalType": "uint256",
              "name": "loopsLimit_",
              "type": "uint256"
            }
          ],
          "name": "initialize",
          "outputs": [],
          "stateMutability": "nonpayable",
          "type": "function"
        },
        {
          "inputs": [
            {
              "internalType": "address",
              "name": "",
              "type": "address"
            },
            {
              "internalType": "address",
              "name": "",
              "type": "address"
            }
          ],
          "name": "interests",
          "outputs": [
            {
              "internalType": "uint256",
              "name": "accrued",
              "type": "uint256"
            },
            {
              "internalType": "uint256",
              "name": "score",
              "type": "uint256"
            },
            {
              "internalType": "uint256",
              "name": "rewardIndex",
              "type": "uint256"
            }
          ],
          "stateMutability": "view",
          "type": "function"
        },
        {
          "inputs": [],
          "name": "irrevocableLimit",
          "outputs": [
            {
              "internalType": "uint256",
              "name": "",
              "type": "uint256"
            }
          ],
          "stateMutability": "view",
          "type": "function"
        },
        {
          "inputs": [
            {
              "internalType": "uint256",
              "name": "",
              "type": "uint256"
            },
            {
              "internalType": "address",
              "name": "",
              "type": "address"
            }
          ],
          "name": "isScoreUpdated",
          "outputs": [
            {
              "internalType": "bool",
              "name": "",
              "type": "bool"
            }
          ],
          "stateMutability": "view",
          "type": "function"
        },
        {
          "inputs": [
            {
              "internalType": "bool",
              "name": "isIrrevocable",
              "type": "bool"
            },
            {
              "internalType": "address[]",
              "name": "users",
              "type": "address[]"
            }
          ],
          "name": "issue",
          "outputs": [],
          "stateMutability": "nonpayable",
          "type": "function"
        },
        {
          "inputs": [
            {
              "internalType": "address",
              "name": "",
              "type": "address"
            }
          ],
          "name": "markets",
          "outputs": [
            {
              "internalType": "uint256",
              "name": "supplyMultiplier",
              "type": "uint256"
            },
            {
              "internalType": "uint256",
              "name": "borrowMultiplier",
              "type": "uint256"
            },
            {
              "internalType": "uint256",
              "name": "rewardIndex",
              "type": "uint256"
            },
            {
              "internalType": "uint256",
              "name": "sumOfMembersScore",
              "type": "uint256"
            },
            {
              "internalType": "bool",
              "name": "exists",
              "type": "bool"
            }
          ],
          "stateMutability": "view",
          "type": "function"
        },
        {
          "inputs": [],
          "name": "maxLoopsLimit",
          "outputs": [
            {
              "internalType": "uint256",
              "name": "",
              "type": "uint256"
            }
          ],
          "stateMutability": "view",
          "type": "function"
        },
        {
          "inputs": [],
          "name": "nextScoreUpdateRoundId",
          "outputs": [
            {
              "internalType": "uint256",
              "name": "",
              "type": "uint256"
            }
          ],
          "stateMutability": "view",
          "type": "function"
        },
        {
          "inputs": [],
          "name": "oracle",
          "outputs": [
            {
              "internalType": "contract ResilientOracleInterface",
              "name": "",
              "type": "address"
            }
          ],
          "stateMutability": "view",
          "type": "function"
        },
        {
          "inputs": [],
          "name": "owner",
          "outputs": [
            {
              "internalType": "address",
              "name": "",
              "type": "address"
            }
          ],
          "stateMutability": "view",
          "type": "function"
        },
        {
          "inputs": [],
          "name": "paused",
          "outputs": [
            {
              "internalType": "bool",
              "name": "",
              "type": "bool"
            }
          ],
          "stateMutability": "view",
          "type": "function"
        },
        {
          "inputs": [],
          "name": "pendingOwner",
          "outputs": [
            {
              "internalType": "address",
              "name": "",
              "type": "address"
            }
          ],
          "stateMutability": "view",
          "type": "function"
        },
        {
          "inputs": [],
          "name": "pendingScoreUpdates",
          "outputs": [
            {
              "internalType": "uint256",
              "name": "",
              "type": "uint256"
            }
          ],
          "stateMutability": "view",
          "type": "function"
        },
        {
          "inputs": [],
          "name": "primeLiquidityProvider",
          "outputs": [
            {
              "internalType": "address",
              "name": "",
              "type": "address"
            }
          ],
          "stateMutability": "view",
          "type": "function"
        },
        {
          "inputs": [],
          "name": "renounceOwnership",
          "outputs": [],
          "stateMutability": "nonpayable",
          "type": "function"
        },
        {
          "inputs": [],
          "name": "revocableLimit",
          "outputs": [
            {
              "internalType": "uint256",
              "name": "",
              "type": "uint256"
            }
          ],
          "stateMutability": "view",
          "type": "function"
        },
        {
          "inputs": [
            {
              "internalType": "address",
              "name": "accessControlManager_",
              "type": "address"
            }
          ],
          "name": "setAccessControlManager",
          "outputs": [],
          "stateMutability": "nonpayable",
          "type": "function"
        },
        {
          "inputs": [
            {
              "internalType": "uint256",
              "name": "_irrevocableLimit",
              "type": "uint256"
            },
            {
              "internalType": "uint256",
              "name": "_revocableLimit",
              "type": "uint256"
            }
          ],
          "name": "setLimit",
          "outputs": [],
          "stateMutability": "nonpayable",
          "type": "function"
        },
        {
          "inputs": [
            {
              "internalType": "uint256",
              "name": "loopsLimit",
              "type": "uint256"
            }
          ],
          "name": "setMaxLoopsLimit",
          "outputs": [],
          "stateMutability": "nonpayable",
          "type": "function"
        },
        {
          "inputs": [
            {
              "internalType": "address[]",
              "name": "users",
              "type": "address[]"
            },
            {
              "internalType": "uint256[]",
              "name": "timestamps",
              "type": "uint256[]"
            }
          ],
          "name": "setStakedAt",
          "outputs": [],
          "stateMutability": "nonpayable",
          "type": "function"
        },
        {
          "inputs": [
            {
              "internalType": "address",
              "name": "",
              "type": "address"
            }
          ],
          "name": "stakedAt",
          "outputs": [
            {
              "internalType": "uint256",
              "name": "",
              "type": "uint256"
            }
          ],
          "stateMutability": "view",
          "type": "function"
        },
        {
          "inputs": [],
          "name": "togglePause",
          "outputs": [],
          "stateMutability": "nonpayable",
          "type": "function"
        },
        {
          "inputs": [
            {
              "internalType": "address",
              "name": "",
              "type": "address"
            }
          ],
          "name": "tokens",
          "outputs": [
            {
              "internalType": "bool",
              "name": "exists",
              "type": "bool"
            },
            {
              "internalType": "bool",
              "name": "isIrrevocable",
              "type": "bool"
            }
          ],
          "stateMutability": "view",
          "type": "function"
        },
        {
          "inputs": [],
          "name": "totalIrrevocable",
          "outputs": [
            {
              "internalType": "uint256",
              "name": "",
              "type": "uint256"
            }
          ],
          "stateMutability": "view",
          "type": "function"
        },
        {
          "inputs": [],
          "name": "totalRevocable",
          "outputs": [
            {
              "internalType": "uint256",
              "name": "",
              "type": "uint256"
            }
          ],
          "stateMutability": "view",
          "type": "function"
        },
        {
          "inputs": [],
          "name": "totalScoreUpdatesRequired",
          "outputs": [
            {
              "internalType": "uint256",
              "name": "",
              "type": "uint256"
            }
          ],
          "stateMutability": "view",
          "type": "function"
        },
        {
          "inputs": [
            {
              "internalType": "address",
              "name": "newOwner",
              "type": "address"
            }
          ],
          "name": "transferOwnership",
          "outputs": [],
          "stateMutability": "nonpayable",
          "type": "function"
        },
        {
          "inputs": [
            {
              "internalType": "address",
              "name": "",
              "type": "address"
            }
          ],
          "name": "unreleasedPLPIncome",
          "outputs": [
            {
              "internalType": "uint256",
              "name": "",
              "type": "uint256"
            }
          ],
          "stateMutability": "view",
          "type": "function"
        },
        {
          "inputs": [
            {
              "internalType": "uint128",
              "name": "_alphaNumerator",
              "type": "uint128"
            },
            {
              "internalType": "uint128",
              "name": "_alphaDenominator",
              "type": "uint128"
            }
          ],
          "name": "updateAlpha",
          "outputs": [],
          "stateMutability": "nonpayable",
          "type": "function"
        },
        {
          "inputs": [
            {
              "internalType": "address",
              "name": "market",
              "type": "address"
            },
            {
              "internalType": "uint256",
              "name": "supplyMultiplier",
              "type": "uint256"
            },
            {
              "internalType": "uint256",
              "name": "borrowMultiplier",
              "type": "uint256"
            }
          ],
          "name": "updateMultipliers",
          "outputs": [],
          "stateMutability": "nonpayable",
          "type": "function"
        },
        {
          "inputs": [
            {
              "internalType": "address[]",
              "name": "users",
              "type": "address[]"
            }
          ],
          "name": "updateScores",
          "outputs": [],
          "stateMutability": "nonpayable",
          "type": "function"
        },
        {
          "inputs": [
            {
              "internalType": "address",
              "name": "",
              "type": "address"
            }
          ],
          "name": "vTokenForAsset",
          "outputs": [
            {
              "internalType": "address",
              "name": "",
              "type": "address"
            }
          ],
          "stateMutability": "view",
          "type": "function"
        },
        {
          "inputs": [
            {
              "internalType": "address",
              "name": "user",
              "type": "address"
            }
          ],
          "name": "xvsUpdated",
          "outputs": [],
          "stateMutability": "nonpayable",
          "type": "function"
        },
        {
          "inputs": [],
          "name": "xvsVault",
          "outputs": [
            {
              "internalType": "address",
              "name": "",
              "type": "address"
            }
          ],
          "stateMutability": "view",
          "type": "function"
        },
        {
          "inputs": [],
          "name": "xvsVaultPoolId",
          "outputs": [
            {
              "internalType": "uint256",
              "name": "",
              "type": "uint256"
            }
          ],
          "stateMutability": "view",
          "type": "function"
        },
        {
          "inputs": [],
          "name": "xvsVaultRewardToken",
          "outputs": [
            {
              "internalType": "address",
              "name": "",
              "type": "address"
            }
          ],
          "stateMutability": "view",
          "type": "function"
        },
        {
          "inputs": [
            {
              "internalType": "address",
              "name": "_logic",
              "type": "address"
            },
            {
              "internalType": "address",
              "name": "admin_",
              "type": "address"
            },
            {
              "internalType": "bytes",
              "name": "_data",
              "type": "bytes"
            }
          ],
          "stateMutability": "payable",
          "type": "constructor"
        }
      ]
    },
    "PrimeLiquidityProvider": {
      "address": "0x23c4F844ffDdC6161174eB32c770D4D8C07833F2",
      "abi": [
        {
          "anonymous": false,
          "inputs": [
            {
              "indexed": false,
              "internalType": "address",
              "name": "previousAdmin",
              "type": "address"
            },
            {
              "indexed": false,
              "internalType": "address",
              "name": "newAdmin",
              "type": "address"
            }
          ],
          "name": "AdminChanged",
          "type": "event"
        },
        {
          "anonymous": false,
          "inputs": [
            {
              "indexed": true,
              "internalType": "address",
              "name": "beacon",
              "type": "address"
            }
          ],
          "name": "BeaconUpgraded",
          "type": "event"
        },
        {
          "anonymous": false,
          "inputs": [
            {
              "indexed": true,
              "internalType": "address",
              "name": "implementation",
              "type": "address"
            }
          ],
          "name": "Upgraded",
          "type": "event"
        },
        {
          "stateMutability": "payable",
          "type": "fallback"
        },
        {
          "inputs": [],
          "name": "admin",
          "outputs": [
            {
              "internalType": "address",
              "name": "admin_",
              "type": "address"
            }
          ],
          "stateMutability": "nonpayable",
          "type": "function"
        },
        {
          "inputs": [
            {
              "internalType": "address",
              "name": "newAdmin",
              "type": "address"
            }
          ],
          "name": "changeAdmin",
          "outputs": [],
          "stateMutability": "nonpayable",
          "type": "function"
        },
        {
          "inputs": [],
          "name": "implementation",
          "outputs": [
            {
              "internalType": "address",
              "name": "implementation_",
              "type": "address"
            }
          ],
          "stateMutability": "nonpayable",
          "type": "function"
        },
        {
          "inputs": [
            {
              "internalType": "address",
              "name": "newImplementation",
              "type": "address"
            }
          ],
          "name": "upgradeTo",
          "outputs": [],
          "stateMutability": "nonpayable",
          "type": "function"
        },
        {
          "inputs": [
            {
              "internalType": "address",
              "name": "newImplementation",
              "type": "address"
            },
            {
              "internalType": "bytes",
              "name": "data",
              "type": "bytes"
            }
          ],
          "name": "upgradeToAndCall",
          "outputs": [],
          "stateMutability": "payable",
          "type": "function"
        },
        {
          "stateMutability": "payable",
          "type": "receive"
        },
        {
          "inputs": [],
          "name": "AddressesMustDiffer",
          "type": "error"
        },
        {
          "inputs": [],
          "name": "FundsTransferIsPaused",
          "type": "error"
        },
        {
          "inputs": [
            {
              "internalType": "uint256",
              "name": "sweepAmount",
              "type": "uint256"
            },
            {
              "internalType": "uint256",
              "name": "balance",
              "type": "uint256"
            }
          ],
          "name": "InsufficientBalance",
          "type": "error"
        },
        {
          "inputs": [],
          "name": "InvalidArguments",
          "type": "error"
        },
        {
          "inputs": [],
          "name": "InvalidCaller",
          "type": "error"
        },
        {
          "inputs": [
            {
              "internalType": "uint256",
              "name": "speed",
              "type": "uint256"
            },
            {
              "internalType": "uint256",
              "name": "maxSpeed",
              "type": "uint256"
            }
          ],
          "name": "InvalidDistributionSpeed",
          "type": "error"
        },
        {
          "inputs": [
            {
              "internalType": "uint256",
              "name": "loopsLimit",
              "type": "uint256"
            },
            {
              "internalType": "uint256",
              "name": "requiredLoops",
              "type": "uint256"
            }
          ],
          "name": "MaxLoopsLimitExceeded",
          "type": "error"
        },
        {
          "inputs": [
            {
              "internalType": "address",
              "name": "token",
              "type": "address"
            }
          ],
          "name": "TokenAlreadyInitialized",
          "type": "error"
        },
        {
          "inputs": [
            {
              "internalType": "address",
              "name": "token_",
              "type": "address"
            }
          ],
          "name": "TokenNotInitialized",
          "type": "error"
        },
        {
          "inputs": [
            {
              "internalType": "address",
              "name": "sender",
              "type": "address"
            },
            {
              "internalType": "address",
              "name": "calledContract",
              "type": "address"
            },
            {
              "internalType": "string",
              "name": "methodSignature",
              "type": "string"
            }
          ],
          "name": "Unauthorized",
          "type": "error"
        },
        {
          "anonymous": false,
          "inputs": [
            {
              "indexed": false,
              "internalType": "uint8",
              "name": "version",
              "type": "uint8"
            }
          ],
          "name": "Initialized",
          "type": "event"
        },
        {
          "anonymous": false,
          "inputs": [
            {
              "indexed": false,
              "internalType": "uint256",
              "name": "oldMaxLoopsLimit",
              "type": "uint256"
            },
            {
              "indexed": false,
              "internalType": "uint256",
              "name": "newmaxLoopsLimit",
              "type": "uint256"
            }
          ],
          "name": "MaxLoopsLimitUpdated",
          "type": "event"
        },
        {
          "anonymous": false,
          "inputs": [
            {
              "indexed": true,
              "internalType": "address",
              "name": "token",
              "type": "address"
            },
            {
              "indexed": false,
              "internalType": "uint256",
              "name": "oldSpeed",
              "type": "uint256"
            },
            {
              "indexed": false,
              "internalType": "uint256",
              "name": "newSpeed",
              "type": "uint256"
            }
          ],
          "name": "MaxTokenDistributionSpeedUpdated",
          "type": "event"
        },
        {
          "anonymous": false,
          "inputs": [
            {
              "indexed": false,
              "internalType": "address",
              "name": "oldAccessControlManager",
              "type": "address"
            },
            {
              "indexed": false,
              "internalType": "address",
              "name": "newAccessControlManager",
              "type": "address"
            }
          ],
          "name": "NewAccessControlManager",
          "type": "event"
        },
        {
          "anonymous": false,
          "inputs": [
            {
              "indexed": true,
              "internalType": "address",
              "name": "previousOwner",
              "type": "address"
            },
            {
              "indexed": true,
              "internalType": "address",
              "name": "newOwner",
              "type": "address"
            }
          ],
          "name": "OwnershipTransferStarted",
          "type": "event"
        },
        {
          "anonymous": false,
          "inputs": [
            {
              "indexed": true,
              "internalType": "address",
              "name": "previousOwner",
              "type": "address"
            },
            {
              "indexed": true,
              "internalType": "address",
              "name": "newOwner",
              "type": "address"
            }
          ],
          "name": "OwnershipTransferred",
          "type": "event"
        },
        {
          "anonymous": false,
          "inputs": [
            {
              "indexed": false,
              "internalType": "address",
              "name": "account",
              "type": "address"
            }
          ],
          "name": "Paused",
          "type": "event"
        },
        {
          "anonymous": false,
          "inputs": [
            {
              "indexed": true,
              "internalType": "address",
              "name": "oldPrimeToken",
              "type": "address"
            },
            {
              "indexed": true,
              "internalType": "address",
              "name": "newPrimeToken",
              "type": "address"
            }
          ],
          "name": "PrimeTokenUpdated",
          "type": "event"
        },
        {
          "anonymous": false,
          "inputs": [
            {
              "indexed": true,
              "internalType": "address",
              "name": "token",
              "type": "address"
            },
            {
              "indexed": true,
              "internalType": "address",
              "name": "to",
              "type": "address"
            },
            {
              "indexed": false,
              "internalType": "uint256",
              "name": "sweepAmount",
              "type": "uint256"
            }
          ],
          "name": "SweepToken",
          "type": "event"
        },
        {
          "anonymous": false,
          "inputs": [
            {
              "indexed": true,
              "internalType": "address",
              "name": "token",
              "type": "address"
            }
          ],
          "name": "TokenDistributionInitialized",
          "type": "event"
        },
        {
          "anonymous": false,
          "inputs": [
            {
              "indexed": true,
              "internalType": "address",
              "name": "token",
              "type": "address"
            },
            {
              "indexed": false,
              "internalType": "uint256",
              "name": "oldSpeed",
              "type": "uint256"
            },
            {
              "indexed": false,
              "internalType": "uint256",
              "name": "newSpeed",
              "type": "uint256"
            }
          ],
          "name": "TokenDistributionSpeedUpdated",
          "type": "event"
        },
        {
          "anonymous": false,
          "inputs": [
            {
              "indexed": true,
              "internalType": "address",
              "name": "token",
              "type": "address"
            },
            {
              "indexed": false,
              "internalType": "uint256",
              "name": "amount",
              "type": "uint256"
            }
          ],
          "name": "TokenTransferredToPrime",
          "type": "event"
        },
        {
          "anonymous": false,
          "inputs": [
            {
              "indexed": true,
              "internalType": "address",
              "name": "token",
              "type": "address"
            },
            {
              "indexed": false,
              "internalType": "uint256",
              "name": "amount",
              "type": "uint256"
            }
          ],
          "name": "TokensAccrued",
          "type": "event"
        },
        {
          "anonymous": false,
          "inputs": [
            {
              "indexed": false,
              "internalType": "address",
              "name": "account",
              "type": "address"
            }
          ],
          "name": "Unpaused",
          "type": "event"
        },
        {
          "inputs": [],
          "name": "DEFAULT_MAX_DISTRIBUTION_SPEED",
          "outputs": [
            {
              "internalType": "uint256",
              "name": "",
              "type": "uint256"
            }
          ],
          "stateMutability": "view",
          "type": "function"
        },
        {
          "inputs": [],
          "name": "acceptOwnership",
          "outputs": [],
          "stateMutability": "nonpayable",
          "type": "function"
        },
        {
          "inputs": [],
          "name": "accessControlManager",
          "outputs": [
            {
              "internalType": "contract IAccessControlManagerV8",
              "name": "",
              "type": "address"
            }
          ],
          "stateMutability": "view",
          "type": "function"
        },
        {
          "inputs": [
            {
              "internalType": "address",
              "name": "token_",
              "type": "address"
            }
          ],
          "name": "accrueTokens",
          "outputs": [],
          "stateMutability": "nonpayable",
          "type": "function"
        },
        {
          "inputs": [],
          "name": "getBlockNumber",
          "outputs": [
            {
              "internalType": "uint256",
              "name": "",
              "type": "uint256"
            }
          ],
          "stateMutability": "view",
          "type": "function"
        },
        {
          "inputs": [
            {
              "internalType": "address",
              "name": "token_",
              "type": "address"
            }
          ],
          "name": "getEffectiveDistributionSpeed",
          "outputs": [
            {
              "internalType": "uint256",
              "name": "",
              "type": "uint256"
            }
          ],
          "stateMutability": "view",
          "type": "function"
        },
        {
          "inputs": [
            {
              "internalType": "address",
              "name": "accessControlManager_",
              "type": "address"
            },
            {
              "internalType": "address[]",
              "name": "tokens_",
              "type": "address[]"
            },
            {
              "internalType": "uint256[]",
              "name": "distributionSpeeds_",
              "type": "uint256[]"
            },
            {
              "internalType": "uint256[]",
              "name": "maxDistributionSpeeds_",
              "type": "uint256[]"
            },
            {
              "internalType": "uint256",
              "name": "loopsLimit_",
              "type": "uint256"
            }
          ],
          "name": "initialize",
          "outputs": [],
          "stateMutability": "nonpayable",
          "type": "function"
        },
        {
          "inputs": [
            {
              "internalType": "address[]",
              "name": "tokens_",
              "type": "address[]"
            }
          ],
          "name": "initializeTokens",
          "outputs": [],
          "stateMutability": "nonpayable",
          "type": "function"
        },
        {
          "inputs": [
            {
              "internalType": "address",
              "name": "",
              "type": "address"
            }
          ],
          "name": "lastAccruedBlock",
          "outputs": [
            {
              "internalType": "uint256",
              "name": "",
              "type": "uint256"
            }
          ],
          "stateMutability": "view",
          "type": "function"
        },
        {
          "inputs": [],
          "name": "maxLoopsLimit",
          "outputs": [
            {
              "internalType": "uint256",
              "name": "",
              "type": "uint256"
            }
          ],
          "stateMutability": "view",
          "type": "function"
        },
        {
          "inputs": [
            {
              "internalType": "address",
              "name": "",
              "type": "address"
            }
          ],
          "name": "maxTokenDistributionSpeeds",
          "outputs": [
            {
              "internalType": "uint256",
              "name": "",
              "type": "uint256"
            }
          ],
          "stateMutability": "view",
          "type": "function"
        },
        {
          "inputs": [],
          "name": "owner",
          "outputs": [
            {
              "internalType": "address",
              "name": "",
              "type": "address"
            }
          ],
          "stateMutability": "view",
          "type": "function"
        },
        {
          "inputs": [],
          "name": "pauseFundsTransfer",
          "outputs": [],
          "stateMutability": "nonpayable",
          "type": "function"
        },
        {
          "inputs": [],
          "name": "paused",
          "outputs": [
            {
              "internalType": "bool",
              "name": "",
              "type": "bool"
            }
          ],
          "stateMutability": "view",
          "type": "function"
        },
        {
          "inputs": [],
          "name": "pendingOwner",
          "outputs": [
            {
              "internalType": "address",
              "name": "",
              "type": "address"
            }
          ],
          "stateMutability": "view",
          "type": "function"
        },
        {
          "inputs": [],
          "name": "prime",
          "outputs": [
            {
              "internalType": "address",
              "name": "",
              "type": "address"
            }
          ],
          "stateMutability": "view",
          "type": "function"
        },
        {
          "inputs": [
            {
              "internalType": "address",
              "name": "token_",
              "type": "address"
            }
          ],
          "name": "releaseFunds",
          "outputs": [],
          "stateMutability": "nonpayable",
          "type": "function"
        },
        {
          "inputs": [],
          "name": "renounceOwnership",
          "outputs": [],
          "stateMutability": "nonpayable",
          "type": "function"
        },
        {
          "inputs": [],
          "name": "resumeFundsTransfer",
          "outputs": [],
          "stateMutability": "nonpayable",
          "type": "function"
        },
        {
          "inputs": [
            {
              "internalType": "address",
              "name": "accessControlManager_",
              "type": "address"
            }
          ],
          "name": "setAccessControlManager",
          "outputs": [],
          "stateMutability": "nonpayable",
          "type": "function"
        },
        {
          "inputs": [
            {
              "internalType": "uint256",
              "name": "loopsLimit",
              "type": "uint256"
            }
          ],
          "name": "setMaxLoopsLimit",
          "outputs": [],
          "stateMutability": "nonpayable",
          "type": "function"
        },
        {
          "inputs": [
            {
              "internalType": "address[]",
              "name": "tokens_",
              "type": "address[]"
            },
            {
              "internalType": "uint256[]",
              "name": "maxDistributionSpeeds_",
              "type": "uint256[]"
            }
          ],
          "name": "setMaxTokensDistributionSpeed",
          "outputs": [],
          "stateMutability": "nonpayable",
          "type": "function"
        },
        {
          "inputs": [
            {
              "internalType": "address",
              "name": "prime_",
              "type": "address"
            }
          ],
          "name": "setPrimeToken",
          "outputs": [],
          "stateMutability": "nonpayable",
          "type": "function"
        },
        {
          "inputs": [
            {
              "internalType": "address[]",
              "name": "tokens_",
              "type": "address[]"
            },
            {
              "internalType": "uint256[]",
              "name": "distributionSpeeds_",
              "type": "uint256[]"
            }
          ],
          "name": "setTokensDistributionSpeed",
          "outputs": [],
          "stateMutability": "nonpayable",
          "type": "function"
        },
        {
          "inputs": [
            {
              "internalType": "contract IERC20Upgradeable",
              "name": "token_",
              "type": "address"
            },
            {
              "internalType": "address",
              "name": "to_",
              "type": "address"
            },
            {
              "internalType": "uint256",
              "name": "amount_",
              "type": "uint256"
            }
          ],
          "name": "sweepToken",
          "outputs": [],
          "stateMutability": "nonpayable",
          "type": "function"
        },
        {
          "inputs": [
            {
              "internalType": "address",
              "name": "",
              "type": "address"
            }
          ],
          "name": "tokenAmountAccrued",
          "outputs": [
            {
              "internalType": "uint256",
              "name": "",
              "type": "uint256"
            }
          ],
          "stateMutability": "view",
          "type": "function"
        },
        {
          "inputs": [
            {
              "internalType": "address",
              "name": "",
              "type": "address"
            }
          ],
          "name": "tokenDistributionSpeeds",
          "outputs": [
            {
              "internalType": "uint256",
              "name": "",
              "type": "uint256"
            }
          ],
          "stateMutability": "view",
          "type": "function"
        },
        {
          "inputs": [
            {
              "internalType": "address",
              "name": "newOwner",
              "type": "address"
            }
          ],
          "name": "transferOwnership",
          "outputs": [],
          "stateMutability": "nonpayable",
          "type": "function"
        },
        {
          "inputs": [
            {
              "internalType": "address",
              "name": "_logic",
              "type": "address"
            },
            {
              "internalType": "address",
              "name": "admin_",
              "type": "address"
            },
            {
              "internalType": "bytes",
              "name": "_data",
              "type": "bytes"
            }
          ],
          "stateMutability": "payable",
          "type": "constructor"
        }
      ]
    },
    "PrimeLiquidityProvider_Implementation": {
      "address": "0xf0361f9B3dcCa728603be2aBf15D1Ec106d43D51",
      "abi": [
        {
          "inputs": [],
          "stateMutability": "nonpayable",
          "type": "constructor"
        },
        {
          "inputs": [],
          "name": "AddressesMustDiffer",
          "type": "error"
        },
        {
          "inputs": [],
          "name": "FundsTransferIsPaused",
          "type": "error"
        },
        {
          "inputs": [
            {
              "internalType": "uint256",
              "name": "sweepAmount",
              "type": "uint256"
            },
            {
              "internalType": "uint256",
              "name": "balance",
              "type": "uint256"
            }
          ],
          "name": "InsufficientBalance",
          "type": "error"
        },
        {
          "inputs": [],
          "name": "InvalidArguments",
          "type": "error"
        },
        {
          "inputs": [],
          "name": "InvalidCaller",
          "type": "error"
        },
        {
          "inputs": [
            {
              "internalType": "uint256",
              "name": "speed",
              "type": "uint256"
            },
            {
              "internalType": "uint256",
              "name": "maxSpeed",
              "type": "uint256"
            }
          ],
          "name": "InvalidDistributionSpeed",
          "type": "error"
        },
        {
          "inputs": [
            {
              "internalType": "uint256",
              "name": "loopsLimit",
              "type": "uint256"
            },
            {
              "internalType": "uint256",
              "name": "requiredLoops",
              "type": "uint256"
            }
          ],
          "name": "MaxLoopsLimitExceeded",
          "type": "error"
        },
        {
          "inputs": [
            {
              "internalType": "address",
              "name": "token",
              "type": "address"
            }
          ],
          "name": "TokenAlreadyInitialized",
          "type": "error"
        },
        {
          "inputs": [
            {
              "internalType": "address",
              "name": "token_",
              "type": "address"
            }
          ],
          "name": "TokenNotInitialized",
          "type": "error"
        },
        {
          "inputs": [
            {
              "internalType": "address",
              "name": "sender",
              "type": "address"
            },
            {
              "internalType": "address",
              "name": "calledContract",
              "type": "address"
            },
            {
              "internalType": "string",
              "name": "methodSignature",
              "type": "string"
            }
          ],
          "name": "Unauthorized",
          "type": "error"
        },
        {
          "anonymous": false,
          "inputs": [
            {
              "indexed": false,
              "internalType": "uint8",
              "name": "version",
              "type": "uint8"
            }
          ],
          "name": "Initialized",
          "type": "event"
        },
        {
          "anonymous": false,
          "inputs": [
            {
              "indexed": false,
              "internalType": "uint256",
              "name": "oldMaxLoopsLimit",
              "type": "uint256"
            },
            {
              "indexed": false,
              "internalType": "uint256",
              "name": "newmaxLoopsLimit",
              "type": "uint256"
            }
          ],
          "name": "MaxLoopsLimitUpdated",
          "type": "event"
        },
        {
          "anonymous": false,
          "inputs": [
            {
              "indexed": true,
              "internalType": "address",
              "name": "token",
              "type": "address"
            },
            {
              "indexed": false,
              "internalType": "uint256",
              "name": "oldSpeed",
              "type": "uint256"
            },
            {
              "indexed": false,
              "internalType": "uint256",
              "name": "newSpeed",
              "type": "uint256"
            }
          ],
          "name": "MaxTokenDistributionSpeedUpdated",
          "type": "event"
        },
        {
          "anonymous": false,
          "inputs": [
            {
              "indexed": false,
              "internalType": "address",
              "name": "oldAccessControlManager",
              "type": "address"
            },
            {
              "indexed": false,
              "internalType": "address",
              "name": "newAccessControlManager",
              "type": "address"
            }
          ],
          "name": "NewAccessControlManager",
          "type": "event"
        },
        {
          "anonymous": false,
          "inputs": [
            {
              "indexed": true,
              "internalType": "address",
              "name": "previousOwner",
              "type": "address"
            },
            {
              "indexed": true,
              "internalType": "address",
              "name": "newOwner",
              "type": "address"
            }
          ],
          "name": "OwnershipTransferStarted",
          "type": "event"
        },
        {
          "anonymous": false,
          "inputs": [
            {
              "indexed": true,
              "internalType": "address",
              "name": "previousOwner",
              "type": "address"
            },
            {
              "indexed": true,
              "internalType": "address",
              "name": "newOwner",
              "type": "address"
            }
          ],
          "name": "OwnershipTransferred",
          "type": "event"
        },
        {
          "anonymous": false,
          "inputs": [
            {
              "indexed": false,
              "internalType": "address",
              "name": "account",
              "type": "address"
            }
          ],
          "name": "Paused",
          "type": "event"
        },
        {
          "anonymous": false,
          "inputs": [
            {
              "indexed": true,
              "internalType": "address",
              "name": "oldPrimeToken",
              "type": "address"
            },
            {
              "indexed": true,
              "internalType": "address",
              "name": "newPrimeToken",
              "type": "address"
            }
          ],
          "name": "PrimeTokenUpdated",
          "type": "event"
        },
        {
          "anonymous": false,
          "inputs": [
            {
              "indexed": true,
              "internalType": "address",
              "name": "token",
              "type": "address"
            },
            {
              "indexed": true,
              "internalType": "address",
              "name": "to",
              "type": "address"
            },
            {
              "indexed": false,
              "internalType": "uint256",
              "name": "sweepAmount",
              "type": "uint256"
            }
          ],
          "name": "SweepToken",
          "type": "event"
        },
        {
          "anonymous": false,
          "inputs": [
            {
              "indexed": true,
              "internalType": "address",
              "name": "token",
              "type": "address"
            }
          ],
          "name": "TokenDistributionInitialized",
          "type": "event"
        },
        {
          "anonymous": false,
          "inputs": [
            {
              "indexed": true,
              "internalType": "address",
              "name": "token",
              "type": "address"
            },
            {
              "indexed": false,
              "internalType": "uint256",
              "name": "oldSpeed",
              "type": "uint256"
            },
            {
              "indexed": false,
              "internalType": "uint256",
              "name": "newSpeed",
              "type": "uint256"
            }
          ],
          "name": "TokenDistributionSpeedUpdated",
          "type": "event"
        },
        {
          "anonymous": false,
          "inputs": [
            {
              "indexed": true,
              "internalType": "address",
              "name": "token",
              "type": "address"
            },
            {
              "indexed": false,
              "internalType": "uint256",
              "name": "amount",
              "type": "uint256"
            }
          ],
          "name": "TokenTransferredToPrime",
          "type": "event"
        },
        {
          "anonymous": false,
          "inputs": [
            {
              "indexed": true,
              "internalType": "address",
              "name": "token",
              "type": "address"
            },
            {
              "indexed": false,
              "internalType": "uint256",
              "name": "amount",
              "type": "uint256"
            }
          ],
          "name": "TokensAccrued",
          "type": "event"
        },
        {
          "anonymous": false,
          "inputs": [
            {
              "indexed": false,
              "internalType": "address",
              "name": "account",
              "type": "address"
            }
          ],
          "name": "Unpaused",
          "type": "event"
        },
        {
          "inputs": [],
          "name": "DEFAULT_MAX_DISTRIBUTION_SPEED",
          "outputs": [
            {
              "internalType": "uint256",
              "name": "",
              "type": "uint256"
            }
          ],
          "stateMutability": "view",
          "type": "function"
        },
        {
          "inputs": [],
          "name": "acceptOwnership",
          "outputs": [],
          "stateMutability": "nonpayable",
          "type": "function"
        },
        {
          "inputs": [],
          "name": "accessControlManager",
          "outputs": [
            {
              "internalType": "contract IAccessControlManagerV8",
              "name": "",
              "type": "address"
            }
          ],
          "stateMutability": "view",
          "type": "function"
        },
        {
          "inputs": [
            {
              "internalType": "address",
              "name": "token_",
              "type": "address"
            }
          ],
          "name": "accrueTokens",
          "outputs": [],
          "stateMutability": "nonpayable",
          "type": "function"
        },
        {
          "inputs": [],
          "name": "getBlockNumber",
          "outputs": [
            {
              "internalType": "uint256",
              "name": "",
              "type": "uint256"
            }
          ],
          "stateMutability": "view",
          "type": "function"
        },
        {
          "inputs": [
            {
              "internalType": "address",
              "name": "token_",
              "type": "address"
            }
          ],
          "name": "getEffectiveDistributionSpeed",
          "outputs": [
            {
              "internalType": "uint256",
              "name": "",
              "type": "uint256"
            }
          ],
          "stateMutability": "view",
          "type": "function"
        },
        {
          "inputs": [
            {
              "internalType": "address",
              "name": "accessControlManager_",
              "type": "address"
            },
            {
              "internalType": "address[]",
              "name": "tokens_",
              "type": "address[]"
            },
            {
              "internalType": "uint256[]",
              "name": "distributionSpeeds_",
              "type": "uint256[]"
            },
            {
              "internalType": "uint256[]",
              "name": "maxDistributionSpeeds_",
              "type": "uint256[]"
            },
            {
              "internalType": "uint256",
              "name": "loopsLimit_",
              "type": "uint256"
            }
          ],
          "name": "initialize",
          "outputs": [],
          "stateMutability": "nonpayable",
          "type": "function"
        },
        {
          "inputs": [
            {
              "internalType": "address[]",
              "name": "tokens_",
              "type": "address[]"
            }
          ],
          "name": "initializeTokens",
          "outputs": [],
          "stateMutability": "nonpayable",
          "type": "function"
        },
        {
          "inputs": [
            {
              "internalType": "address",
              "name": "",
              "type": "address"
            }
          ],
          "name": "lastAccruedBlock",
          "outputs": [
            {
              "internalType": "uint256",
              "name": "",
              "type": "uint256"
            }
          ],
          "stateMutability": "view",
          "type": "function"
        },
        {
          "inputs": [],
          "name": "maxLoopsLimit",
          "outputs": [
            {
              "internalType": "uint256",
              "name": "",
              "type": "uint256"
            }
          ],
          "stateMutability": "view",
          "type": "function"
        },
        {
          "inputs": [
            {
              "internalType": "address",
              "name": "",
              "type": "address"
            }
          ],
          "name": "maxTokenDistributionSpeeds",
          "outputs": [
            {
              "internalType": "uint256",
              "name": "",
              "type": "uint256"
            }
          ],
          "stateMutability": "view",
          "type": "function"
        },
        {
          "inputs": [],
          "name": "owner",
          "outputs": [
            {
              "internalType": "address",
              "name": "",
              "type": "address"
            }
          ],
          "stateMutability": "view",
          "type": "function"
        },
        {
          "inputs": [],
          "name": "pauseFundsTransfer",
          "outputs": [],
          "stateMutability": "nonpayable",
          "type": "function"
        },
        {
          "inputs": [],
          "name": "paused",
          "outputs": [
            {
              "internalType": "bool",
              "name": "",
              "type": "bool"
            }
          ],
          "stateMutability": "view",
          "type": "function"
        },
        {
          "inputs": [],
          "name": "pendingOwner",
          "outputs": [
            {
              "internalType": "address",
              "name": "",
              "type": "address"
            }
          ],
          "stateMutability": "view",
          "type": "function"
        },
        {
          "inputs": [],
          "name": "prime",
          "outputs": [
            {
              "internalType": "address",
              "name": "",
              "type": "address"
            }
          ],
          "stateMutability": "view",
          "type": "function"
        },
        {
          "inputs": [
            {
              "internalType": "address",
              "name": "token_",
              "type": "address"
            }
          ],
          "name": "releaseFunds",
          "outputs": [],
          "stateMutability": "nonpayable",
          "type": "function"
        },
        {
          "inputs": [],
          "name": "renounceOwnership",
          "outputs": [],
          "stateMutability": "nonpayable",
          "type": "function"
        },
        {
          "inputs": [],
          "name": "resumeFundsTransfer",
          "outputs": [],
          "stateMutability": "nonpayable",
          "type": "function"
        },
        {
          "inputs": [
            {
              "internalType": "address",
              "name": "accessControlManager_",
              "type": "address"
            }
          ],
          "name": "setAccessControlManager",
          "outputs": [],
          "stateMutability": "nonpayable",
          "type": "function"
        },
        {
          "inputs": [
            {
              "internalType": "uint256",
              "name": "loopsLimit",
              "type": "uint256"
            }
          ],
          "name": "setMaxLoopsLimit",
          "outputs": [],
          "stateMutability": "nonpayable",
          "type": "function"
        },
        {
          "inputs": [
            {
              "internalType": "address[]",
              "name": "tokens_",
              "type": "address[]"
            },
            {
              "internalType": "uint256[]",
              "name": "maxDistributionSpeeds_",
              "type": "uint256[]"
            }
          ],
          "name": "setMaxTokensDistributionSpeed",
          "outputs": [],
          "stateMutability": "nonpayable",
          "type": "function"
        },
        {
          "inputs": [
            {
              "internalType": "address",
              "name": "prime_",
              "type": "address"
            }
          ],
          "name": "setPrimeToken",
          "outputs": [],
          "stateMutability": "nonpayable",
          "type": "function"
        },
        {
          "inputs": [
            {
              "internalType": "address[]",
              "name": "tokens_",
              "type": "address[]"
            },
            {
              "internalType": "uint256[]",
              "name": "distributionSpeeds_",
              "type": "uint256[]"
            }
          ],
          "name": "setTokensDistributionSpeed",
          "outputs": [],
          "stateMutability": "nonpayable",
          "type": "function"
        },
        {
          "inputs": [
            {
              "internalType": "contract IERC20Upgradeable",
              "name": "token_",
              "type": "address"
            },
            {
              "internalType": "address",
              "name": "to_",
              "type": "address"
            },
            {
              "internalType": "uint256",
              "name": "amount_",
              "type": "uint256"
            }
          ],
          "name": "sweepToken",
          "outputs": [],
          "stateMutability": "nonpayable",
          "type": "function"
        },
        {
          "inputs": [
            {
              "internalType": "address",
              "name": "",
              "type": "address"
            }
          ],
          "name": "tokenAmountAccrued",
          "outputs": [
            {
              "internalType": "uint256",
              "name": "",
              "type": "uint256"
            }
          ],
          "stateMutability": "view",
          "type": "function"
        },
        {
          "inputs": [
            {
              "internalType": "address",
              "name": "",
              "type": "address"
            }
          ],
          "name": "tokenDistributionSpeeds",
          "outputs": [
            {
              "internalType": "uint256",
              "name": "",
              "type": "uint256"
            }
          ],
          "stateMutability": "view",
          "type": "function"
        },
        {
          "inputs": [
            {
              "internalType": "address",
              "name": "newOwner",
              "type": "address"
            }
          ],
          "name": "transferOwnership",
          "outputs": [],
          "stateMutability": "nonpayable",
          "type": "function"
        }
      ]
    },
    "PrimeLiquidityProvider_Proxy": {
      "address": "0x23c4F844ffDdC6161174eB32c770D4D8C07833F2",
      "abi": [
        {
          "inputs": [
            {
              "internalType": "address",
              "name": "_logic",
              "type": "address"
            },
            {
              "internalType": "address",
              "name": "admin_",
              "type": "address"
            },
            {
              "internalType": "bytes",
              "name": "_data",
              "type": "bytes"
            }
          ],
          "stateMutability": "payable",
          "type": "constructor"
        },
        {
          "anonymous": false,
          "inputs": [
            {
              "indexed": false,
              "internalType": "address",
              "name": "previousAdmin",
              "type": "address"
            },
            {
              "indexed": false,
              "internalType": "address",
              "name": "newAdmin",
              "type": "address"
            }
          ],
          "name": "AdminChanged",
          "type": "event"
        },
        {
          "anonymous": false,
          "inputs": [
            {
              "indexed": true,
              "internalType": "address",
              "name": "beacon",
              "type": "address"
            }
          ],
          "name": "BeaconUpgraded",
          "type": "event"
        },
        {
          "anonymous": false,
          "inputs": [
            {
              "indexed": true,
              "internalType": "address",
              "name": "implementation",
              "type": "address"
            }
          ],
          "name": "Upgraded",
          "type": "event"
        },
        {
          "stateMutability": "payable",
          "type": "fallback"
        },
        {
          "inputs": [],
          "name": "admin",
          "outputs": [
            {
              "internalType": "address",
              "name": "admin_",
              "type": "address"
            }
          ],
          "stateMutability": "nonpayable",
          "type": "function"
        },
        {
          "inputs": [
            {
              "internalType": "address",
              "name": "newAdmin",
              "type": "address"
            }
          ],
          "name": "changeAdmin",
          "outputs": [],
          "stateMutability": "nonpayable",
          "type": "function"
        },
        {
          "inputs": [],
          "name": "implementation",
          "outputs": [
            {
              "internalType": "address",
              "name": "implementation_",
              "type": "address"
            }
          ],
          "stateMutability": "nonpayable",
          "type": "function"
        },
        {
          "inputs": [
            {
              "internalType": "address",
              "name": "newImplementation",
              "type": "address"
            }
          ],
          "name": "upgradeTo",
          "outputs": [],
          "stateMutability": "nonpayable",
          "type": "function"
        },
        {
          "inputs": [
            {
              "internalType": "address",
              "name": "newImplementation",
              "type": "address"
            },
            {
              "internalType": "bytes",
              "name": "data",
              "type": "bytes"
            }
          ],
          "name": "upgradeToAndCall",
          "outputs": [],
          "stateMutability": "payable",
          "type": "function"
        },
        {
          "stateMutability": "payable",
          "type": "receive"
        }
      ]
    },
    "Prime_Implementation": {
      "address": "0xc86f1aA3cBe1F76F3335a66Db7F490e343CbeF50",
      "abi": [
        {
          "inputs": [
            {
              "internalType": "address",
              "name": "_wbnb",
              "type": "address"
            },
            {
              "internalType": "address",
              "name": "_vbnb",
              "type": "address"
            },
            {
              "internalType": "uint256",
              "name": "_blocksPerYear",
              "type": "uint256"
            },
            {
              "internalType": "uint256",
              "name": "_stakingPeriod",
              "type": "uint256"
            },
            {
              "internalType": "uint256",
              "name": "_minimumStakedXVS",
              "type": "uint256"
            },
            {
              "internalType": "uint256",
              "name": "_maximumXVSCap",
              "type": "uint256"
            }
          ],
          "stateMutability": "nonpayable",
          "type": "constructor"
        },
        {
          "inputs": [],
          "name": "AssetAlreadyExists",
          "type": "error"
        },
        {
          "inputs": [
            {
              "internalType": "int256",
              "name": "x",
              "type": "int256"
            }
          ],
          "name": "ExpTooLarge",
          "type": "error"
        },
        {
          "inputs": [],
          "name": "IneligibleToClaim",
          "type": "error"
        },
        {
          "inputs": [],
          "name": "InvalidAddress",
          "type": "error"
        },
        {
          "inputs": [],
          "name": "InvalidAlphaArguments",
          "type": "error"
        },
        {
          "inputs": [],
          "name": "InvalidBlocksPerYear",
          "type": "error"
        },
        {
          "inputs": [],
          "name": "InvalidFixedPoint",
          "type": "error"
        },
        {
          "inputs": [
            {
              "internalType": "uint256",
              "name": "n",
              "type": "uint256"
            },
            {
              "internalType": "uint256",
              "name": "d",
              "type": "uint256"
            }
          ],
          "name": "InvalidFraction",
          "type": "error"
        },
        {
          "inputs": [],
          "name": "InvalidLength",
          "type": "error"
        },
        {
          "inputs": [],
          "name": "InvalidLimit",
          "type": "error"
        },
        {
          "inputs": [],
          "name": "InvalidTimestamp",
          "type": "error"
        },
        {
          "inputs": [],
          "name": "InvalidVToken",
          "type": "error"
        },
        {
          "inputs": [
            {
              "internalType": "int256",
              "name": "x",
              "type": "int256"
            }
          ],
          "name": "LnNonRealResult",
          "type": "error"
        },
        {
          "inputs": [
            {
              "internalType": "int256",
              "name": "x",
              "type": "int256"
            }
          ],
          "name": "LnTooLarge",
          "type": "error"
        },
        {
          "inputs": [],
          "name": "MarketAlreadyExists",
          "type": "error"
        },
        {
          "inputs": [],
          "name": "MarketNotSupported",
          "type": "error"
        },
        {
          "inputs": [
            {
              "internalType": "uint256",
              "name": "loopsLimit",
              "type": "uint256"
            },
            {
              "internalType": "uint256",
              "name": "requiredLoops",
              "type": "uint256"
            }
          ],
          "name": "MaxLoopsLimitExceeded",
          "type": "error"
        },
        {
          "inputs": [],
          "name": "NoScoreUpdatesRequired",
          "type": "error"
        },
        {
          "inputs": [
            {
              "internalType": "address",
              "name": "sender",
              "type": "address"
            },
            {
              "internalType": "address",
              "name": "calledContract",
              "type": "address"
            },
            {
              "internalType": "string",
              "name": "methodSignature",
              "type": "string"
            }
          ],
          "name": "Unauthorized",
          "type": "error"
        },
        {
          "inputs": [],
          "name": "UserHasNoPrimeToken",
          "type": "error"
        },
        {
          "inputs": [],
          "name": "WaitMoreTime",
          "type": "error"
        },
        {
          "anonymous": false,
          "inputs": [
            {
              "indexed": true,
              "internalType": "uint128",
              "name": "oldNumerator",
              "type": "uint128"
            },
            {
              "indexed": true,
              "internalType": "uint128",
              "name": "oldDenominator",
              "type": "uint128"
            },
            {
              "indexed": true,
              "internalType": "uint128",
              "name": "newNumerator",
              "type": "uint128"
            },
            {
              "indexed": false,
              "internalType": "uint128",
              "name": "newDenominator",
              "type": "uint128"
            }
          ],
          "name": "AlphaUpdated",
          "type": "event"
        },
        {
          "anonymous": false,
          "inputs": [
            {
              "indexed": true,
              "internalType": "address",
              "name": "user",
              "type": "address"
            }
          ],
          "name": "Burn",
          "type": "event"
        },
        {
          "anonymous": false,
          "inputs": [
            {
              "indexed": false,
              "internalType": "uint8",
              "name": "version",
              "type": "uint8"
            }
          ],
          "name": "Initialized",
          "type": "event"
        },
        {
          "anonymous": false,
          "inputs": [
            {
              "indexed": true,
              "internalType": "address",
              "name": "user",
              "type": "address"
            },
            {
              "indexed": true,
              "internalType": "address",
              "name": "market",
              "type": "address"
            },
            {
              "indexed": false,
              "internalType": "uint256",
              "name": "amount",
              "type": "uint256"
            }
          ],
          "name": "InterestClaimed",
          "type": "event"
        },
        {
          "anonymous": false,
          "inputs": [
            {
              "indexed": true,
              "internalType": "address",
              "name": "market",
              "type": "address"
            },
            {
              "indexed": true,
              "internalType": "uint256",
              "name": "supplyMultiplier",
              "type": "uint256"
            },
            {
              "indexed": true,
              "internalType": "uint256",
              "name": "borrowMultiplier",
              "type": "uint256"
            }
          ],
          "name": "MarketAdded",
          "type": "event"
        },
        {
          "anonymous": false,
          "inputs": [
            {
              "indexed": false,
              "internalType": "uint256",
              "name": "oldMaxLoopsLimit",
              "type": "uint256"
            },
            {
              "indexed": false,
              "internalType": "uint256",
              "name": "newmaxLoopsLimit",
              "type": "uint256"
            }
          ],
          "name": "MaxLoopsLimitUpdated",
          "type": "event"
        },
        {
          "anonymous": false,
          "inputs": [
            {
              "indexed": true,
              "internalType": "address",
              "name": "user",
              "type": "address"
            },
            {
              "indexed": false,
              "internalType": "bool",
              "name": "isIrrevocable",
              "type": "bool"
            }
          ],
          "name": "Mint",
          "type": "event"
        },
        {
          "anonymous": false,
          "inputs": [
            {
              "indexed": true,
              "internalType": "uint256",
              "name": "oldIrrevocableLimit",
              "type": "uint256"
            },
            {
              "indexed": true,
              "internalType": "uint256",
              "name": "oldRevocableLimit",
              "type": "uint256"
            },
            {
              "indexed": true,
              "internalType": "uint256",
              "name": "newIrrevocableLimit",
              "type": "uint256"
            },
            {
              "indexed": false,
              "internalType": "uint256",
              "name": "newRevocableLimit",
              "type": "uint256"
            }
          ],
          "name": "MintLimitsUpdated",
          "type": "event"
        },
        {
          "anonymous": false,
          "inputs": [
            {
              "indexed": true,
              "internalType": "address",
              "name": "market",
              "type": "address"
            },
            {
              "indexed": true,
              "internalType": "uint256",
              "name": "oldSupplyMultiplier",
              "type": "uint256"
            },
            {
              "indexed": true,
              "internalType": "uint256",
              "name": "oldBorrowMultiplier",
              "type": "uint256"
            },
            {
              "indexed": false,
              "internalType": "uint256",
              "name": "newSupplyMultiplier",
              "type": "uint256"
            },
            {
              "indexed": false,
              "internalType": "uint256",
              "name": "newBorrowMultiplier",
              "type": "uint256"
            }
          ],
          "name": "MultiplierUpdated",
          "type": "event"
        },
        {
          "anonymous": false,
          "inputs": [
            {
              "indexed": false,
              "internalType": "address",
              "name": "oldAccessControlManager",
              "type": "address"
            },
            {
              "indexed": false,
              "internalType": "address",
              "name": "newAccessControlManager",
              "type": "address"
            }
          ],
          "name": "NewAccessControlManager",
          "type": "event"
        },
        {
          "anonymous": false,
          "inputs": [
            {
              "indexed": true,
              "internalType": "address",
              "name": "previousOwner",
              "type": "address"
            },
            {
              "indexed": true,
              "internalType": "address",
              "name": "newOwner",
              "type": "address"
            }
          ],
          "name": "OwnershipTransferStarted",
          "type": "event"
        },
        {
          "anonymous": false,
          "inputs": [
            {
              "indexed": true,
              "internalType": "address",
              "name": "previousOwner",
              "type": "address"
            },
            {
              "indexed": true,
              "internalType": "address",
              "name": "newOwner",
              "type": "address"
            }
          ],
          "name": "OwnershipTransferred",
          "type": "event"
        },
        {
          "anonymous": false,
          "inputs": [
            {
              "indexed": false,
              "internalType": "address",
              "name": "account",
              "type": "address"
            }
          ],
          "name": "Paused",
          "type": "event"
        },
        {
          "anonymous": false,
          "inputs": [
            {
              "indexed": true,
              "internalType": "address",
              "name": "user",
              "type": "address"
            },
            {
              "indexed": false,
              "internalType": "uint256",
              "name": "timestamp",
              "type": "uint256"
            }
          ],
          "name": "StakedAtUpdated",
          "type": "event"
        },
        {
          "anonymous": false,
          "inputs": [
            {
              "indexed": true,
              "internalType": "address",
              "name": "user",
              "type": "address"
            }
          ],
          "name": "TokenUpgraded",
          "type": "event"
        },
        {
          "anonymous": false,
          "inputs": [
            {
              "indexed": false,
              "internalType": "address",
              "name": "account",
              "type": "address"
            }
          ],
          "name": "Unpaused",
          "type": "event"
        },
        {
          "anonymous": false,
          "inputs": [
            {
              "indexed": true,
              "internalType": "address",
              "name": "user",
              "type": "address"
            }
          ],
          "name": "UserScoreUpdated",
          "type": "event"
        },
        {
          "inputs": [],
          "name": "BLOCKS_PER_YEAR",
          "outputs": [
            {
              "internalType": "uint256",
              "name": "",
              "type": "uint256"
            }
          ],
          "stateMutability": "view",
          "type": "function"
        },
        {
          "inputs": [],
          "name": "MAXIMUM_XVS_CAP",
          "outputs": [
            {
              "internalType": "uint256",
              "name": "",
              "type": "uint256"
            }
          ],
          "stateMutability": "view",
          "type": "function"
        },
        {
          "inputs": [],
          "name": "MINIMUM_STAKED_XVS",
          "outputs": [
            {
              "internalType": "uint256",
              "name": "",
              "type": "uint256"
            }
          ],
          "stateMutability": "view",
          "type": "function"
        },
        {
          "inputs": [],
          "name": "STAKING_PERIOD",
          "outputs": [
            {
              "internalType": "uint256",
              "name": "",
              "type": "uint256"
            }
          ],
          "stateMutability": "view",
          "type": "function"
        },
        {
          "inputs": [],
          "name": "VBNB",
          "outputs": [
            {
              "internalType": "address",
              "name": "",
              "type": "address"
            }
          ],
          "stateMutability": "view",
          "type": "function"
        },
        {
          "inputs": [],
          "name": "WBNB",
          "outputs": [
            {
              "internalType": "address",
              "name": "",
              "type": "address"
            }
          ],
          "stateMutability": "view",
          "type": "function"
        },
        {
          "inputs": [],
          "name": "acceptOwnership",
          "outputs": [],
          "stateMutability": "nonpayable",
          "type": "function"
        },
        {
          "inputs": [],
          "name": "accessControlManager",
          "outputs": [
            {
              "internalType": "contract IAccessControlManagerV8",
              "name": "",
              "type": "address"
            }
          ],
          "stateMutability": "view",
          "type": "function"
        },
        {
          "inputs": [
            {
              "internalType": "address",
              "name": "vToken",
              "type": "address"
            }
          ],
          "name": "accrueInterest",
          "outputs": [],
          "stateMutability": "nonpayable",
          "type": "function"
        },
        {
          "inputs": [
            {
              "internalType": "address",
              "name": "user",
              "type": "address"
            },
            {
              "internalType": "address",
              "name": "market",
              "type": "address"
            }
          ],
          "name": "accrueInterestAndUpdateScore",
          "outputs": [],
          "stateMutability": "nonpayable",
          "type": "function"
        },
        {
          "inputs": [
            {
              "internalType": "address",
              "name": "market",
              "type": "address"
            },
            {
              "internalType": "uint256",
              "name": "supplyMultiplier",
              "type": "uint256"
            },
            {
              "internalType": "uint256",
              "name": "borrowMultiplier",
              "type": "uint256"
            }
          ],
          "name": "addMarket",
          "outputs": [],
          "stateMutability": "nonpayable",
          "type": "function"
        },
        {
          "inputs": [],
          "name": "alphaDenominator",
          "outputs": [
            {
              "internalType": "uint128",
              "name": "",
              "type": "uint128"
            }
          ],
          "stateMutability": "view",
          "type": "function"
        },
        {
          "inputs": [],
          "name": "alphaNumerator",
          "outputs": [
            {
              "internalType": "uint128",
              "name": "",
              "type": "uint128"
            }
          ],
          "stateMutability": "view",
          "type": "function"
        },
        {
          "inputs": [
            {
              "internalType": "address",
              "name": "user",
              "type": "address"
            }
          ],
          "name": "burn",
          "outputs": [],
          "stateMutability": "nonpayable",
          "type": "function"
        },
        {
          "inputs": [
            {
              "internalType": "address",
              "name": "market",
              "type": "address"
            },
            {
              "internalType": "address",
              "name": "user",
              "type": "address"
            }
          ],
          "name": "calculateAPR",
          "outputs": [
            {
              "internalType": "uint256",
              "name": "supplyAPR",
              "type": "uint256"
            },
            {
              "internalType": "uint256",
              "name": "borrowAPR",
              "type": "uint256"
            }
          ],
          "stateMutability": "view",
          "type": "function"
        },
        {
          "inputs": [],
          "name": "claim",
          "outputs": [],
          "stateMutability": "nonpayable",
          "type": "function"
        },
        {
          "inputs": [
            {
              "internalType": "address",
              "name": "vToken",
              "type": "address"
            }
          ],
          "name": "claimInterest",
          "outputs": [
            {
              "internalType": "uint256",
              "name": "",
              "type": "uint256"
            }
          ],
          "stateMutability": "nonpayable",
          "type": "function"
        },
        {
          "inputs": [
            {
              "internalType": "address",
              "name": "vToken",
              "type": "address"
            },
            {
              "internalType": "address",
              "name": "user",
              "type": "address"
            }
          ],
          "name": "claimInterest",
          "outputs": [
            {
              "internalType": "uint256",
              "name": "",
              "type": "uint256"
            }
          ],
          "stateMutability": "nonpayable",
          "type": "function"
        },
        {
          "inputs": [
            {
              "internalType": "address",
              "name": "user",
              "type": "address"
            }
          ],
          "name": "claimTimeRemaining",
          "outputs": [
            {
              "internalType": "uint256",
              "name": "",
              "type": "uint256"
            }
          ],
          "stateMutability": "view",
          "type": "function"
        },
        {
          "inputs": [],
          "name": "comptroller",
          "outputs": [
            {
              "internalType": "address",
              "name": "",
              "type": "address"
            }
          ],
          "stateMutability": "view",
          "type": "function"
        },
        {
          "inputs": [
            {
              "internalType": "address",
              "name": "market",
              "type": "address"
            },
            {
              "internalType": "address",
              "name": "user",
              "type": "address"
            },
            {
              "internalType": "uint256",
              "name": "borrow",
              "type": "uint256"
            },
            {
              "internalType": "uint256",
              "name": "supply",
              "type": "uint256"
            },
            {
              "internalType": "uint256",
              "name": "xvsStaked",
              "type": "uint256"
            }
          ],
          "name": "estimateAPR",
          "outputs": [
            {
              "internalType": "uint256",
              "name": "supplyAPR",
              "type": "uint256"
            },
            {
              "internalType": "uint256",
              "name": "borrowAPR",
              "type": "uint256"
            }
          ],
          "stateMutability": "view",
          "type": "function"
        },
        {
          "inputs": [],
          "name": "getAllMarkets",
          "outputs": [
            {
              "internalType": "address[]",
              "name": "",
              "type": "address[]"
            }
          ],
          "stateMutability": "view",
          "type": "function"
        },
        {
          "inputs": [
            {
              "internalType": "address",
              "name": "vToken",
              "type": "address"
            },
            {
              "internalType": "address",
              "name": "user",
              "type": "address"
            }
          ],
          "name": "getInterestAccrued",
          "outputs": [
            {
              "internalType": "uint256",
              "name": "",
              "type": "uint256"
            }
          ],
          "stateMutability": "nonpayable",
          "type": "function"
        },
        {
          "inputs": [
            {
              "internalType": "address",
              "name": "user",
              "type": "address"
            }
          ],
          "name": "getPendingRewards",
          "outputs": [
            {
              "components": [
                {
                  "internalType": "address",
                  "name": "vToken",
                  "type": "address"
                },
                {
                  "internalType": "address",
                  "name": "rewardToken",
                  "type": "address"
                },
                {
                  "internalType": "uint256",
                  "name": "amount",
                  "type": "uint256"
                }
              ],
              "internalType": "struct PrimeStorageV1.PendingReward[]",
              "name": "pendingRewards",
              "type": "tuple[]"
            }
          ],
          "stateMutability": "nonpayable",
          "type": "function"
        },
        {
          "inputs": [
            {
              "internalType": "address",
              "name": "xvsVault_",
              "type": "address"
            },
            {
              "internalType": "address",
              "name": "xvsVaultRewardToken_",
              "type": "address"
            },
            {
              "internalType": "uint256",
              "name": "xvsVaultPoolId_",
              "type": "uint256"
            },
            {
              "internalType": "uint128",
              "name": "alphaNumerator_",
              "type": "uint128"
            },
            {
              "internalType": "uint128",
              "name": "alphaDenominator_",
              "type": "uint128"
            },
            {
              "internalType": "address",
              "name": "accessControlManager_",
              "type": "address"
            },
            {
              "internalType": "address",
              "name": "primeLiquidityProvider_",
              "type": "address"
            },
            {
              "internalType": "address",
              "name": "comptroller_",
              "type": "address"
            },
            {
              "internalType": "address",
              "name": "oracle_",
              "type": "address"
            },
            {
              "internalType": "uint256",
              "name": "loopsLimit_",
              "type": "uint256"
            }
          ],
          "name": "initialize",
          "outputs": [],
          "stateMutability": "nonpayable",
          "type": "function"
        },
        {
          "inputs": [
            {
              "internalType": "address",
              "name": "",
              "type": "address"
            },
            {
              "internalType": "address",
              "name": "",
              "type": "address"
            }
          ],
          "name": "interests",
          "outputs": [
            {
              "internalType": "uint256",
              "name": "accrued",
              "type": "uint256"
            },
            {
              "internalType": "uint256",
              "name": "score",
              "type": "uint256"
            },
            {
              "internalType": "uint256",
              "name": "rewardIndex",
              "type": "uint256"
            }
          ],
          "stateMutability": "view",
          "type": "function"
        },
        {
          "inputs": [],
          "name": "irrevocableLimit",
          "outputs": [
            {
              "internalType": "uint256",
              "name": "",
              "type": "uint256"
            }
          ],
          "stateMutability": "view",
          "type": "function"
        },
        {
          "inputs": [
            {
              "internalType": "uint256",
              "name": "",
              "type": "uint256"
            },
            {
              "internalType": "address",
              "name": "",
              "type": "address"
            }
          ],
          "name": "isScoreUpdated",
          "outputs": [
            {
              "internalType": "bool",
              "name": "",
              "type": "bool"
            }
          ],
          "stateMutability": "view",
          "type": "function"
        },
        {
          "inputs": [
            {
              "internalType": "bool",
              "name": "isIrrevocable",
              "type": "bool"
            },
            {
              "internalType": "address[]",
              "name": "users",
              "type": "address[]"
            }
          ],
          "name": "issue",
          "outputs": [],
          "stateMutability": "nonpayable",
          "type": "function"
        },
        {
          "inputs": [
            {
              "internalType": "address",
              "name": "",
              "type": "address"
            }
          ],
          "name": "markets",
          "outputs": [
            {
              "internalType": "uint256",
              "name": "supplyMultiplier",
              "type": "uint256"
            },
            {
              "internalType": "uint256",
              "name": "borrowMultiplier",
              "type": "uint256"
            },
            {
              "internalType": "uint256",
              "name": "rewardIndex",
              "type": "uint256"
            },
            {
              "internalType": "uint256",
              "name": "sumOfMembersScore",
              "type": "uint256"
            },
            {
              "internalType": "bool",
              "name": "exists",
              "type": "bool"
            }
          ],
          "stateMutability": "view",
          "type": "function"
        },
        {
          "inputs": [],
          "name": "maxLoopsLimit",
          "outputs": [
            {
              "internalType": "uint256",
              "name": "",
              "type": "uint256"
            }
          ],
          "stateMutability": "view",
          "type": "function"
        },
        {
          "inputs": [],
          "name": "nextScoreUpdateRoundId",
          "outputs": [
            {
              "internalType": "uint256",
              "name": "",
              "type": "uint256"
            }
          ],
          "stateMutability": "view",
          "type": "function"
        },
        {
          "inputs": [],
          "name": "oracle",
          "outputs": [
            {
              "internalType": "contract ResilientOracleInterface",
              "name": "",
              "type": "address"
            }
          ],
          "stateMutability": "view",
          "type": "function"
        },
        {
          "inputs": [],
          "name": "owner",
          "outputs": [
            {
              "internalType": "address",
              "name": "",
              "type": "address"
            }
          ],
          "stateMutability": "view",
          "type": "function"
        },
        {
          "inputs": [],
          "name": "paused",
          "outputs": [
            {
              "internalType": "bool",
              "name": "",
              "type": "bool"
            }
          ],
          "stateMutability": "view",
          "type": "function"
        },
        {
          "inputs": [],
          "name": "pendingOwner",
          "outputs": [
            {
              "internalType": "address",
              "name": "",
              "type": "address"
            }
          ],
          "stateMutability": "view",
          "type": "function"
        },
        {
          "inputs": [],
          "name": "pendingScoreUpdates",
          "outputs": [
            {
              "internalType": "uint256",
              "name": "",
              "type": "uint256"
            }
          ],
          "stateMutability": "view",
          "type": "function"
        },
        {
          "inputs": [],
          "name": "primeLiquidityProvider",
          "outputs": [
            {
              "internalType": "address",
              "name": "",
              "type": "address"
            }
          ],
          "stateMutability": "view",
          "type": "function"
        },
        {
          "inputs": [],
          "name": "renounceOwnership",
          "outputs": [],
          "stateMutability": "nonpayable",
          "type": "function"
        },
        {
          "inputs": [],
          "name": "revocableLimit",
          "outputs": [
            {
              "internalType": "uint256",
              "name": "",
              "type": "uint256"
            }
          ],
          "stateMutability": "view",
          "type": "function"
        },
        {
          "inputs": [
            {
              "internalType": "address",
              "name": "accessControlManager_",
              "type": "address"
            }
          ],
          "name": "setAccessControlManager",
          "outputs": [],
          "stateMutability": "nonpayable",
          "type": "function"
        },
        {
          "inputs": [
            {
              "internalType": "uint256",
              "name": "_irrevocableLimit",
              "type": "uint256"
            },
            {
              "internalType": "uint256",
              "name": "_revocableLimit",
              "type": "uint256"
            }
          ],
          "name": "setLimit",
          "outputs": [],
          "stateMutability": "nonpayable",
          "type": "function"
        },
        {
          "inputs": [
            {
              "internalType": "uint256",
              "name": "loopsLimit",
              "type": "uint256"
            }
          ],
          "name": "setMaxLoopsLimit",
          "outputs": [],
          "stateMutability": "nonpayable",
          "type": "function"
        },
        {
          "inputs": [
            {
              "internalType": "address[]",
              "name": "users",
              "type": "address[]"
            },
            {
              "internalType": "uint256[]",
              "name": "timestamps",
              "type": "uint256[]"
            }
          ],
          "name": "setStakedAt",
          "outputs": [],
          "stateMutability": "nonpayable",
          "type": "function"
        },
        {
          "inputs": [
            {
              "internalType": "address",
              "name": "",
              "type": "address"
            }
          ],
          "name": "stakedAt",
          "outputs": [
            {
              "internalType": "uint256",
              "name": "",
              "type": "uint256"
            }
          ],
          "stateMutability": "view",
          "type": "function"
        },
        {
          "inputs": [],
          "name": "togglePause",
          "outputs": [],
          "stateMutability": "nonpayable",
          "type": "function"
        },
        {
          "inputs": [
            {
              "internalType": "address",
              "name": "",
              "type": "address"
            }
          ],
          "name": "tokens",
          "outputs": [
            {
              "internalType": "bool",
              "name": "exists",
              "type": "bool"
            },
            {
              "internalType": "bool",
              "name": "isIrrevocable",
              "type": "bool"
            }
          ],
          "stateMutability": "view",
          "type": "function"
        },
        {
          "inputs": [],
          "name": "totalIrrevocable",
          "outputs": [
            {
              "internalType": "uint256",
              "name": "",
              "type": "uint256"
            }
          ],
          "stateMutability": "view",
          "type": "function"
        },
        {
          "inputs": [],
          "name": "totalRevocable",
          "outputs": [
            {
              "internalType": "uint256",
              "name": "",
              "type": "uint256"
            }
          ],
          "stateMutability": "view",
          "type": "function"
        },
        {
          "inputs": [],
          "name": "totalScoreUpdatesRequired",
          "outputs": [
            {
              "internalType": "uint256",
              "name": "",
              "type": "uint256"
            }
          ],
          "stateMutability": "view",
          "type": "function"
        },
        {
          "inputs": [
            {
              "internalType": "address",
              "name": "newOwner",
              "type": "address"
            }
          ],
          "name": "transferOwnership",
          "outputs": [],
          "stateMutability": "nonpayable",
          "type": "function"
        },
        {
          "inputs": [
            {
              "internalType": "address",
              "name": "",
              "type": "address"
            }
          ],
          "name": "unreleasedPLPIncome",
          "outputs": [
            {
              "internalType": "uint256",
              "name": "",
              "type": "uint256"
            }
          ],
          "stateMutability": "view",
          "type": "function"
        },
        {
          "inputs": [
            {
              "internalType": "uint128",
              "name": "_alphaNumerator",
              "type": "uint128"
            },
            {
              "internalType": "uint128",
              "name": "_alphaDenominator",
              "type": "uint128"
            }
          ],
          "name": "updateAlpha",
          "outputs": [],
          "stateMutability": "nonpayable",
          "type": "function"
        },
        {
          "inputs": [
            {
              "internalType": "address",
              "name": "market",
              "type": "address"
            },
            {
              "internalType": "uint256",
              "name": "supplyMultiplier",
              "type": "uint256"
            },
            {
              "internalType": "uint256",
              "name": "borrowMultiplier",
              "type": "uint256"
            }
          ],
          "name": "updateMultipliers",
          "outputs": [],
          "stateMutability": "nonpayable",
          "type": "function"
        },
        {
          "inputs": [
            {
              "internalType": "address[]",
              "name": "users",
              "type": "address[]"
            }
          ],
          "name": "updateScores",
          "outputs": [],
          "stateMutability": "nonpayable",
          "type": "function"
        },
        {
          "inputs": [
            {
              "internalType": "address",
              "name": "",
              "type": "address"
            }
          ],
          "name": "vTokenForAsset",
          "outputs": [
            {
              "internalType": "address",
              "name": "",
              "type": "address"
            }
          ],
          "stateMutability": "view",
          "type": "function"
        },
        {
          "inputs": [
            {
              "internalType": "address",
              "name": "user",
              "type": "address"
            }
          ],
          "name": "xvsUpdated",
          "outputs": [],
          "stateMutability": "nonpayable",
          "type": "function"
        },
        {
          "inputs": [],
          "name": "xvsVault",
          "outputs": [
            {
              "internalType": "address",
              "name": "",
              "type": "address"
            }
          ],
          "stateMutability": "view",
          "type": "function"
        },
        {
          "inputs": [],
          "name": "xvsVaultPoolId",
          "outputs": [
            {
              "internalType": "uint256",
              "name": "",
              "type": "uint256"
            }
          ],
          "stateMutability": "view",
          "type": "function"
        },
        {
          "inputs": [],
          "name": "xvsVaultRewardToken",
          "outputs": [
            {
              "internalType": "address",
              "name": "",
              "type": "address"
            }
          ],
          "stateMutability": "view",
          "type": "function"
        }
      ]
    },
    "Prime_Proxy": {
      "address": "0xBbCD063efE506c3D42a0Fa2dB5C08430288C71FC",
      "abi": [
        {
          "inputs": [
            {
              "internalType": "address",
              "name": "_logic",
              "type": "address"
            },
            {
              "internalType": "address",
              "name": "admin_",
              "type": "address"
            },
            {
              "internalType": "bytes",
              "name": "_data",
              "type": "bytes"
            }
          ],
          "stateMutability": "payable",
          "type": "constructor"
        },
        {
          "anonymous": false,
          "inputs": [
            {
              "indexed": false,
              "internalType": "address",
              "name": "previousAdmin",
              "type": "address"
            },
            {
              "indexed": false,
              "internalType": "address",
              "name": "newAdmin",
              "type": "address"
            }
          ],
          "name": "AdminChanged",
          "type": "event"
        },
        {
          "anonymous": false,
          "inputs": [
            {
              "indexed": true,
              "internalType": "address",
              "name": "beacon",
              "type": "address"
            }
          ],
          "name": "BeaconUpgraded",
          "type": "event"
        },
        {
          "anonymous": false,
          "inputs": [
            {
              "indexed": true,
              "internalType": "address",
              "name": "implementation",
              "type": "address"
            }
          ],
          "name": "Upgraded",
          "type": "event"
        },
        {
          "stateMutability": "payable",
          "type": "fallback"
        },
        {
          "inputs": [],
          "name": "admin",
          "outputs": [
            {
              "internalType": "address",
              "name": "admin_",
              "type": "address"
            }
          ],
          "stateMutability": "nonpayable",
          "type": "function"
        },
        {
          "inputs": [
            {
              "internalType": "address",
              "name": "newAdmin",
              "type": "address"
            }
          ],
          "name": "changeAdmin",
          "outputs": [],
          "stateMutability": "nonpayable",
          "type": "function"
        },
        {
          "inputs": [],
          "name": "implementation",
          "outputs": [
            {
              "internalType": "address",
              "name": "implementation_",
              "type": "address"
            }
          ],
          "stateMutability": "nonpayable",
          "type": "function"
        },
        {
          "inputs": [
            {
              "internalType": "address",
              "name": "newImplementation",
              "type": "address"
            }
          ],
          "name": "upgradeTo",
          "outputs": [],
          "stateMutability": "nonpayable",
          "type": "function"
        },
        {
          "inputs": [
            {
              "internalType": "address",
              "name": "newImplementation",
              "type": "address"
            },
            {
              "internalType": "bytes",
              "name": "data",
              "type": "bytes"
            }
          ],
          "name": "upgradeToAndCall",
          "outputs": [],
          "stateMutability": "payable",
          "type": "function"
        },
        {
          "stateMutability": "payable",
          "type": "receive"
        }
      ]
    },
    "SetterFacet": {
      "address": "0x8188fd0818fc782012D45f92CbC05587bECeEd75",
      "abi": [
        {
          "anonymous": false,
          "inputs": [
            {
              "indexed": true,
              "internalType": "contract VToken",
              "name": "vToken",
              "type": "address"
            },
            {
              "indexed": true,
              "internalType": "enum ComptrollerV9Storage.Action",
              "name": "action",
              "type": "uint8"
            },
            {
              "indexed": false,
              "internalType": "bool",
              "name": "pauseState",
              "type": "bool"
            }
          ],
          "name": "ActionPausedMarket",
          "type": "event"
        },
        {
          "anonymous": false,
          "inputs": [
            {
              "indexed": false,
              "internalType": "bool",
              "name": "state",
              "type": "bool"
            }
          ],
          "name": "ActionProtocolPaused",
          "type": "event"
        },
        {
          "anonymous": false,
          "inputs": [
            {
              "indexed": false,
              "internalType": "uint256",
              "name": "amount",
              "type": "uint256"
            }
          ],
          "name": "DistributedVAIVaultVenus",
          "type": "event"
        },
        {
          "anonymous": false,
          "inputs": [
            {
              "indexed": false,
              "internalType": "uint256",
              "name": "error",
              "type": "uint256"
            },
            {
              "indexed": false,
              "internalType": "uint256",
              "name": "info",
              "type": "uint256"
            },
            {
              "indexed": false,
              "internalType": "uint256",
              "name": "detail",
              "type": "uint256"
            }
          ],
          "name": "Failure",
          "type": "event"
        },
        {
          "anonymous": false,
          "inputs": [
            {
              "indexed": true,
              "internalType": "address",
              "name": "vToken",
              "type": "address"
            },
            {
              "indexed": false,
              "internalType": "bool",
              "name": "enable",
              "type": "bool"
            }
          ],
          "name": "IsForcedLiquidationEnabledUpdated",
          "type": "event"
        },
        {
          "anonymous": false,
          "inputs": [
            {
              "indexed": true,
              "internalType": "contract VToken",
              "name": "vToken",
              "type": "address"
            },
            {
              "indexed": true,
              "internalType": "address",
              "name": "account",
              "type": "address"
            }
          ],
          "name": "MarketEntered",
          "type": "event"
        },
        {
          "anonymous": false,
          "inputs": [
            {
              "indexed": false,
              "internalType": "address",
              "name": "oldAccessControlAddress",
              "type": "address"
            },
            {
              "indexed": false,
              "internalType": "address",
              "name": "newAccessControlAddress",
              "type": "address"
            }
          ],
          "name": "NewAccessControl",
          "type": "event"
        },
        {
          "anonymous": false,
          "inputs": [
            {
              "indexed": true,
              "internalType": "contract VToken",
              "name": "vToken",
              "type": "address"
            },
            {
              "indexed": false,
              "internalType": "uint256",
              "name": "newBorrowCap",
              "type": "uint256"
            }
          ],
          "name": "NewBorrowCap",
          "type": "event"
        },
        {
          "anonymous": false,
          "inputs": [
            {
              "indexed": false,
              "internalType": "uint256",
              "name": "oldCloseFactorMantissa",
              "type": "uint256"
            },
            {
              "indexed": false,
              "internalType": "uint256",
              "name": "newCloseFactorMantissa",
              "type": "uint256"
            }
          ],
          "name": "NewCloseFactor",
          "type": "event"
        },
        {
          "anonymous": false,
          "inputs": [
            {
              "indexed": true,
              "internalType": "contract VToken",
              "name": "vToken",
              "type": "address"
            },
            {
              "indexed": false,
              "internalType": "uint256",
              "name": "oldCollateralFactorMantissa",
              "type": "uint256"
            },
            {
              "indexed": false,
              "internalType": "uint256",
              "name": "newCollateralFactorMantissa",
              "type": "uint256"
            }
          ],
          "name": "NewCollateralFactor",
          "type": "event"
        },
        {
          "anonymous": false,
          "inputs": [
            {
              "indexed": false,
              "internalType": "address",
              "name": "oldComptrollerLens",
              "type": "address"
            },
            {
              "indexed": false,
              "internalType": "address",
              "name": "newComptrollerLens",
              "type": "address"
            }
          ],
          "name": "NewComptrollerLens",
          "type": "event"
        },
        {
          "anonymous": false,
          "inputs": [
            {
              "indexed": false,
              "internalType": "uint256",
              "name": "oldLiquidationIncentiveMantissa",
              "type": "uint256"
            },
            {
              "indexed": false,
              "internalType": "uint256",
              "name": "newLiquidationIncentiveMantissa",
              "type": "uint256"
            }
          ],
          "name": "NewLiquidationIncentive",
          "type": "event"
        },
        {
          "anonymous": false,
          "inputs": [
            {
              "indexed": false,
              "internalType": "address",
              "name": "oldLiquidatorContract",
              "type": "address"
            },
            {
              "indexed": false,
              "internalType": "address",
              "name": "newLiquidatorContract",
              "type": "address"
            }
          ],
          "name": "NewLiquidatorContract",
          "type": "event"
        },
        {
          "anonymous": false,
          "inputs": [
            {
              "indexed": false,
              "internalType": "address",
              "name": "oldPauseGuardian",
              "type": "address"
            },
            {
              "indexed": false,
              "internalType": "address",
              "name": "newPauseGuardian",
              "type": "address"
            }
          ],
          "name": "NewPauseGuardian",
          "type": "event"
        },
        {
          "anonymous": false,
          "inputs": [
            {
              "indexed": false,
              "internalType": "contract PriceOracle",
              "name": "oldPriceOracle",
              "type": "address"
            },
            {
              "indexed": false,
              "internalType": "contract PriceOracle",
              "name": "newPriceOracle",
              "type": "address"
            }
          ],
          "name": "NewPriceOracle",
          "type": "event"
        },
        {
          "anonymous": false,
          "inputs": [
            {
              "indexed": false,
              "internalType": "contract IPrime",
              "name": "oldPrimeToken",
              "type": "address"
            },
            {
              "indexed": false,
              "internalType": "contract IPrime",
              "name": "newPrimeToken",
              "type": "address"
            }
          ],
          "name": "NewPrimeToken",
          "type": "event"
        },
        {
          "anonymous": false,
          "inputs": [
            {
              "indexed": true,
              "internalType": "contract VToken",
              "name": "vToken",
              "type": "address"
            },
            {
              "indexed": false,
              "internalType": "uint256",
              "name": "newSupplyCap",
              "type": "uint256"
            }
          ],
          "name": "NewSupplyCap",
          "type": "event"
        },
        {
          "anonymous": false,
          "inputs": [
            {
              "indexed": false,
              "internalType": "address",
              "name": "oldTreasuryAddress",
              "type": "address"
            },
            {
              "indexed": false,
              "internalType": "address",
              "name": "newTreasuryAddress",
              "type": "address"
            }
          ],
          "name": "NewTreasuryAddress",
          "type": "event"
        },
        {
          "anonymous": false,
          "inputs": [
            {
              "indexed": false,
              "internalType": "address",
              "name": "oldTreasuryGuardian",
              "type": "address"
            },
            {
              "indexed": false,
              "internalType": "address",
              "name": "newTreasuryGuardian",
              "type": "address"
            }
          ],
          "name": "NewTreasuryGuardian",
          "type": "event"
        },
        {
          "anonymous": false,
          "inputs": [
            {
              "indexed": false,
              "internalType": "uint256",
              "name": "oldTreasuryPercent",
              "type": "uint256"
            },
            {
              "indexed": false,
              "internalType": "uint256",
              "name": "newTreasuryPercent",
              "type": "uint256"
            }
          ],
          "name": "NewTreasuryPercent",
          "type": "event"
        },
        {
          "anonymous": false,
          "inputs": [
            {
              "indexed": false,
              "internalType": "contract VAIControllerInterface",
              "name": "oldVAIController",
              "type": "address"
            },
            {
              "indexed": false,
              "internalType": "contract VAIControllerInterface",
              "name": "newVAIController",
              "type": "address"
            }
          ],
          "name": "NewVAIController",
          "type": "event"
        },
        {
          "anonymous": false,
          "inputs": [
            {
              "indexed": false,
              "internalType": "uint256",
              "name": "oldVAIMintRate",
              "type": "uint256"
            },
            {
              "indexed": false,
              "internalType": "uint256",
              "name": "newVAIMintRate",
              "type": "uint256"
            }
          ],
          "name": "NewVAIMintRate",
          "type": "event"
        },
        {
          "anonymous": false,
          "inputs": [
            {
              "indexed": true,
              "internalType": "address",
              "name": "vault_",
              "type": "address"
            },
            {
              "indexed": false,
              "internalType": "uint256",
              "name": "releaseStartBlock_",
              "type": "uint256"
            },
            {
              "indexed": false,
              "internalType": "uint256",
              "name": "releaseInterval_",
              "type": "uint256"
            }
          ],
          "name": "NewVAIVaultInfo",
          "type": "event"
        },
        {
          "anonymous": false,
          "inputs": [
            {
              "indexed": false,
              "internalType": "uint256",
              "name": "oldVenusVAIVaultRate",
              "type": "uint256"
            },
            {
              "indexed": false,
              "internalType": "uint256",
              "name": "newVenusVAIVaultRate",
              "type": "uint256"
            }
          ],
          "name": "NewVenusVAIVaultRate",
          "type": "event"
        },
        {
          "constant": false,
          "inputs": [
            {
              "internalType": "address",
              "name": "newAccessControlAddress",
              "type": "address"
            }
          ],
          "name": "_setAccessControl",
          "outputs": [
            {
              "internalType": "uint256",
              "name": "",
              "type": "uint256"
            }
          ],
          "payable": false,
          "stateMutability": "nonpayable",
          "type": "function"
        },
        {
          "constant": false,
          "inputs": [
            {
              "internalType": "address[]",
              "name": "markets_",
              "type": "address[]"
            },
            {
              "internalType": "enum ComptrollerV9Storage.Action[]",
              "name": "actions_",
              "type": "uint8[]"
            },
            {
              "internalType": "bool",
              "name": "paused_",
              "type": "bool"
            }
          ],
          "name": "_setActionsPaused",
          "outputs": [],
          "payable": false,
          "stateMutability": "nonpayable",
          "type": "function"
        },
        {
          "constant": false,
          "inputs": [
            {
              "internalType": "uint256",
              "name": "newCloseFactorMantissa",
              "type": "uint256"
            }
          ],
          "name": "_setCloseFactor",
          "outputs": [
            {
              "internalType": "uint256",
              "name": "",
              "type": "uint256"
            }
          ],
          "payable": false,
          "stateMutability": "nonpayable",
          "type": "function"
        },
        {
          "constant": false,
          "inputs": [
            {
              "internalType": "contract VToken",
              "name": "vToken",
              "type": "address"
            },
            {
              "internalType": "uint256",
              "name": "newCollateralFactorMantissa",
              "type": "uint256"
            }
          ],
          "name": "_setCollateralFactor",
          "outputs": [
            {
              "internalType": "uint256",
              "name": "",
              "type": "uint256"
            }
          ],
          "payable": false,
          "stateMutability": "nonpayable",
          "type": "function"
        },
        {
          "constant": false,
          "inputs": [
            {
              "internalType": "contract ComptrollerLensInterface",
              "name": "comptrollerLens_",
              "type": "address"
            }
          ],
          "name": "_setComptrollerLens",
          "outputs": [
            {
              "internalType": "uint256",
              "name": "",
              "type": "uint256"
            }
          ],
          "payable": false,
          "stateMutability": "nonpayable",
          "type": "function"
        },
        {
          "constant": false,
          "inputs": [
            {
              "internalType": "address",
              "name": "vTokenBorrowed",
              "type": "address"
            },
            {
              "internalType": "bool",
              "name": "enable",
              "type": "bool"
            }
          ],
          "name": "_setForcedLiquidation",
          "outputs": [],
          "payable": false,
          "stateMutability": "nonpayable",
          "type": "function"
        },
        {
          "constant": false,
          "inputs": [
            {
              "internalType": "uint256",
              "name": "newLiquidationIncentiveMantissa",
              "type": "uint256"
            }
          ],
          "name": "_setLiquidationIncentive",
          "outputs": [
            {
              "internalType": "uint256",
              "name": "",
              "type": "uint256"
            }
          ],
          "payable": false,
          "stateMutability": "nonpayable",
          "type": "function"
        },
        {
          "constant": false,
          "inputs": [
            {
              "internalType": "address",
              "name": "newLiquidatorContract_",
              "type": "address"
            }
          ],
          "name": "_setLiquidatorContract",
          "outputs": [],
          "payable": false,
          "stateMutability": "nonpayable",
          "type": "function"
        },
        {
          "constant": false,
          "inputs": [
            {
              "internalType": "contract VToken[]",
              "name": "vTokens",
              "type": "address[]"
            },
            {
              "internalType": "uint256[]",
              "name": "newBorrowCaps",
              "type": "uint256[]"
            }
          ],
          "name": "_setMarketBorrowCaps",
          "outputs": [],
          "payable": false,
          "stateMutability": "nonpayable",
          "type": "function"
        },
        {
          "constant": false,
          "inputs": [
            {
              "internalType": "contract VToken[]",
              "name": "vTokens",
              "type": "address[]"
            },
            {
              "internalType": "uint256[]",
              "name": "newSupplyCaps",
              "type": "uint256[]"
            }
          ],
          "name": "_setMarketSupplyCaps",
          "outputs": [],
          "payable": false,
          "stateMutability": "nonpayable",
          "type": "function"
        },
        {
          "constant": false,
          "inputs": [
            {
              "internalType": "address",
              "name": "newPauseGuardian",
              "type": "address"
            }
          ],
          "name": "_setPauseGuardian",
          "outputs": [
            {
              "internalType": "uint256",
              "name": "",
              "type": "uint256"
            }
          ],
          "payable": false,
          "stateMutability": "nonpayable",
          "type": "function"
        },
        {
          "constant": false,
          "inputs": [
            {
              "internalType": "contract PriceOracle",
              "name": "newOracle",
              "type": "address"
            }
          ],
          "name": "_setPriceOracle",
          "outputs": [
            {
              "internalType": "uint256",
              "name": "",
              "type": "uint256"
            }
          ],
          "payable": false,
          "stateMutability": "nonpayable",
          "type": "function"
        },
        {
          "constant": false,
          "inputs": [
            {
              "internalType": "contract IPrime",
              "name": "_prime",
              "type": "address"
            }
          ],
          "name": "_setPrimeToken",
          "outputs": [
            {
              "internalType": "uint256",
              "name": "",
              "type": "uint256"
            }
          ],
          "payable": false,
          "stateMutability": "nonpayable",
          "type": "function"
        },
        {
          "constant": false,
          "inputs": [
            {
              "internalType": "bool",
              "name": "state",
              "type": "bool"
            }
          ],
          "name": "_setProtocolPaused",
          "outputs": [
            {
              "internalType": "bool",
              "name": "",
              "type": "bool"
            }
          ],
          "payable": false,
          "stateMutability": "nonpayable",
          "type": "function"
        },
        {
          "constant": false,
          "inputs": [
            {
              "internalType": "address",
              "name": "newTreasuryGuardian",
              "type": "address"
            },
            {
              "internalType": "address",
              "name": "newTreasuryAddress",
              "type": "address"
            },
            {
              "internalType": "uint256",
              "name": "newTreasuryPercent",
              "type": "uint256"
            }
          ],
          "name": "_setTreasuryData",
          "outputs": [
            {
              "internalType": "uint256",
              "name": "",
              "type": "uint256"
            }
          ],
          "payable": false,
          "stateMutability": "nonpayable",
          "type": "function"
        },
        {
          "constant": false,
          "inputs": [
            {
              "internalType": "contract VAIControllerInterface",
              "name": "vaiController_",
              "type": "address"
            }
          ],
          "name": "_setVAIController",
          "outputs": [
            {
              "internalType": "uint256",
              "name": "",
              "type": "uint256"
            }
          ],
          "payable": false,
          "stateMutability": "nonpayable",
          "type": "function"
        },
        {
          "constant": false,
          "inputs": [
            {
              "internalType": "uint256",
              "name": "newVAIMintRate",
              "type": "uint256"
            }
          ],
          "name": "_setVAIMintRate",
          "outputs": [
            {
              "internalType": "uint256",
              "name": "",
              "type": "uint256"
            }
          ],
          "payable": false,
          "stateMutability": "nonpayable",
          "type": "function"
        },
        {
          "constant": false,
          "inputs": [
            {
              "internalType": "address",
              "name": "vault_",
              "type": "address"
            },
            {
              "internalType": "uint256",
              "name": "releaseStartBlock_",
              "type": "uint256"
            },
            {
              "internalType": "uint256",
              "name": "minReleaseAmount_",
              "type": "uint256"
            }
          ],
          "name": "_setVAIVaultInfo",
          "outputs": [],
          "payable": false,
          "stateMutability": "nonpayable",
          "type": "function"
        },
        {
          "constant": false,
          "inputs": [
            {
              "internalType": "uint256",
              "name": "venusVAIVaultRate_",
              "type": "uint256"
            }
          ],
          "name": "_setVenusVAIVaultRate",
          "outputs": [],
          "payable": false,
          "stateMutability": "nonpayable",
          "type": "function"
        },
        {
          "constant": true,
          "inputs": [
            {
              "internalType": "address",
              "name": "",
              "type": "address"
            },
            {
              "internalType": "uint256",
              "name": "",
              "type": "uint256"
            }
          ],
          "name": "accountAssets",
          "outputs": [
            {
              "internalType": "contract VToken",
              "name": "",
              "type": "address"
            }
          ],
          "payable": false,
          "stateMutability": "view",
          "type": "function"
        },
        {
          "constant": true,
          "inputs": [
            {
              "internalType": "address",
              "name": "market",
              "type": "address"
            },
            {
              "internalType": "enum ComptrollerV9Storage.Action",
              "name": "action",
              "type": "uint8"
            }
          ],
          "name": "actionPaused",
          "outputs": [
            {
              "internalType": "bool",
              "name": "",
              "type": "bool"
            }
          ],
          "payable": false,
          "stateMutability": "view",
          "type": "function"
        },
        {
          "constant": true,
          "inputs": [],
          "name": "admin",
          "outputs": [
            {
              "internalType": "address",
              "name": "",
              "type": "address"
            }
          ],
          "payable": false,
          "stateMutability": "view",
          "type": "function"
        },
        {
          "constant": true,
          "inputs": [
            {
              "internalType": "uint256",
              "name": "",
              "type": "uint256"
            }
          ],
          "name": "allMarkets",
          "outputs": [
            {
              "internalType": "contract VToken",
              "name": "",
              "type": "address"
            }
          ],
          "payable": false,
          "stateMutability": "view",
          "type": "function"
        },
        {
          "constant": true,
          "inputs": [
            {
              "internalType": "address",
              "name": "",
              "type": "address"
            },
            {
              "internalType": "address",
              "name": "",
              "type": "address"
            }
          ],
          "name": "approvedDelegates",
          "outputs": [
            {
              "internalType": "bool",
              "name": "",
              "type": "bool"
            }
          ],
          "payable": false,
          "stateMutability": "view",
          "type": "function"
        },
        {
          "constant": true,
          "inputs": [],
          "name": "borrowCapGuardian",
          "outputs": [
            {
              "internalType": "address",
              "name": "",
              "type": "address"
            }
          ],
          "payable": false,
          "stateMutability": "view",
          "type": "function"
        },
        {
          "constant": true,
          "inputs": [
            {
              "internalType": "address",
              "name": "",
              "type": "address"
            }
          ],
          "name": "borrowCaps",
          "outputs": [
            {
              "internalType": "uint256",
              "name": "",
              "type": "uint256"
            }
          ],
          "payable": false,
          "stateMutability": "view",
          "type": "function"
        },
        {
          "constant": true,
          "inputs": [],
          "name": "closeFactorMantissa",
          "outputs": [
            {
              "internalType": "uint256",
              "name": "",
              "type": "uint256"
            }
          ],
          "payable": false,
          "stateMutability": "view",
          "type": "function"
        },
        {
          "constant": true,
          "inputs": [],
          "name": "comptrollerImplementation",
          "outputs": [
            {
              "internalType": "address",
              "name": "",
              "type": "address"
            }
          ],
          "payable": false,
          "stateMutability": "view",
          "type": "function"
        },
        {
          "constant": true,
          "inputs": [],
          "name": "comptrollerLens",
          "outputs": [
            {
              "internalType": "contract ComptrollerLensInterface",
              "name": "",
              "type": "address"
            }
          ],
          "payable": false,
          "stateMutability": "view",
          "type": "function"
        },
        {
          "constant": true,
          "inputs": [],
          "name": "getXVSAddress",
          "outputs": [
            {
              "internalType": "address",
              "name": "",
              "type": "address"
            }
          ],
          "payable": false,
          "stateMutability": "pure",
          "type": "function"
        },
        {
          "constant": true,
          "inputs": [
            {
              "internalType": "address",
              "name": "",
              "type": "address"
            }
          ],
          "name": "isForcedLiquidationEnabled",
          "outputs": [
            {
              "internalType": "bool",
              "name": "",
              "type": "bool"
            }
          ],
          "payable": false,
          "stateMutability": "view",
          "type": "function"
        },
        {
          "constant": true,
          "inputs": [],
          "name": "liquidationIncentiveMantissa",
          "outputs": [
            {
              "internalType": "uint256",
              "name": "",
              "type": "uint256"
            }
          ],
          "payable": false,
          "stateMutability": "view",
          "type": "function"
        },
        {
          "constant": true,
          "inputs": [],
          "name": "liquidatorContract",
          "outputs": [
            {
              "internalType": "address",
              "name": "",
              "type": "address"
            }
          ],
          "payable": false,
          "stateMutability": "view",
          "type": "function"
        },
        {
          "constant": true,
          "inputs": [
            {
              "internalType": "address",
              "name": "",
              "type": "address"
            }
          ],
          "name": "markets",
          "outputs": [
            {
              "internalType": "bool",
              "name": "isListed",
              "type": "bool"
            },
            {
              "internalType": "uint256",
              "name": "collateralFactorMantissa",
              "type": "uint256"
            },
            {
              "internalType": "bool",
              "name": "isVenus",
              "type": "bool"
            }
          ],
          "payable": false,
          "stateMutability": "view",
          "type": "function"
        },
        {
          "constant": true,
          "inputs": [],
          "name": "maxAssets",
          "outputs": [
            {
              "internalType": "uint256",
              "name": "",
              "type": "uint256"
            }
          ],
          "payable": false,
          "stateMutability": "view",
          "type": "function"
        },
        {
          "constant": true,
          "inputs": [],
          "name": "minReleaseAmount",
          "outputs": [
            {
              "internalType": "uint256",
              "name": "",
              "type": "uint256"
            }
          ],
          "payable": false,
          "stateMutability": "view",
          "type": "function"
        },
        {
          "constant": true,
          "inputs": [],
          "name": "mintVAIGuardianPaused",
          "outputs": [
            {
              "internalType": "bool",
              "name": "",
              "type": "bool"
            }
          ],
          "payable": false,
          "stateMutability": "view",
          "type": "function"
        },
        {
          "constant": true,
          "inputs": [
            {
              "internalType": "address",
              "name": "",
              "type": "address"
            }
          ],
          "name": "mintedVAIs",
          "outputs": [
            {
              "internalType": "uint256",
              "name": "",
              "type": "uint256"
            }
          ],
          "payable": false,
          "stateMutability": "view",
          "type": "function"
        },
        {
          "constant": true,
          "inputs": [],
          "name": "oracle",
          "outputs": [
            {
              "internalType": "contract PriceOracle",
              "name": "",
              "type": "address"
            }
          ],
          "payable": false,
          "stateMutability": "view",
          "type": "function"
        },
        {
          "constant": true,
          "inputs": [],
          "name": "pauseGuardian",
          "outputs": [
            {
              "internalType": "address",
              "name": "",
              "type": "address"
            }
          ],
          "payable": false,
          "stateMutability": "view",
          "type": "function"
        },
        {
          "constant": true,
          "inputs": [],
          "name": "pendingAdmin",
          "outputs": [
            {
              "internalType": "address",
              "name": "",
              "type": "address"
            }
          ],
          "payable": false,
          "stateMutability": "view",
          "type": "function"
        },
        {
          "constant": true,
          "inputs": [],
          "name": "pendingComptrollerImplementation",
          "outputs": [
            {
              "internalType": "address",
              "name": "",
              "type": "address"
            }
          ],
          "payable": false,
          "stateMutability": "view",
          "type": "function"
        },
        {
          "constant": true,
          "inputs": [],
          "name": "prime",
          "outputs": [
            {
              "internalType": "contract IPrime",
              "name": "",
              "type": "address"
            }
          ],
          "payable": false,
          "stateMutability": "view",
          "type": "function"
        },
        {
          "constant": true,
          "inputs": [],
          "name": "protocolPaused",
          "outputs": [
            {
              "internalType": "bool",
              "name": "",
              "type": "bool"
            }
          ],
          "payable": false,
          "stateMutability": "view",
          "type": "function"
        },
        {
          "constant": true,
          "inputs": [],
          "name": "releaseStartBlock",
          "outputs": [
            {
              "internalType": "uint256",
              "name": "",
              "type": "uint256"
            }
          ],
          "payable": false,
          "stateMutability": "view",
          "type": "function"
        },
        {
          "constant": true,
          "inputs": [],
          "name": "repayVAIGuardianPaused",
          "outputs": [
            {
              "internalType": "bool",
              "name": "",
              "type": "bool"
            }
          ],
          "payable": false,
          "stateMutability": "view",
          "type": "function"
        },
        {
          "constant": false,
          "inputs": [
            {
              "internalType": "address",
              "name": "owner",
              "type": "address"
            },
            {
              "internalType": "uint256",
              "name": "amount",
              "type": "uint256"
            }
          ],
          "name": "setMintedVAIOf",
          "outputs": [
            {
              "internalType": "uint256",
              "name": "",
              "type": "uint256"
            }
          ],
          "payable": false,
          "stateMutability": "nonpayable",
          "type": "function"
        },
        {
          "constant": true,
          "inputs": [
            {
              "internalType": "address",
              "name": "",
              "type": "address"
            }
          ],
          "name": "supplyCaps",
          "outputs": [
            {
              "internalType": "uint256",
              "name": "",
              "type": "uint256"
            }
          ],
          "payable": false,
          "stateMutability": "view",
          "type": "function"
        },
        {
          "constant": true,
          "inputs": [],
          "name": "treasuryAddress",
          "outputs": [
            {
              "internalType": "address",
              "name": "",
              "type": "address"
            }
          ],
          "payable": false,
          "stateMutability": "view",
          "type": "function"
        },
        {
          "constant": true,
          "inputs": [],
          "name": "treasuryGuardian",
          "outputs": [
            {
              "internalType": "address",
              "name": "",
              "type": "address"
            }
          ],
          "payable": false,
          "stateMutability": "view",
          "type": "function"
        },
        {
          "constant": true,
          "inputs": [],
          "name": "treasuryPercent",
          "outputs": [
            {
              "internalType": "uint256",
              "name": "",
              "type": "uint256"
            }
          ],
          "payable": false,
          "stateMutability": "view",
          "type": "function"
        },
        {
          "constant": true,
          "inputs": [],
          "name": "vaiController",
          "outputs": [
            {
              "internalType": "contract VAIControllerInterface",
              "name": "",
              "type": "address"
            }
          ],
          "payable": false,
          "stateMutability": "view",
          "type": "function"
        },
        {
          "constant": true,
          "inputs": [],
          "name": "vaiMintRate",
          "outputs": [
            {
              "internalType": "uint256",
              "name": "",
              "type": "uint256"
            }
          ],
          "payable": false,
          "stateMutability": "view",
          "type": "function"
        },
        {
          "constant": true,
          "inputs": [],
          "name": "vaiVaultAddress",
          "outputs": [
            {
              "internalType": "address",
              "name": "",
              "type": "address"
            }
          ],
          "payable": false,
          "stateMutability": "view",
          "type": "function"
        },
        {
          "constant": true,
          "inputs": [
            {
              "internalType": "address",
              "name": "",
              "type": "address"
            }
          ],
          "name": "venusAccrued",
          "outputs": [
            {
              "internalType": "uint256",
              "name": "",
              "type": "uint256"
            }
          ],
          "payable": false,
          "stateMutability": "view",
          "type": "function"
        },
        {
          "constant": true,
          "inputs": [
            {
              "internalType": "address",
              "name": "",
              "type": "address"
            }
          ],
          "name": "venusBorrowSpeeds",
          "outputs": [
            {
              "internalType": "uint256",
              "name": "",
              "type": "uint256"
            }
          ],
          "payable": false,
          "stateMutability": "view",
          "type": "function"
        },
        {
          "constant": true,
          "inputs": [
            {
              "internalType": "address",
              "name": "",
              "type": "address"
            }
          ],
          "name": "venusBorrowState",
          "outputs": [
            {
              "internalType": "uint224",
              "name": "index",
              "type": "uint224"
            },
            {
              "internalType": "uint32",
              "name": "block",
              "type": "uint32"
            }
          ],
          "payable": false,
          "stateMutability": "view",
          "type": "function"
        },
        {
          "constant": true,
          "inputs": [
            {
              "internalType": "address",
              "name": "",
              "type": "address"
            },
            {
              "internalType": "address",
              "name": "",
              "type": "address"
            }
          ],
          "name": "venusBorrowerIndex",
          "outputs": [
            {
              "internalType": "uint256",
              "name": "",
              "type": "uint256"
            }
          ],
          "payable": false,
          "stateMutability": "view",
          "type": "function"
        },
        {
          "constant": true,
          "inputs": [],
          "name": "venusInitialIndex",
          "outputs": [
            {
              "internalType": "uint224",
              "name": "",
              "type": "uint224"
            }
          ],
          "payable": false,
          "stateMutability": "view",
          "type": "function"
        },
        {
          "constant": true,
          "inputs": [
            {
              "internalType": "address",
              "name": "",
              "type": "address"
            },
            {
              "internalType": "address",
              "name": "",
              "type": "address"
            }
          ],
          "name": "venusSupplierIndex",
          "outputs": [
            {
              "internalType": "uint256",
              "name": "",
              "type": "uint256"
            }
          ],
          "payable": false,
          "stateMutability": "view",
          "type": "function"
        },
        {
          "constant": true,
          "inputs": [
            {
              "internalType": "address",
              "name": "",
              "type": "address"
            }
          ],
          "name": "venusSupplySpeeds",
          "outputs": [
            {
              "internalType": "uint256",
              "name": "",
              "type": "uint256"
            }
          ],
          "payable": false,
          "stateMutability": "view",
          "type": "function"
        },
        {
          "constant": true,
          "inputs": [
            {
              "internalType": "address",
              "name": "",
              "type": "address"
            }
          ],
          "name": "venusSupplyState",
          "outputs": [
            {
              "internalType": "uint224",
              "name": "index",
              "type": "uint224"
            },
            {
              "internalType": "uint32",
              "name": "block",
              "type": "uint32"
            }
          ],
          "payable": false,
          "stateMutability": "view",
          "type": "function"
        },
        {
          "constant": true,
          "inputs": [],
          "name": "venusVAIVaultRate",
          "outputs": [
            {
              "internalType": "uint256",
              "name": "",
              "type": "uint256"
            }
          ],
          "payable": false,
          "stateMutability": "view",
          "type": "function"
        }
      ]
    },
    "VBNBAdmin": {
      "address": "0x9A7890534d9d91d473F28cB97962d176e2B65f1d",
      "abi": [
        {
          "anonymous": false,
          "inputs": [
            {
              "indexed": false,
              "internalType": "address",
              "name": "previousAdmin",
              "type": "address"
            },
            {
              "indexed": false,
              "internalType": "address",
              "name": "newAdmin",
              "type": "address"
            }
          ],
          "name": "AdminChanged",
          "type": "event"
        },
        {
          "anonymous": false,
          "inputs": [
            {
              "indexed": true,
              "internalType": "address",
              "name": "beacon",
              "type": "address"
            }
          ],
          "name": "BeaconUpgraded",
          "type": "event"
        },
        {
          "anonymous": false,
          "inputs": [
            {
              "indexed": true,
              "internalType": "address",
              "name": "implementation",
              "type": "address"
            }
          ],
          "name": "Upgraded",
          "type": "event"
        },
        {
          "stateMutability": "payable",
          "type": "fallback"
        },
        {
          "inputs": [],
          "name": "admin",
          "outputs": [
            {
              "internalType": "address",
              "name": "admin_",
              "type": "address"
            }
          ],
          "stateMutability": "nonpayable",
          "type": "function"
        },
        {
          "inputs": [
            {
              "internalType": "address",
              "name": "newAdmin",
              "type": "address"
            }
          ],
          "name": "changeAdmin",
          "outputs": [],
          "stateMutability": "nonpayable",
          "type": "function"
        },
        {
          "inputs": [],
          "name": "implementation",
          "outputs": [
            {
              "internalType": "address",
              "name": "implementation_",
              "type": "address"
            }
          ],
          "stateMutability": "nonpayable",
          "type": "function"
        },
        {
          "inputs": [
            {
              "internalType": "address",
              "name": "newImplementation",
              "type": "address"
            }
          ],
          "name": "upgradeTo",
          "outputs": [],
          "stateMutability": "nonpayable",
          "type": "function"
        },
        {
          "inputs": [
            {
              "internalType": "address",
              "name": "newImplementation",
              "type": "address"
            },
            {
              "internalType": "bytes",
              "name": "data",
              "type": "bytes"
            }
          ],
          "name": "upgradeToAndCall",
          "outputs": [],
          "stateMutability": "payable",
          "type": "function"
        },
        {
          "stateMutability": "payable",
          "type": "receive"
        },
        {
          "inputs": [
            {
              "internalType": "address",
              "name": "sender",
              "type": "address"
            },
            {
              "internalType": "address",
              "name": "calledContract",
              "type": "address"
            },
            {
              "internalType": "string",
              "name": "methodSignature",
              "type": "string"
            }
          ],
          "name": "Unauthorized",
          "type": "error"
        },
        {
          "anonymous": false,
          "inputs": [
            {
              "indexed": false,
              "internalType": "uint8",
              "name": "version",
              "type": "uint8"
            }
          ],
          "name": "Initialized",
          "type": "event"
        },
        {
          "anonymous": false,
          "inputs": [
            {
              "indexed": false,
              "internalType": "address",
              "name": "oldAccessControlManager",
              "type": "address"
            },
            {
              "indexed": false,
              "internalType": "address",
              "name": "newAccessControlManager",
              "type": "address"
            }
          ],
          "name": "NewAccessControlManager",
          "type": "event"
        },
        {
          "anonymous": false,
          "inputs": [
            {
              "indexed": true,
              "internalType": "address",
              "name": "previousOwner",
              "type": "address"
            },
            {
              "indexed": true,
              "internalType": "address",
              "name": "newOwner",
              "type": "address"
            }
          ],
          "name": "OwnershipTransferStarted",
          "type": "event"
        },
        {
          "anonymous": false,
          "inputs": [
            {
              "indexed": true,
              "internalType": "address",
              "name": "previousOwner",
              "type": "address"
            },
            {
              "indexed": true,
              "internalType": "address",
              "name": "newOwner",
              "type": "address"
            }
          ],
          "name": "OwnershipTransferred",
          "type": "event"
        },
        {
          "anonymous": false,
          "inputs": [
            {
              "indexed": true,
              "internalType": "contract IProtocolShareReserve",
              "name": "oldProtocolShareReserve",
              "type": "address"
            },
            {
              "indexed": true,
              "internalType": "contract IProtocolShareReserve",
              "name": "newProtocolShareReserve",
              "type": "address"
            }
          ],
          "name": "ProtocolShareReserveUpdated",
          "type": "event"
        },
        {
          "anonymous": false,
          "inputs": [
            {
              "indexed": false,
              "internalType": "uint256",
              "name": "reduceAmount",
              "type": "uint256"
            }
          ],
          "name": "ReservesReduced",
          "type": "event"
        },
        {
          "inputs": [],
          "name": "WBNB",
          "outputs": [
            {
              "internalType": "contract IWBNB",
              "name": "",
              "type": "address"
            }
          ],
          "stateMutability": "view",
          "type": "function"
        },
        {
          "inputs": [],
          "name": "acceptOwnership",
          "outputs": [],
          "stateMutability": "nonpayable",
          "type": "function"
        },
        {
          "inputs": [],
          "name": "accessControlManager",
          "outputs": [
            {
              "internalType": "contract IAccessControlManagerV8",
              "name": "",
              "type": "address"
            }
          ],
          "stateMutability": "view",
          "type": "function"
        },
        {
          "inputs": [
            {
              "internalType": "contract IProtocolShareReserve",
              "name": "_protocolShareReserve",
              "type": "address"
            },
            {
              "internalType": "address",
              "name": "accessControlManager",
              "type": "address"
            }
          ],
          "name": "initialize",
          "outputs": [],
          "stateMutability": "nonpayable",
          "type": "function"
        },
        {
          "inputs": [],
          "name": "owner",
          "outputs": [
            {
              "internalType": "address",
              "name": "",
              "type": "address"
            }
          ],
          "stateMutability": "view",
          "type": "function"
        },
        {
          "inputs": [],
          "name": "pendingOwner",
          "outputs": [
            {
              "internalType": "address",
              "name": "",
              "type": "address"
            }
          ],
          "stateMutability": "view",
          "type": "function"
        },
        {
          "inputs": [],
          "name": "protocolShareReserve",
          "outputs": [
            {
              "internalType": "contract IProtocolShareReserve",
              "name": "",
              "type": "address"
            }
          ],
          "stateMutability": "view",
          "type": "function"
        },
        {
          "inputs": [
            {
              "internalType": "uint256",
              "name": "reduceAmount",
              "type": "uint256"
            }
          ],
          "name": "reduceReserves",
          "outputs": [],
          "stateMutability": "nonpayable",
          "type": "function"
        },
        {
          "inputs": [],
          "name": "renounceOwnership",
          "outputs": [],
          "stateMutability": "nonpayable",
          "type": "function"
        },
        {
          "inputs": [
            {
              "internalType": "address",
              "name": "accessControlManager_",
              "type": "address"
            }
          ],
          "name": "setAccessControlManager",
          "outputs": [],
          "stateMutability": "nonpayable",
          "type": "function"
        },
        {
          "inputs": [
            {
              "internalType": "contract IProtocolShareReserve",
              "name": "protocolShareReserve_",
              "type": "address"
            }
          ],
          "name": "setProtocolShareReserve",
          "outputs": [],
          "stateMutability": "nonpayable",
          "type": "function"
        },
        {
          "inputs": [
            {
              "internalType": "address",
              "name": "newOwner",
              "type": "address"
            }
          ],
          "name": "transferOwnership",
          "outputs": [],
          "stateMutability": "nonpayable",
          "type": "function"
        },
        {
          "inputs": [],
          "name": "vBNB",
          "outputs": [
            {
              "internalType": "contract VTokenInterface",
              "name": "",
              "type": "address"
            }
          ],
          "stateMutability": "view",
          "type": "function"
        },
        {
          "inputs": [
            {
              "internalType": "address",
              "name": "_logic",
              "type": "address"
            },
            {
              "internalType": "address",
              "name": "admin_",
              "type": "address"
            },
            {
              "internalType": "bytes",
              "name": "_data",
              "type": "bytes"
            }
          ],
          "stateMutability": "payable",
          "type": "constructor"
        }
      ]
    },
    "VBNBAdmin_Implementation": {
      "address": "0x8c15384f1346BD977A689C0c51BD369E8d7313cA",
      "abi": [
        {
          "inputs": [
            {
              "internalType": "contract VTokenInterface",
              "name": "_vBNB",
              "type": "address"
            },
            {
              "internalType": "contract IWBNB",
              "name": "_WBNB",
              "type": "address"
            }
          ],
          "stateMutability": "nonpayable",
          "type": "constructor"
        },
        {
          "inputs": [
            {
              "internalType": "address",
              "name": "sender",
              "type": "address"
            },
            {
              "internalType": "address",
              "name": "calledContract",
              "type": "address"
            },
            {
              "internalType": "string",
              "name": "methodSignature",
              "type": "string"
            }
          ],
          "name": "Unauthorized",
          "type": "error"
        },
        {
          "anonymous": false,
          "inputs": [
            {
              "indexed": false,
              "internalType": "uint8",
              "name": "version",
              "type": "uint8"
            }
          ],
          "name": "Initialized",
          "type": "event"
        },
        {
          "anonymous": false,
          "inputs": [
            {
              "indexed": false,
              "internalType": "address",
              "name": "oldAccessControlManager",
              "type": "address"
            },
            {
              "indexed": false,
              "internalType": "address",
              "name": "newAccessControlManager",
              "type": "address"
            }
          ],
          "name": "NewAccessControlManager",
          "type": "event"
        },
        {
          "anonymous": false,
          "inputs": [
            {
              "indexed": true,
              "internalType": "address",
              "name": "previousOwner",
              "type": "address"
            },
            {
              "indexed": true,
              "internalType": "address",
              "name": "newOwner",
              "type": "address"
            }
          ],
          "name": "OwnershipTransferStarted",
          "type": "event"
        },
        {
          "anonymous": false,
          "inputs": [
            {
              "indexed": true,
              "internalType": "address",
              "name": "previousOwner",
              "type": "address"
            },
            {
              "indexed": true,
              "internalType": "address",
              "name": "newOwner",
              "type": "address"
            }
          ],
          "name": "OwnershipTransferred",
          "type": "event"
        },
        {
          "anonymous": false,
          "inputs": [
            {
              "indexed": true,
              "internalType": "contract IProtocolShareReserve",
              "name": "oldProtocolShareReserve",
              "type": "address"
            },
            {
              "indexed": true,
              "internalType": "contract IProtocolShareReserve",
              "name": "newProtocolShareReserve",
              "type": "address"
            }
          ],
          "name": "ProtocolShareReserveUpdated",
          "type": "event"
        },
        {
          "anonymous": false,
          "inputs": [
            {
              "indexed": false,
              "internalType": "uint256",
              "name": "reduceAmount",
              "type": "uint256"
            }
          ],
          "name": "ReservesReduced",
          "type": "event"
        },
        {
          "stateMutability": "payable",
          "type": "fallback"
        },
        {
          "inputs": [],
          "name": "WBNB",
          "outputs": [
            {
              "internalType": "contract IWBNB",
              "name": "",
              "type": "address"
            }
          ],
          "stateMutability": "view",
          "type": "function"
        },
        {
          "inputs": [],
          "name": "acceptOwnership",
          "outputs": [],
          "stateMutability": "nonpayable",
          "type": "function"
        },
        {
          "inputs": [],
          "name": "accessControlManager",
          "outputs": [
            {
              "internalType": "contract IAccessControlManagerV8",
              "name": "",
              "type": "address"
            }
          ],
          "stateMutability": "view",
          "type": "function"
        },
        {
          "inputs": [
            {
              "internalType": "contract IProtocolShareReserve",
              "name": "_protocolShareReserve",
              "type": "address"
            },
            {
              "internalType": "address",
              "name": "accessControlManager",
              "type": "address"
            }
          ],
          "name": "initialize",
          "outputs": [],
          "stateMutability": "nonpayable",
          "type": "function"
        },
        {
          "inputs": [],
          "name": "owner",
          "outputs": [
            {
              "internalType": "address",
              "name": "",
              "type": "address"
            }
          ],
          "stateMutability": "view",
          "type": "function"
        },
        {
          "inputs": [],
          "name": "pendingOwner",
          "outputs": [
            {
              "internalType": "address",
              "name": "",
              "type": "address"
            }
          ],
          "stateMutability": "view",
          "type": "function"
        },
        {
          "inputs": [],
          "name": "protocolShareReserve",
          "outputs": [
            {
              "internalType": "contract IProtocolShareReserve",
              "name": "",
              "type": "address"
            }
          ],
          "stateMutability": "view",
          "type": "function"
        },
        {
          "inputs": [
            {
              "internalType": "uint256",
              "name": "reduceAmount",
              "type": "uint256"
            }
          ],
          "name": "reduceReserves",
          "outputs": [],
          "stateMutability": "nonpayable",
          "type": "function"
        },
        {
          "inputs": [],
          "name": "renounceOwnership",
          "outputs": [],
          "stateMutability": "nonpayable",
          "type": "function"
        },
        {
          "inputs": [
            {
              "internalType": "address",
              "name": "accessControlManager_",
              "type": "address"
            }
          ],
          "name": "setAccessControlManager",
          "outputs": [],
          "stateMutability": "nonpayable",
          "type": "function"
        },
        {
          "inputs": [
            {
              "internalType": "contract IProtocolShareReserve",
              "name": "protocolShareReserve_",
              "type": "address"
            }
          ],
          "name": "setProtocolShareReserve",
          "outputs": [],
          "stateMutability": "nonpayable",
          "type": "function"
        },
        {
          "inputs": [
            {
              "internalType": "address",
              "name": "newOwner",
              "type": "address"
            }
          ],
          "name": "transferOwnership",
          "outputs": [],
          "stateMutability": "nonpayable",
          "type": "function"
        },
        {
          "inputs": [],
          "name": "vBNB",
          "outputs": [
            {
              "internalType": "contract VTokenInterface",
              "name": "",
              "type": "address"
            }
          ],
          "stateMutability": "view",
          "type": "function"
        },
        {
          "stateMutability": "payable",
          "type": "receive"
        }
      ]
    },
    "VBNBAdmin_Proxy": {
      "address": "0x9A7890534d9d91d473F28cB97962d176e2B65f1d",
      "abi": [
        {
          "inputs": [
            {
              "internalType": "address",
              "name": "_logic",
              "type": "address"
            },
            {
              "internalType": "address",
              "name": "admin_",
              "type": "address"
            },
            {
              "internalType": "bytes",
              "name": "_data",
              "type": "bytes"
            }
          ],
          "stateMutability": "payable",
          "type": "constructor"
        },
        {
          "anonymous": false,
          "inputs": [
            {
              "indexed": false,
              "internalType": "address",
              "name": "previousAdmin",
              "type": "address"
            },
            {
              "indexed": false,
              "internalType": "address",
              "name": "newAdmin",
              "type": "address"
            }
          ],
          "name": "AdminChanged",
          "type": "event"
        },
        {
          "anonymous": false,
          "inputs": [
            {
              "indexed": true,
              "internalType": "address",
              "name": "beacon",
              "type": "address"
            }
          ],
          "name": "BeaconUpgraded",
          "type": "event"
        },
        {
          "anonymous": false,
          "inputs": [
            {
              "indexed": true,
              "internalType": "address",
              "name": "implementation",
              "type": "address"
            }
          ],
          "name": "Upgraded",
          "type": "event"
        },
        {
          "stateMutability": "payable",
          "type": "fallback"
        },
        {
          "inputs": [],
          "name": "admin",
          "outputs": [
            {
              "internalType": "address",
              "name": "admin_",
              "type": "address"
            }
          ],
          "stateMutability": "nonpayable",
          "type": "function"
        },
        {
          "inputs": [
            {
              "internalType": "address",
              "name": "newAdmin",
              "type": "address"
            }
          ],
          "name": "changeAdmin",
          "outputs": [],
          "stateMutability": "nonpayable",
          "type": "function"
        },
        {
          "inputs": [],
          "name": "implementation",
          "outputs": [
            {
              "internalType": "address",
              "name": "implementation_",
              "type": "address"
            }
          ],
          "stateMutability": "nonpayable",
          "type": "function"
        },
        {
          "inputs": [
            {
              "internalType": "address",
              "name": "newImplementation",
              "type": "address"
            }
          ],
          "name": "upgradeTo",
          "outputs": [],
          "stateMutability": "nonpayable",
          "type": "function"
        },
        {
          "inputs": [
            {
              "internalType": "address",
              "name": "newImplementation",
              "type": "address"
            },
            {
              "internalType": "bytes",
              "name": "data",
              "type": "bytes"
            }
          ],
          "name": "upgradeToAndCall",
          "outputs": [],
          "stateMutability": "payable",
          "type": "function"
        },
        {
          "stateMutability": "payable",
          "type": "receive"
        }
      ]
    },
<<<<<<< HEAD
=======
    "VTreasury": {
      "address": "0xF322942f644A996A617BD29c16bd7d231d9F35E9",
      "abi": [
        {
          "anonymous": false,
          "inputs": [
            {
              "indexed": true,
              "internalType": "address",
              "name": "previousOwner",
              "type": "address"
            },
            {
              "indexed": true,
              "internalType": "address",
              "name": "newOwner",
              "type": "address"
            }
          ],
          "name": "OwnershipTransferred",
          "type": "event"
        },
        {
          "anonymous": false,
          "inputs": [
            {
              "indexed": false,
              "internalType": "address",
              "name": "tokenAddress",
              "type": "address"
            },
            {
              "indexed": false,
              "internalType": "uint256",
              "name": "withdrawAmount",
              "type": "uint256"
            },
            {
              "indexed": false,
              "internalType": "address",
              "name": "withdrawAddress",
              "type": "address"
            }
          ],
          "name": "WithdrawTreasuryBEP20",
          "type": "event"
        },
        {
          "anonymous": false,
          "inputs": [
            {
              "indexed": false,
              "internalType": "uint256",
              "name": "withdrawAmount",
              "type": "uint256"
            },
            {
              "indexed": false,
              "internalType": "address",
              "name": "withdrawAddress",
              "type": "address"
            }
          ],
          "name": "WithdrawTreasuryBNB",
          "type": "event"
        },
        {
          "payable": true,
          "stateMutability": "payable",
          "type": "fallback"
        },
        {
          "constant": true,
          "inputs": [],
          "name": "owner",
          "outputs": [
            {
              "internalType": "address",
              "name": "",
              "type": "address"
            }
          ],
          "payable": false,
          "stateMutability": "view",
          "type": "function"
        },
        {
          "constant": false,
          "inputs": [],
          "name": "renounceOwnership",
          "outputs": [],
          "payable": false,
          "stateMutability": "nonpayable",
          "type": "function"
        },
        {
          "constant": false,
          "inputs": [
            {
              "internalType": "address",
              "name": "newOwner",
              "type": "address"
            }
          ],
          "name": "transferOwnership",
          "outputs": [],
          "payable": false,
          "stateMutability": "nonpayable",
          "type": "function"
        },
        {
          "constant": false,
          "inputs": [
            {
              "internalType": "address",
              "name": "tokenAddress",
              "type": "address"
            },
            {
              "internalType": "uint256",
              "name": "withdrawAmount",
              "type": "uint256"
            },
            {
              "internalType": "address",
              "name": "withdrawAddress",
              "type": "address"
            }
          ],
          "name": "withdrawTreasuryBEP20",
          "outputs": [],
          "payable": false,
          "stateMutability": "nonpayable",
          "type": "function"
        },
        {
          "constant": false,
          "inputs": [
            {
              "internalType": "uint256",
              "name": "withdrawAmount",
              "type": "uint256"
            },
            {
              "internalType": "address payable",
              "name": "withdrawAddress",
              "type": "address"
            }
          ],
          "name": "withdrawTreasuryBNB",
          "outputs": [],
          "payable": true,
          "stateMutability": "payable",
          "type": "function"
        }
      ]
    },
>>>>>>> e2758835
    "VenusLens": {
      "address": "0xDDCFc8151341106097C672CDa1dd9967C0D11184",
      "abi": [
        {
          "constant": true,
          "inputs": [],
          "name": "BLOCKS_PER_DAY",
          "outputs": [
            {
              "internalType": "uint256",
              "name": "",
              "type": "uint256"
            }
          ],
          "payable": false,
          "stateMutability": "view",
          "type": "function"
        },
        {
          "constant": true,
          "inputs": [
            {
              "internalType": "contract ComptrollerInterface",
              "name": "comptroller",
              "type": "address"
            },
            {
              "internalType": "address",
              "name": "account",
              "type": "address"
            }
          ],
          "name": "getAccountLimits",
          "outputs": [
            {
              "components": [
                {
                  "internalType": "contract VToken[]",
                  "name": "markets",
                  "type": "address[]"
                },
                {
                  "internalType": "uint256",
                  "name": "liquidity",
                  "type": "uint256"
                },
                {
                  "internalType": "uint256",
                  "name": "shortfall",
                  "type": "uint256"
                }
              ],
              "internalType": "struct VenusLens.AccountLimits",
              "name": "",
              "type": "tuple"
            }
          ],
          "payable": false,
          "stateMutability": "view",
          "type": "function"
        },
        {
          "constant": false,
          "inputs": [
            {
              "internalType": "address payable",
              "name": "account",
              "type": "address"
            },
            {
              "internalType": "address",
              "name": "comptrollerAddress",
              "type": "address"
            }
          ],
          "name": "getDailyXVS",
          "outputs": [
            {
              "internalType": "uint256",
              "name": "",
              "type": "uint256"
            }
          ],
          "payable": false,
          "stateMutability": "nonpayable",
          "type": "function"
        },
        {
          "constant": true,
          "inputs": [
            {
              "internalType": "contract XVS",
              "name": "xvs",
              "type": "address"
            },
            {
              "internalType": "address",
              "name": "account",
              "type": "address"
            },
            {
              "internalType": "uint32[]",
              "name": "blockNumbers",
              "type": "uint32[]"
            }
          ],
          "name": "getVenusVotes",
          "outputs": [
            {
              "components": [
                {
                  "internalType": "uint256",
                  "name": "blockNumber",
                  "type": "uint256"
                },
                {
                  "internalType": "uint256",
                  "name": "votes",
                  "type": "uint256"
                }
              ],
              "internalType": "struct VenusLens.VenusVotes[]",
              "name": "",
              "type": "tuple[]"
            }
          ],
          "payable": false,
          "stateMutability": "view",
          "type": "function"
        },
        {
          "constant": true,
          "inputs": [
            {
              "internalType": "contract XVS",
              "name": "xvs",
              "type": "address"
            },
            {
              "internalType": "address",
              "name": "account",
              "type": "address"
            }
          ],
          "name": "getXVSBalanceMetadata",
          "outputs": [
            {
              "components": [
                {
                  "internalType": "uint256",
                  "name": "balance",
                  "type": "uint256"
                },
                {
                  "internalType": "uint256",
                  "name": "votes",
                  "type": "uint256"
                },
                {
                  "internalType": "address",
                  "name": "delegate",
                  "type": "address"
                }
              ],
              "internalType": "struct VenusLens.XVSBalanceMetadata",
              "name": "",
              "type": "tuple"
            }
          ],
          "payable": false,
          "stateMutability": "view",
          "type": "function"
        },
        {
          "constant": false,
          "inputs": [
            {
              "internalType": "contract XVS",
              "name": "xvs",
              "type": "address"
            },
            {
              "internalType": "contract ComptrollerInterface",
              "name": "comptroller",
              "type": "address"
            },
            {
              "internalType": "address",
              "name": "account",
              "type": "address"
            }
          ],
          "name": "getXVSBalanceMetadataExt",
          "outputs": [
            {
              "components": [
                {
                  "internalType": "uint256",
                  "name": "balance",
                  "type": "uint256"
                },
                {
                  "internalType": "uint256",
                  "name": "votes",
                  "type": "uint256"
                },
                {
                  "internalType": "address",
                  "name": "delegate",
                  "type": "address"
                },
                {
                  "internalType": "uint256",
                  "name": "allocated",
                  "type": "uint256"
                }
              ],
              "internalType": "struct VenusLens.XVSBalanceMetadataExt",
              "name": "",
              "type": "tuple"
            }
          ],
          "payable": false,
          "stateMutability": "nonpayable",
          "type": "function"
        },
        {
          "constant": true,
          "inputs": [
            {
              "internalType": "address",
              "name": "holder",
              "type": "address"
            },
            {
              "internalType": "contract ComptrollerInterface",
              "name": "comptroller",
              "type": "address"
            }
          ],
          "name": "pendingRewards",
          "outputs": [
            {
              "components": [
                {
                  "internalType": "address",
                  "name": "distributorAddress",
                  "type": "address"
                },
                {
                  "internalType": "address",
                  "name": "rewardTokenAddress",
                  "type": "address"
                },
                {
                  "internalType": "uint256",
                  "name": "totalRewards",
                  "type": "uint256"
                },
                {
                  "components": [
                    {
                      "internalType": "address",
                      "name": "vTokenAddress",
                      "type": "address"
                    },
                    {
                      "internalType": "uint256",
                      "name": "amount",
                      "type": "uint256"
                    }
                  ],
                  "internalType": "struct VenusLens.PendingReward[]",
                  "name": "pendingRewards",
                  "type": "tuple[]"
                }
              ],
              "internalType": "struct VenusLens.RewardSummary",
              "name": "",
              "type": "tuple"
            }
          ],
          "payable": false,
          "stateMutability": "view",
          "type": "function"
        },
        {
          "constant": false,
          "inputs": [
            {
              "internalType": "contract VToken",
              "name": "vToken",
              "type": "address"
            },
            {
              "internalType": "address payable",
              "name": "account",
              "type": "address"
            }
          ],
          "name": "vTokenBalances",
          "outputs": [
            {
              "components": [
                {
                  "internalType": "address",
                  "name": "vToken",
                  "type": "address"
                },
                {
                  "internalType": "uint256",
                  "name": "balanceOf",
                  "type": "uint256"
                },
                {
                  "internalType": "uint256",
                  "name": "borrowBalanceCurrent",
                  "type": "uint256"
                },
                {
                  "internalType": "uint256",
                  "name": "balanceOfUnderlying",
                  "type": "uint256"
                },
                {
                  "internalType": "uint256",
                  "name": "tokenBalance",
                  "type": "uint256"
                },
                {
                  "internalType": "uint256",
                  "name": "tokenAllowance",
                  "type": "uint256"
                }
              ],
              "internalType": "struct VenusLens.VTokenBalances",
              "name": "",
              "type": "tuple"
            }
          ],
          "payable": false,
          "stateMutability": "nonpayable",
          "type": "function"
        },
        {
          "constant": false,
          "inputs": [
            {
              "internalType": "contract VToken[]",
              "name": "vTokens",
              "type": "address[]"
            },
            {
              "internalType": "address payable",
              "name": "account",
              "type": "address"
            }
          ],
          "name": "vTokenBalancesAll",
          "outputs": [
            {
              "components": [
                {
                  "internalType": "address",
                  "name": "vToken",
                  "type": "address"
                },
                {
                  "internalType": "uint256",
                  "name": "balanceOf",
                  "type": "uint256"
                },
                {
                  "internalType": "uint256",
                  "name": "borrowBalanceCurrent",
                  "type": "uint256"
                },
                {
                  "internalType": "uint256",
                  "name": "balanceOfUnderlying",
                  "type": "uint256"
                },
                {
                  "internalType": "uint256",
                  "name": "tokenBalance",
                  "type": "uint256"
                },
                {
                  "internalType": "uint256",
                  "name": "tokenAllowance",
                  "type": "uint256"
                }
              ],
              "internalType": "struct VenusLens.VTokenBalances[]",
              "name": "",
              "type": "tuple[]"
            }
          ],
          "payable": false,
          "stateMutability": "nonpayable",
          "type": "function"
        },
        {
          "constant": false,
          "inputs": [
            {
              "internalType": "contract VToken",
              "name": "vToken",
              "type": "address"
            }
          ],
          "name": "vTokenMetadata",
          "outputs": [
            {
              "components": [
                {
                  "internalType": "address",
                  "name": "vToken",
                  "type": "address"
                },
                {
                  "internalType": "uint256",
                  "name": "exchangeRateCurrent",
                  "type": "uint256"
                },
                {
                  "internalType": "uint256",
                  "name": "supplyRatePerBlock",
                  "type": "uint256"
                },
                {
                  "internalType": "uint256",
                  "name": "borrowRatePerBlock",
                  "type": "uint256"
                },
                {
                  "internalType": "uint256",
                  "name": "reserveFactorMantissa",
                  "type": "uint256"
                },
                {
                  "internalType": "uint256",
                  "name": "totalBorrows",
                  "type": "uint256"
                },
                {
                  "internalType": "uint256",
                  "name": "totalReserves",
                  "type": "uint256"
                },
                {
                  "internalType": "uint256",
                  "name": "totalSupply",
                  "type": "uint256"
                },
                {
                  "internalType": "uint256",
                  "name": "totalCash",
                  "type": "uint256"
                },
                {
                  "internalType": "bool",
                  "name": "isListed",
                  "type": "bool"
                },
                {
                  "internalType": "uint256",
                  "name": "collateralFactorMantissa",
                  "type": "uint256"
                },
                {
                  "internalType": "address",
                  "name": "underlyingAssetAddress",
                  "type": "address"
                },
                {
                  "internalType": "uint256",
                  "name": "vTokenDecimals",
                  "type": "uint256"
                },
                {
                  "internalType": "uint256",
                  "name": "underlyingDecimals",
                  "type": "uint256"
                },
                {
                  "internalType": "uint256",
                  "name": "venusSupplySpeed",
                  "type": "uint256"
                },
                {
                  "internalType": "uint256",
                  "name": "venusBorrowSpeed",
                  "type": "uint256"
                },
                {
                  "internalType": "uint256",
                  "name": "dailySupplyXvs",
                  "type": "uint256"
                },
                {
                  "internalType": "uint256",
                  "name": "dailyBorrowXvs",
                  "type": "uint256"
                }
              ],
              "internalType": "struct VenusLens.VTokenMetadata",
              "name": "",
              "type": "tuple"
            }
          ],
          "payable": false,
          "stateMutability": "nonpayable",
          "type": "function"
        },
        {
          "constant": false,
          "inputs": [
            {
              "internalType": "contract VToken[]",
              "name": "vTokens",
              "type": "address[]"
            }
          ],
          "name": "vTokenMetadataAll",
          "outputs": [
            {
              "components": [
                {
                  "internalType": "address",
                  "name": "vToken",
                  "type": "address"
                },
                {
                  "internalType": "uint256",
                  "name": "exchangeRateCurrent",
                  "type": "uint256"
                },
                {
                  "internalType": "uint256",
                  "name": "supplyRatePerBlock",
                  "type": "uint256"
                },
                {
                  "internalType": "uint256",
                  "name": "borrowRatePerBlock",
                  "type": "uint256"
                },
                {
                  "internalType": "uint256",
                  "name": "reserveFactorMantissa",
                  "type": "uint256"
                },
                {
                  "internalType": "uint256",
                  "name": "totalBorrows",
                  "type": "uint256"
                },
                {
                  "internalType": "uint256",
                  "name": "totalReserves",
                  "type": "uint256"
                },
                {
                  "internalType": "uint256",
                  "name": "totalSupply",
                  "type": "uint256"
                },
                {
                  "internalType": "uint256",
                  "name": "totalCash",
                  "type": "uint256"
                },
                {
                  "internalType": "bool",
                  "name": "isListed",
                  "type": "bool"
                },
                {
                  "internalType": "uint256",
                  "name": "collateralFactorMantissa",
                  "type": "uint256"
                },
                {
                  "internalType": "address",
                  "name": "underlyingAssetAddress",
                  "type": "address"
                },
                {
                  "internalType": "uint256",
                  "name": "vTokenDecimals",
                  "type": "uint256"
                },
                {
                  "internalType": "uint256",
                  "name": "underlyingDecimals",
                  "type": "uint256"
                },
                {
                  "internalType": "uint256",
                  "name": "venusSupplySpeed",
                  "type": "uint256"
                },
                {
                  "internalType": "uint256",
                  "name": "venusBorrowSpeed",
                  "type": "uint256"
                },
                {
                  "internalType": "uint256",
                  "name": "dailySupplyXvs",
                  "type": "uint256"
                },
                {
                  "internalType": "uint256",
                  "name": "dailyBorrowXvs",
                  "type": "uint256"
                }
              ],
              "internalType": "struct VenusLens.VTokenMetadata[]",
              "name": "",
              "type": "tuple[]"
            }
          ],
          "payable": false,
          "stateMutability": "nonpayable",
          "type": "function"
        },
        {
          "constant": true,
          "inputs": [
            {
              "internalType": "contract VToken",
              "name": "vToken",
              "type": "address"
            }
          ],
          "name": "vTokenUnderlyingPrice",
          "outputs": [
            {
              "components": [
                {
                  "internalType": "address",
                  "name": "vToken",
                  "type": "address"
                },
                {
                  "internalType": "uint256",
                  "name": "underlyingPrice",
                  "type": "uint256"
                }
              ],
              "internalType": "struct VenusLens.VTokenUnderlyingPrice",
              "name": "",
              "type": "tuple"
            }
          ],
          "payable": false,
          "stateMutability": "view",
          "type": "function"
        },
        {
          "constant": true,
          "inputs": [
            {
              "internalType": "contract VToken[]",
              "name": "vTokens",
              "type": "address[]"
            }
          ],
          "name": "vTokenUnderlyingPriceAll",
          "outputs": [
            {
              "components": [
                {
                  "internalType": "address",
                  "name": "vToken",
                  "type": "address"
                },
                {
                  "internalType": "uint256",
                  "name": "underlyingPrice",
                  "type": "uint256"
                }
              ],
              "internalType": "struct VenusLens.VTokenUnderlyingPrice[]",
              "name": "",
              "type": "tuple[]"
            }
          ],
          "payable": false,
          "stateMutability": "view",
          "type": "function"
        }
      ]
    },
    "XVSVault": {
      "address": "0xEA456C6a52c36Ae021D93cf69812260149Ec39c2",
      "abi": [
        {
          "inputs": [],
          "payable": false,
          "stateMutability": "nonpayable",
          "type": "constructor"
        },
        {
          "anonymous": false,
          "inputs": [
            {
              "indexed": true,
              "internalType": "address",
              "name": "user",
              "type": "address"
            },
            {
              "indexed": true,
              "internalType": "address",
              "name": "rewardToken",
              "type": "address"
            },
            {
              "indexed": true,
              "internalType": "uint256",
              "name": "pid",
              "type": "uint256"
            },
            {
              "indexed": false,
              "internalType": "uint256",
              "name": "amount",
              "type": "uint256"
            }
          ],
          "name": "Claim",
          "type": "event"
        },
        {
          "anonymous": false,
          "inputs": [
            {
              "indexed": true,
              "internalType": "address",
              "name": "delegator",
              "type": "address"
            },
            {
              "indexed": true,
              "internalType": "address",
              "name": "fromDelegate",
              "type": "address"
            },
            {
              "indexed": true,
              "internalType": "address",
              "name": "toDelegate",
              "type": "address"
            }
          ],
          "name": "DelegateChangedV2",
          "type": "event"
        },
        {
          "anonymous": false,
          "inputs": [
            {
              "indexed": true,
              "internalType": "address",
              "name": "delegate",
              "type": "address"
            },
            {
              "indexed": false,
              "internalType": "uint256",
              "name": "previousBalance",
              "type": "uint256"
            },
            {
              "indexed": false,
              "internalType": "uint256",
              "name": "newBalance",
              "type": "uint256"
            }
          ],
          "name": "DelegateVotesChangedV2",
          "type": "event"
        },
        {
          "anonymous": false,
          "inputs": [
            {
              "indexed": true,
              "internalType": "address",
              "name": "user",
              "type": "address"
            },
            {
              "indexed": true,
              "internalType": "address",
              "name": "rewardToken",
              "type": "address"
            },
            {
              "indexed": true,
              "internalType": "uint256",
              "name": "pid",
              "type": "uint256"
            },
            {
              "indexed": false,
              "internalType": "uint256",
              "name": "amount",
              "type": "uint256"
            }
          ],
          "name": "Deposit",
          "type": "event"
        },
        {
          "anonymous": false,
          "inputs": [
            {
              "indexed": true,
              "internalType": "address",
              "name": "user",
              "type": "address"
            },
            {
              "indexed": true,
              "internalType": "address",
              "name": "rewardToken",
              "type": "address"
            },
            {
              "indexed": true,
              "internalType": "uint256",
              "name": "pid",
              "type": "uint256"
            },
            {
              "indexed": false,
              "internalType": "uint256",
              "name": "amount",
              "type": "uint256"
            }
          ],
          "name": "ExecutedWithdrawal",
          "type": "event"
        },
        {
          "anonymous": false,
          "inputs": [
            {
              "indexed": false,
              "internalType": "address",
              "name": "oldAccessControlManager",
              "type": "address"
            },
            {
              "indexed": false,
              "internalType": "address",
              "name": "newAccessControlManager",
              "type": "address"
            }
          ],
          "name": "NewAccessControlManager",
          "type": "event"
        },
        {
          "anonymous": false,
          "inputs": [
            {
              "indexed": true,
              "internalType": "contract IPrime",
              "name": "oldPrimeToken",
              "type": "address"
            },
            {
              "indexed": true,
              "internalType": "contract IPrime",
              "name": "newPrimeToken",
              "type": "address"
            },
            {
              "indexed": false,
              "internalType": "address",
              "name": "oldPrimeRewardToken",
              "type": "address"
            },
            {
              "indexed": false,
              "internalType": "address",
              "name": "newPrimeRewardToken",
              "type": "address"
            },
            {
              "indexed": false,
              "internalType": "uint256",
              "name": "oldPrimePoolId",
              "type": "uint256"
            },
            {
              "indexed": false,
              "internalType": "uint256",
              "name": "newPrimePoolId",
              "type": "uint256"
            }
          ],
          "name": "NewPrimeToken",
          "type": "event"
        },
        {
          "anonymous": false,
          "inputs": [
            {
              "indexed": true,
              "internalType": "address",
              "name": "rewardToken",
              "type": "address"
            },
            {
              "indexed": true,
              "internalType": "uint256",
              "name": "pid",
              "type": "uint256"
            },
            {
              "indexed": true,
              "internalType": "address",
              "name": "token",
              "type": "address"
            },
            {
              "indexed": false,
              "internalType": "uint256",
              "name": "allocPoints",
              "type": "uint256"
            },
            {
              "indexed": false,
              "internalType": "uint256",
              "name": "rewardPerBlock",
              "type": "uint256"
            },
            {
              "indexed": false,
              "internalType": "uint256",
              "name": "lockPeriod",
              "type": "uint256"
            }
          ],
          "name": "PoolAdded",
          "type": "event"
        },
        {
          "anonymous": false,
          "inputs": [
            {
              "indexed": true,
              "internalType": "address",
              "name": "rewardToken",
              "type": "address"
            },
            {
              "indexed": true,
              "internalType": "uint256",
              "name": "pid",
              "type": "uint256"
            },
            {
              "indexed": false,
              "internalType": "uint256",
              "name": "oldAllocPoints",
              "type": "uint256"
            },
            {
              "indexed": false,
              "internalType": "uint256",
              "name": "newAllocPoints",
              "type": "uint256"
            }
          ],
          "name": "PoolUpdated",
          "type": "event"
        },
        {
          "anonymous": false,
          "inputs": [
            {
              "indexed": true,
              "internalType": "address",
              "name": "user",
              "type": "address"
            },
            {
              "indexed": true,
              "internalType": "address",
              "name": "rewardToken",
              "type": "address"
            },
            {
              "indexed": true,
              "internalType": "uint256",
              "name": "pid",
              "type": "uint256"
            },
            {
              "indexed": false,
              "internalType": "uint256",
              "name": "amount",
              "type": "uint256"
            }
          ],
          "name": "RequestedWithdrawal",
          "type": "event"
        },
        {
          "anonymous": false,
          "inputs": [
            {
              "indexed": true,
              "internalType": "address",
              "name": "rewardToken",
              "type": "address"
            },
            {
              "indexed": false,
              "internalType": "uint256",
              "name": "oldReward",
              "type": "uint256"
            },
            {
              "indexed": false,
              "internalType": "uint256",
              "name": "newReward",
              "type": "uint256"
            }
          ],
          "name": "RewardAmountUpdated",
          "type": "event"
        },
        {
          "anonymous": false,
          "inputs": [
            {
              "indexed": false,
              "internalType": "address",
              "name": "oldXvs",
              "type": "address"
            },
            {
              "indexed": false,
              "internalType": "address",
              "name": "oldStore",
              "type": "address"
            },
            {
              "indexed": false,
              "internalType": "address",
              "name": "newXvs",
              "type": "address"
            },
            {
              "indexed": false,
              "internalType": "address",
              "name": "newStore",
              "type": "address"
            }
          ],
          "name": "StoreUpdated",
          "type": "event"
        },
        {
          "anonymous": false,
          "inputs": [
            {
              "indexed": true,
              "internalType": "address",
              "name": "rewardToken",
              "type": "address"
            },
            {
              "indexed": true,
              "internalType": "address",
              "name": "userAddress",
              "type": "address"
            },
            {
              "indexed": false,
              "internalType": "uint256",
              "name": "oldOwedAmount",
              "type": "uint256"
            },
            {
              "indexed": false,
              "internalType": "uint256",
              "name": "newOwedAmount",
              "type": "uint256"
            }
          ],
          "name": "VaultDebtUpdated",
          "type": "event"
        },
        {
          "anonymous": false,
          "inputs": [
            {
              "indexed": true,
              "internalType": "address",
              "name": "admin",
              "type": "address"
            }
          ],
          "name": "VaultPaused",
          "type": "event"
        },
        {
          "anonymous": false,
          "inputs": [
            {
              "indexed": true,
              "internalType": "address",
              "name": "admin",
              "type": "address"
            }
          ],
          "name": "VaultResumed",
          "type": "event"
        },
        {
          "anonymous": false,
          "inputs": [
            {
              "indexed": true,
              "internalType": "address",
              "name": "rewardToken",
              "type": "address"
            },
            {
              "indexed": true,
              "internalType": "uint256",
              "name": "pid",
              "type": "uint256"
            },
            {
              "indexed": false,
              "internalType": "uint256",
              "name": "oldPeriod",
              "type": "uint256"
            },
            {
              "indexed": false,
              "internalType": "uint256",
              "name": "newPeriod",
              "type": "uint256"
            }
          ],
          "name": "WithdrawalLockingPeriodUpdated",
          "type": "event"
        },
        {
          "constant": true,
          "inputs": [],
          "name": "DELEGATION_TYPEHASH",
          "outputs": [
            {
              "internalType": "bytes32",
              "name": "",
              "type": "bytes32"
            }
          ],
          "payable": false,
          "stateMutability": "view",
          "type": "function"
        },
        {
          "constant": true,
          "inputs": [],
          "name": "DOMAIN_TYPEHASH",
          "outputs": [
            {
              "internalType": "bytes32",
              "name": "",
              "type": "bytes32"
            }
          ],
          "payable": false,
          "stateMutability": "view",
          "type": "function"
        },
        {
          "constant": true,
          "inputs": [],
          "name": "MAX_LOCK_PERIOD",
          "outputs": [
            {
              "internalType": "uint256",
              "name": "",
              "type": "uint256"
            }
          ],
          "payable": false,
          "stateMutability": "view",
          "type": "function"
        },
        {
          "constant": false,
          "inputs": [
            {
              "internalType": "contract IXVSVaultProxy",
              "name": "xvsVaultProxy",
              "type": "address"
            }
          ],
          "name": "_become",
          "outputs": [],
          "payable": false,
          "stateMutability": "nonpayable",
          "type": "function"
        },
        {
          "constant": true,
          "inputs": [],
          "name": "accessControlManager",
          "outputs": [
            {
              "internalType": "contract IAccessControlManagerV5",
              "name": "",
              "type": "address"
            }
          ],
          "payable": false,
          "stateMutability": "view",
          "type": "function"
        },
        {
          "constant": false,
          "inputs": [
            {
              "internalType": "address",
              "name": "_rewardToken",
              "type": "address"
            },
            {
              "internalType": "uint256",
              "name": "_allocPoint",
              "type": "uint256"
            },
            {
              "internalType": "contract IBEP20",
              "name": "_token",
              "type": "address"
            },
            {
              "internalType": "uint256",
              "name": "_rewardPerBlock",
              "type": "uint256"
            },
            {
              "internalType": "uint256",
              "name": "_lockPeriod",
              "type": "uint256"
            }
          ],
          "name": "add",
          "outputs": [],
          "payable": false,
          "stateMutability": "nonpayable",
          "type": "function"
        },
        {
          "constant": true,
          "inputs": [],
          "name": "admin",
          "outputs": [
            {
              "internalType": "address",
              "name": "",
              "type": "address"
            }
          ],
          "payable": false,
          "stateMutability": "view",
          "type": "function"
        },
        {
          "constant": true,
          "inputs": [
            {
              "internalType": "address",
              "name": "",
              "type": "address"
            },
            {
              "internalType": "uint32",
              "name": "",
              "type": "uint32"
            }
          ],
          "name": "checkpoints",
          "outputs": [
            {
              "internalType": "uint32",
              "name": "fromBlock",
              "type": "uint32"
            },
            {
              "internalType": "uint96",
              "name": "votes",
              "type": "uint96"
            }
          ],
          "payable": false,
          "stateMutability": "view",
          "type": "function"
        },
        {
          "constant": false,
          "inputs": [
            {
              "internalType": "address",
              "name": "_account",
              "type": "address"
            },
            {
              "internalType": "address",
              "name": "_rewardToken",
              "type": "address"
            },
            {
              "internalType": "uint256",
              "name": "_pid",
              "type": "uint256"
            }
          ],
          "name": "claim",
          "outputs": [],
          "payable": false,
          "stateMutability": "nonpayable",
          "type": "function"
        },
        {
          "constant": false,
          "inputs": [
            {
              "internalType": "address",
              "name": "delegatee",
              "type": "address"
            }
          ],
          "name": "delegate",
          "outputs": [],
          "payable": false,
          "stateMutability": "nonpayable",
          "type": "function"
        },
        {
          "constant": false,
          "inputs": [
            {
              "internalType": "address",
              "name": "delegatee",
              "type": "address"
            },
            {
              "internalType": "uint256",
              "name": "nonce",
              "type": "uint256"
            },
            {
              "internalType": "uint256",
              "name": "expiry",
              "type": "uint256"
            },
            {
              "internalType": "uint8",
              "name": "v",
              "type": "uint8"
            },
            {
              "internalType": "bytes32",
              "name": "r",
              "type": "bytes32"
            },
            {
              "internalType": "bytes32",
              "name": "s",
              "type": "bytes32"
            }
          ],
          "name": "delegateBySig",
          "outputs": [],
          "payable": false,
          "stateMutability": "nonpayable",
          "type": "function"
        },
        {
          "constant": true,
          "inputs": [
            {
              "internalType": "address",
              "name": "",
              "type": "address"
            }
          ],
          "name": "delegates",
          "outputs": [
            {
              "internalType": "address",
              "name": "",
              "type": "address"
            }
          ],
          "payable": false,
          "stateMutability": "view",
          "type": "function"
        },
        {
          "constant": false,
          "inputs": [
            {
              "internalType": "address",
              "name": "_rewardToken",
              "type": "address"
            },
            {
              "internalType": "uint256",
              "name": "_pid",
              "type": "uint256"
            },
            {
              "internalType": "uint256",
              "name": "_amount",
              "type": "uint256"
            }
          ],
          "name": "deposit",
          "outputs": [],
          "payable": false,
          "stateMutability": "nonpayable",
          "type": "function"
        },
        {
          "constant": false,
          "inputs": [
            {
              "internalType": "address",
              "name": "_rewardToken",
              "type": "address"
            },
            {
              "internalType": "uint256",
              "name": "_pid",
              "type": "uint256"
            }
          ],
          "name": "executeWithdrawal",
          "outputs": [],
          "payable": false,
          "stateMutability": "nonpayable",
          "type": "function"
        },
        {
          "constant": true,
          "inputs": [
            {
              "internalType": "address",
              "name": "account",
              "type": "address"
            }
          ],
          "name": "getCurrentVotes",
          "outputs": [
            {
              "internalType": "uint96",
              "name": "",
              "type": "uint96"
            }
          ],
          "payable": false,
          "stateMutability": "view",
          "type": "function"
        },
        {
          "constant": true,
          "inputs": [
            {
              "internalType": "address",
              "name": "_rewardToken",
              "type": "address"
            },
            {
              "internalType": "uint256",
              "name": "_pid",
              "type": "uint256"
            },
            {
              "internalType": "address",
              "name": "_user",
              "type": "address"
            }
          ],
          "name": "getEligibleWithdrawalAmount",
          "outputs": [
            {
              "internalType": "uint256",
              "name": "withdrawalAmount",
              "type": "uint256"
            }
          ],
          "payable": false,
          "stateMutability": "view",
          "type": "function"
        },
        {
          "constant": true,
          "inputs": [
            {
              "internalType": "address",
              "name": "account",
              "type": "address"
            },
            {
              "internalType": "uint256",
              "name": "blockNumber",
              "type": "uint256"
            }
          ],
          "name": "getPriorVotes",
          "outputs": [
            {
              "internalType": "uint96",
              "name": "",
              "type": "uint96"
            }
          ],
          "payable": false,
          "stateMutability": "view",
          "type": "function"
        },
        {
          "constant": true,
          "inputs": [
            {
              "internalType": "address",
              "name": "_rewardToken",
              "type": "address"
            },
            {
              "internalType": "uint256",
              "name": "_pid",
              "type": "uint256"
            },
            {
              "internalType": "address",
              "name": "_user",
              "type": "address"
            }
          ],
          "name": "getRequestedAmount",
          "outputs": [
            {
              "internalType": "uint256",
              "name": "",
              "type": "uint256"
            }
          ],
          "payable": false,
          "stateMutability": "view",
          "type": "function"
        },
        {
          "constant": true,
          "inputs": [
            {
              "internalType": "address",
              "name": "_rewardToken",
              "type": "address"
            },
            {
              "internalType": "uint256",
              "name": "_pid",
              "type": "uint256"
            },
            {
              "internalType": "address",
              "name": "_user",
              "type": "address"
            }
          ],
          "name": "getUserInfo",
          "outputs": [
            {
              "internalType": "uint256",
              "name": "amount",
              "type": "uint256"
            },
            {
              "internalType": "uint256",
              "name": "rewardDebt",
              "type": "uint256"
            },
            {
              "internalType": "uint256",
              "name": "pendingWithdrawals",
              "type": "uint256"
            }
          ],
          "payable": false,
          "stateMutability": "view",
          "type": "function"
        },
        {
          "constant": true,
          "inputs": [
            {
              "internalType": "address",
              "name": "_rewardToken",
              "type": "address"
            },
            {
              "internalType": "uint256",
              "name": "_pid",
              "type": "uint256"
            },
            {
              "internalType": "address",
              "name": "_user",
              "type": "address"
            }
          ],
          "name": "getWithdrawalRequests",
          "outputs": [
            {
              "components": [
                {
                  "internalType": "uint256",
                  "name": "amount",
                  "type": "uint256"
                },
                {
                  "internalType": "uint128",
                  "name": "lockedUntil",
                  "type": "uint128"
                },
                {
                  "internalType": "uint128",
                  "name": "afterUpgrade",
                  "type": "uint128"
                }
              ],
              "internalType": "struct XVSVaultStorageV1.WithdrawalRequest[]",
              "name": "",
              "type": "tuple[]"
            }
          ],
          "payable": false,
          "stateMutability": "view",
          "type": "function"
        },
        {
          "constant": true,
          "inputs": [],
          "name": "implementation",
          "outputs": [
            {
              "internalType": "address",
              "name": "",
              "type": "address"
            }
          ],
          "payable": false,
          "stateMutability": "view",
          "type": "function"
        },
        {
          "constant": true,
          "inputs": [
            {
              "internalType": "address",
              "name": "",
              "type": "address"
            }
          ],
          "name": "isStakedToken",
          "outputs": [
            {
              "internalType": "bool",
              "name": "",
              "type": "bool"
            }
          ],
          "payable": false,
          "stateMutability": "view",
          "type": "function"
        },
        {
          "constant": true,
          "inputs": [
            {
              "internalType": "address",
              "name": "",
              "type": "address"
            }
          ],
          "name": "nonces",
          "outputs": [
            {
              "internalType": "uint256",
              "name": "",
              "type": "uint256"
            }
          ],
          "payable": false,
          "stateMutability": "view",
          "type": "function"
        },
        {
          "constant": true,
          "inputs": [
            {
              "internalType": "address",
              "name": "",
              "type": "address"
            }
          ],
          "name": "numCheckpoints",
          "outputs": [
            {
              "internalType": "uint32",
              "name": "",
              "type": "uint32"
            }
          ],
          "payable": false,
          "stateMutability": "view",
          "type": "function"
        },
        {
          "constant": false,
          "inputs": [],
          "name": "pause",
          "outputs": [],
          "payable": false,
          "stateMutability": "nonpayable",
          "type": "function"
        },
        {
          "constant": true,
          "inputs": [],
          "name": "pendingAdmin",
          "outputs": [
            {
              "internalType": "address",
              "name": "",
              "type": "address"
            }
          ],
          "payable": false,
          "stateMutability": "view",
          "type": "function"
        },
        {
          "constant": true,
          "inputs": [
            {
              "internalType": "address",
              "name": "_rewardToken",
              "type": "address"
            },
            {
              "internalType": "uint256",
              "name": "_pid",
              "type": "uint256"
            },
            {
              "internalType": "address",
              "name": "_user",
              "type": "address"
            }
          ],
          "name": "pendingReward",
          "outputs": [
            {
              "internalType": "uint256",
              "name": "",
              "type": "uint256"
            }
          ],
          "payable": false,
          "stateMutability": "view",
          "type": "function"
        },
        {
          "constant": true,
          "inputs": [
            {
              "internalType": "address",
              "name": "",
              "type": "address"
            },
            {
              "internalType": "address",
              "name": "",
              "type": "address"
            }
          ],
          "name": "pendingRewardTransfers",
          "outputs": [
            {
              "internalType": "uint256",
              "name": "",
              "type": "uint256"
            }
          ],
          "payable": false,
          "stateMutability": "view",
          "type": "function"
        },
        {
          "constant": true,
          "inputs": [
            {
              "internalType": "address",
              "name": "_rewardToken",
              "type": "address"
            },
            {
              "internalType": "uint256",
              "name": "_pid",
              "type": "uint256"
            },
            {
              "internalType": "address",
              "name": "_user",
              "type": "address"
            }
          ],
          "name": "pendingWithdrawalsBeforeUpgrade",
          "outputs": [
            {
              "internalType": "uint256",
              "name": "beforeUpgradeWithdrawalAmount",
              "type": "uint256"
            }
          ],
          "payable": false,
          "stateMutability": "view",
          "type": "function"
        },
        {
          "constant": true,
          "inputs": [],
          "name": "pendingXVSVaultImplementation",
          "outputs": [
            {
              "internalType": "address",
              "name": "",
              "type": "address"
            }
          ],
          "payable": false,
          "stateMutability": "view",
          "type": "function"
        },
        {
          "constant": true,
          "inputs": [
            {
              "internalType": "address",
              "name": "",
              "type": "address"
            },
            {
              "internalType": "uint256",
              "name": "",
              "type": "uint256"
            }
          ],
          "name": "poolInfos",
          "outputs": [
            {
              "internalType": "contract IBEP20",
              "name": "token",
              "type": "address"
            },
            {
              "internalType": "uint256",
              "name": "allocPoint",
              "type": "uint256"
            },
            {
              "internalType": "uint256",
              "name": "lastRewardBlock",
              "type": "uint256"
            },
            {
              "internalType": "uint256",
              "name": "accRewardPerShare",
              "type": "uint256"
            },
            {
              "internalType": "uint256",
              "name": "lockPeriod",
              "type": "uint256"
            }
          ],
          "payable": false,
          "stateMutability": "view",
          "type": "function"
        },
        {
          "constant": true,
          "inputs": [
            {
              "internalType": "address",
              "name": "rewardToken",
              "type": "address"
            }
          ],
          "name": "poolLength",
          "outputs": [
            {
              "internalType": "uint256",
              "name": "",
              "type": "uint256"
            }
          ],
          "payable": false,
          "stateMutability": "view",
          "type": "function"
        },
        {
          "constant": true,
          "inputs": [],
          "name": "primePoolId",
          "outputs": [
            {
              "internalType": "uint256",
              "name": "",
              "type": "uint256"
            }
          ],
          "payable": false,
          "stateMutability": "view",
          "type": "function"
        },
        {
          "constant": true,
          "inputs": [],
          "name": "primeRewardToken",
          "outputs": [
            {
              "internalType": "address",
              "name": "",
              "type": "address"
            }
          ],
          "payable": false,
          "stateMutability": "view",
          "type": "function"
        },
        {
          "constant": true,
          "inputs": [],
          "name": "primeToken",
          "outputs": [
            {
              "internalType": "contract IPrime",
              "name": "",
              "type": "address"
            }
          ],
          "payable": false,
          "stateMutability": "view",
          "type": "function"
        },
        {
          "constant": false,
          "inputs": [
            {
              "internalType": "address",
              "name": "_rewardToken",
              "type": "address"
            },
            {
              "internalType": "uint256",
              "name": "_pid",
              "type": "uint256"
            },
            {
              "internalType": "uint256",
              "name": "_amount",
              "type": "uint256"
            }
          ],
          "name": "requestWithdrawal",
          "outputs": [],
          "payable": false,
          "stateMutability": "nonpayable",
          "type": "function"
        },
        {
          "constant": false,
          "inputs": [],
          "name": "resume",
          "outputs": [],
          "payable": false,
          "stateMutability": "nonpayable",
          "type": "function"
        },
        {
          "constant": true,
          "inputs": [
            {
              "internalType": "address",
              "name": "",
              "type": "address"
            }
          ],
          "name": "rewardTokenAmountsPerBlock",
          "outputs": [
            {
              "internalType": "uint256",
              "name": "",
              "type": "uint256"
            }
          ],
          "payable": false,
          "stateMutability": "view",
          "type": "function"
        },
        {
          "constant": false,
          "inputs": [
            {
              "internalType": "address",
              "name": "_rewardToken",
              "type": "address"
            },
            {
              "internalType": "uint256",
              "name": "_pid",
              "type": "uint256"
            },
            {
              "internalType": "uint256",
              "name": "_allocPoint",
              "type": "uint256"
            }
          ],
          "name": "set",
          "outputs": [],
          "payable": false,
          "stateMutability": "nonpayable",
          "type": "function"
        },
        {
          "constant": false,
          "inputs": [
            {
              "internalType": "address",
              "name": "newAccessControlAddress",
              "type": "address"
            }
          ],
          "name": "setAccessControl",
          "outputs": [],
          "payable": false,
          "stateMutability": "nonpayable",
          "type": "function"
        },
        {
          "constant": false,
          "inputs": [
            {
              "internalType": "contract IPrime",
              "name": "_primeToken",
              "type": "address"
            },
            {
              "internalType": "address",
              "name": "_primeRewardToken",
              "type": "address"
            },
            {
              "internalType": "uint256",
              "name": "_primePoolId",
              "type": "uint256"
            }
          ],
          "name": "setPrimeToken",
          "outputs": [],
          "payable": false,
          "stateMutability": "nonpayable",
          "type": "function"
        },
        {
          "constant": false,
          "inputs": [
            {
              "internalType": "address",
              "name": "_rewardToken",
              "type": "address"
            },
            {
              "internalType": "uint256",
              "name": "_rewardAmount",
              "type": "uint256"
            }
          ],
          "name": "setRewardAmountPerBlock",
          "outputs": [],
          "payable": false,
          "stateMutability": "nonpayable",
          "type": "function"
        },
        {
          "constant": false,
          "inputs": [
            {
              "internalType": "address",
              "name": "_rewardToken",
              "type": "address"
            },
            {
              "internalType": "uint256",
              "name": "_pid",
              "type": "uint256"
            },
            {
              "internalType": "uint256",
              "name": "_newPeriod",
              "type": "uint256"
            }
          ],
          "name": "setWithdrawalLockingPeriod",
          "outputs": [],
          "payable": false,
          "stateMutability": "nonpayable",
          "type": "function"
        },
        {
          "constant": false,
          "inputs": [
            {
              "internalType": "address",
              "name": "_xvs",
              "type": "address"
            },
            {
              "internalType": "address",
              "name": "_xvsStore",
              "type": "address"
            }
          ],
          "name": "setXvsStore",
          "outputs": [],
          "payable": false,
          "stateMutability": "nonpayable",
          "type": "function"
        },
        {
          "constant": true,
          "inputs": [
            {
              "internalType": "address",
              "name": "",
              "type": "address"
            }
          ],
          "name": "totalAllocPoints",
          "outputs": [
            {
              "internalType": "uint256",
              "name": "",
              "type": "uint256"
            }
          ],
          "payable": false,
          "stateMutability": "view",
          "type": "function"
        },
        {
          "constant": false,
          "inputs": [
            {
              "internalType": "address",
              "name": "_rewardToken",
              "type": "address"
            },
            {
              "internalType": "uint256",
              "name": "_pid",
              "type": "uint256"
            }
          ],
          "name": "updatePool",
          "outputs": [],
          "payable": false,
          "stateMutability": "nonpayable",
          "type": "function"
        },
        {
          "constant": true,
          "inputs": [],
          "name": "vaultPaused",
          "outputs": [
            {
              "internalType": "bool",
              "name": "",
              "type": "bool"
            }
          ],
          "payable": false,
          "stateMutability": "view",
          "type": "function"
        },
        {
          "constant": true,
          "inputs": [],
          "name": "xvsAddress",
          "outputs": [
            {
              "internalType": "address",
              "name": "",
              "type": "address"
            }
          ],
          "payable": false,
          "stateMutability": "view",
          "type": "function"
        },
        {
          "constant": true,
          "inputs": [],
          "name": "xvsStore",
          "outputs": [
            {
              "internalType": "address",
              "name": "",
              "type": "address"
            }
          ],
          "payable": false,
          "stateMutability": "view",
          "type": "function"
        }
      ]
    }
  }
}<|MERGE_RESOLUTION|>--- conflicted
+++ resolved
@@ -11569,8 +11569,6 @@
         }
       ]
     },
-<<<<<<< HEAD
-=======
     "VTreasury": {
       "address": "0xF322942f644A996A617BD29c16bd7d231d9F35E9",
       "abi": [
@@ -11728,7 +11726,6 @@
         }
       ]
     },
->>>>>>> e2758835
     "VenusLens": {
       "address": "0xDDCFc8151341106097C672CDa1dd9967C0D11184",
       "abi": [
