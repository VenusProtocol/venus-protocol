{
  "name": "opmainnet",
  "chainId": "10",
  "contracts": {
<<<<<<< HEAD
    "XVSStore": {
      "address": "0xFE548630954129923f63113923eF5373E10589d3",
      "abi": [
        {
          "inputs": [],
          "payable": false,
          "stateMutability": "nonpayable",
          "type": "constructor"
=======
    "VTreasuryV8": {
      "address": "0x104c01EB7b4664551BE6A9bdB26a8C5c6Be7d3da",
      "abi": [
        {
          "inputs": [],
          "name": "ZeroAddressNotAllowed",
          "type": "error"
>>>>>>> 600716cc
        },
        {
          "anonymous": false,
          "inputs": [
            {
              "indexed": true,
              "internalType": "address",
<<<<<<< HEAD
              "name": "oldAdmin",
=======
              "name": "previousOwner",
>>>>>>> 600716cc
              "type": "address"
            },
            {
              "indexed": true,
              "internalType": "address",
<<<<<<< HEAD
              "name": "newAdmin",
              "type": "address"
            }
          ],
          "name": "AdminTransferred",
=======
              "name": "newOwner",
              "type": "address"
            }
          ],
          "name": "OwnershipTransferStarted",
>>>>>>> 600716cc
          "type": "event"
        },
        {
          "anonymous": false,
          "inputs": [
            {
<<<<<<< HEAD
              "indexed": false,
              "internalType": "address",
              "name": "oldPendingAdmin",
              "type": "address"
            },
            {
              "indexed": false,
              "internalType": "address",
              "name": "newPendingAdmin",
              "type": "address"
            }
          ],
          "name": "NewPendingAdmin",
=======
              "indexed": true,
              "internalType": "address",
              "name": "previousOwner",
              "type": "address"
            },
            {
              "indexed": true,
              "internalType": "address",
              "name": "newOwner",
              "type": "address"
            }
          ],
          "name": "OwnershipTransferred",
>>>>>>> 600716cc
          "type": "event"
        },
        {
          "anonymous": false,
          "inputs": [
            {
<<<<<<< HEAD
              "indexed": true,
              "internalType": "address",
              "name": "oldOwner",
              "type": "address"
=======
              "indexed": false,
              "internalType": "uint256",
              "name": "withdrawAmount",
              "type": "uint256"
>>>>>>> 600716cc
            },
            {
              "indexed": true,
              "internalType": "address",
<<<<<<< HEAD
              "name": "newOwner",
              "type": "address"
            }
          ],
          "name": "OwnerTransferred",
          "type": "event"
        },
        {
          "constant": false,
          "inputs": [],
          "name": "acceptAdmin",
          "outputs": [],
          "payable": false,
          "stateMutability": "nonpayable",
          "type": "function"
        },
        {
          "constant": true,
          "inputs": [],
          "name": "admin",
          "outputs": [
            {
              "internalType": "address",
              "name": "",
              "type": "address"
            }
          ],
          "payable": false,
          "stateMutability": "view",
          "type": "function"
        },
        {
          "constant": false,
          "inputs": [
            {
              "internalType": "address",
              "name": "_tokenAddress",
              "type": "address"
            },
            {
              "internalType": "uint256",
              "name": "_amount",
              "type": "uint256"
            }
          ],
          "name": "emergencyRewardWithdraw",
          "outputs": [],
          "payable": false,
=======
              "name": "withdrawAddress",
              "type": "address"
            }
          ],
          "name": "WithdrawTreasuryNative",
          "type": "event"
        },
        {
          "anonymous": false,
          "inputs": [
            {
              "indexed": true,
              "internalType": "address",
              "name": "tokenAddress",
              "type": "address"
            },
            {
              "indexed": false,
              "internalType": "uint256",
              "name": "withdrawAmount",
              "type": "uint256"
            },
            {
              "indexed": true,
              "internalType": "address",
              "name": "withdrawAddress",
              "type": "address"
            }
          ],
          "name": "WithdrawTreasuryToken",
          "type": "event"
        },
        {
          "stateMutability": "payable",
          "type": "fallback"
        },
        {
          "inputs": [],
          "name": "acceptOwnership",
          "outputs": [],
>>>>>>> 600716cc
          "stateMutability": "nonpayable",
          "type": "function"
        },
        {
<<<<<<< HEAD
          "constant": true,
=======
>>>>>>> 600716cc
          "inputs": [],
          "name": "owner",
          "outputs": [
            {
              "internalType": "address",
              "name": "",
              "type": "address"
            }
          ],
<<<<<<< HEAD
          "payable": false,
=======
>>>>>>> 600716cc
          "stateMutability": "view",
          "type": "function"
        },
        {
<<<<<<< HEAD
          "constant": true,
          "inputs": [],
          "name": "pendingAdmin",
=======
          "inputs": [],
          "name": "pendingOwner",
>>>>>>> 600716cc
          "outputs": [
            {
              "internalType": "address",
              "name": "",
              "type": "address"
            }
          ],
<<<<<<< HEAD
          "payable": false,
          "stateMutability": "view",
          "type": "function"
        },
        {
          "constant": true,
          "inputs": [
            {
              "internalType": "address",
              "name": "",
              "type": "address"
            }
          ],
          "name": "rewardTokens",
          "outputs": [
            {
              "internalType": "bool",
              "name": "",
              "type": "bool"
            }
          ],
          "payable": false,
=======
>>>>>>> 600716cc
          "stateMutability": "view",
          "type": "function"
        },
        {
<<<<<<< HEAD
          "constant": false,
          "inputs": [
            {
              "internalType": "address",
              "name": "token",
              "type": "address"
            },
            {
              "internalType": "address",
              "name": "_to",
              "type": "address"
            },
            {
              "internalType": "uint256",
              "name": "_amount",
              "type": "uint256"
            }
          ],
          "name": "safeRewardTransfer",
          "outputs": [],
          "payable": false,
          "stateMutability": "nonpayable",
          "type": "function"
        },
        {
          "constant": false,
          "inputs": [
            {
              "internalType": "address",
              "name": "_owner",
              "type": "address"
            }
          ],
          "name": "setNewOwner",
          "outputs": [],
          "payable": false,
          "stateMutability": "nonpayable",
          "type": "function"
        },
        {
          "constant": false,
          "inputs": [
            {
              "internalType": "address",
              "name": "_admin",
              "type": "address"
            }
          ],
          "name": "setPendingAdmin",
          "outputs": [],
          "payable": false,
=======
          "inputs": [],
          "name": "renounceOwnership",
          "outputs": [],
>>>>>>> 600716cc
          "stateMutability": "nonpayable",
          "type": "function"
        },
        {
<<<<<<< HEAD
          "constant": false,
          "inputs": [
            {
              "internalType": "address",
              "name": "_tokenAddress",
              "type": "address"
            },
            {
              "internalType": "bool",
              "name": "status",
              "type": "bool"
            }
          ],
          "name": "setRewardToken",
          "outputs": [],
          "payable": false,
          "stateMutability": "nonpayable",
          "type": "function"
        }
      ]
    },
    "XVSVaultProxy": {
      "address": "0x133120607C018c949E91AE333785519F6d947e01",
      "abi": [
        {
          "inputs": [],
          "payable": false,
          "stateMutability": "nonpayable",
          "type": "constructor"
        },
        {
          "anonymous": false,
          "inputs": [
            {
              "indexed": false,
              "internalType": "uint256",
              "name": "error",
              "type": "uint256"
            },
            {
              "indexed": false,
              "internalType": "uint256",
              "name": "info",
              "type": "uint256"
            },
            {
              "indexed": false,
              "internalType": "uint256",
              "name": "detail",
              "type": "uint256"
            }
          ],
          "name": "Failure",
          "type": "event"
        },
        {
          "anonymous": false,
          "inputs": [
            {
              "indexed": false,
              "internalType": "address",
              "name": "oldAdmin",
              "type": "address"
            },
            {
              "indexed": false,
              "internalType": "address",
              "name": "newAdmin",
              "type": "address"
            }
          ],
          "name": "NewAdmin",
          "type": "event"
        },
        {
          "anonymous": false,
          "inputs": [
            {
              "indexed": false,
              "internalType": "address",
              "name": "oldImplementation",
              "type": "address"
            },
            {
              "indexed": false,
              "internalType": "address",
              "name": "newImplementation",
              "type": "address"
            }
          ],
          "name": "NewImplementation",
          "type": "event"
        },
        {
          "anonymous": false,
          "inputs": [
            {
              "indexed": false,
              "internalType": "address",
              "name": "oldPendingAdmin",
              "type": "address"
            },
            {
              "indexed": false,
              "internalType": "address",
              "name": "newPendingAdmin",
              "type": "address"
            }
          ],
          "name": "NewPendingAdmin",
          "type": "event"
        },
        {
          "anonymous": false,
          "inputs": [
            {
              "indexed": false,
              "internalType": "address",
              "name": "oldPendingImplementation",
              "type": "address"
            },
            {
              "indexed": false,
              "internalType": "address",
              "name": "newPendingImplementation",
              "type": "address"
            }
          ],
          "name": "NewPendingImplementation",
          "type": "event"
        },
        {
          "payable": true,
          "stateMutability": "payable",
          "type": "fallback"
        },
        {
          "constant": false,
          "inputs": [],
          "name": "_acceptAdmin",
          "outputs": [
            {
              "internalType": "uint256",
              "name": "",
              "type": "uint256"
            }
          ],
          "payable": false,
          "stateMutability": "nonpayable",
          "type": "function"
        },
        {
          "constant": false,
          "inputs": [],
          "name": "_acceptImplementation",
          "outputs": [
            {
              "internalType": "uint256",
              "name": "",
              "type": "uint256"
            }
          ],
          "payable": false,
          "stateMutability": "nonpayable",
          "type": "function"
        },
        {
          "constant": false,
          "inputs": [
            {
              "internalType": "address",
              "name": "newPendingAdmin",
              "type": "address"
            }
          ],
          "name": "_setPendingAdmin",
          "outputs": [
            {
              "internalType": "uint256",
              "name": "",
              "type": "uint256"
            }
          ],
          "payable": false,
          "stateMutability": "nonpayable",
          "type": "function"
        },
        {
          "constant": false,
          "inputs": [
            {
              "internalType": "address",
              "name": "newPendingImplementation",
              "type": "address"
            }
          ],
          "name": "_setPendingImplementation",
          "outputs": [
            {
              "internalType": "uint256",
              "name": "",
              "type": "uint256"
            }
          ],
          "payable": false,
=======
          "inputs": [
            {
              "internalType": "address",
              "name": "newOwner",
              "type": "address"
            }
          ],
          "name": "transferOwnership",
          "outputs": [],
          "stateMutability": "nonpayable",
          "type": "function"
        },
        {
          "inputs": [
            {
              "internalType": "uint256",
              "name": "withdrawAmount",
              "type": "uint256"
            },
            {
              "internalType": "address payable",
              "name": "withdrawAddress",
              "type": "address"
            }
          ],
          "name": "withdrawTreasuryNative",
          "outputs": [],
          "stateMutability": "payable",
          "type": "function"
        },
        {
          "inputs": [
            {
              "internalType": "address",
              "name": "tokenAddress",
              "type": "address"
            },
            {
              "internalType": "uint256",
              "name": "withdrawAmount",
              "type": "uint256"
            },
            {
              "internalType": "address",
              "name": "withdrawAddress",
              "type": "address"
            }
          ],
          "name": "withdrawTreasuryToken",
          "outputs": [],
>>>>>>> 600716cc
          "stateMutability": "nonpayable",
          "type": "function"
        },
        {
<<<<<<< HEAD
          "constant": true,
          "inputs": [],
          "name": "admin",
          "outputs": [
            {
              "internalType": "address",
              "name": "",
              "type": "address"
            }
          ],
          "payable": false,
          "stateMutability": "view",
          "type": "function"
        },
        {
          "constant": true,
          "inputs": [],
          "name": "implementation",
          "outputs": [
            {
              "internalType": "address",
              "name": "",
              "type": "address"
            }
          ],
          "payable": false,
          "stateMutability": "view",
          "type": "function"
        },
        {
          "constant": true,
          "inputs": [],
          "name": "pendingAdmin",
          "outputs": [
            {
              "internalType": "address",
              "name": "",
              "type": "address"
            }
          ],
          "payable": false,
          "stateMutability": "view",
          "type": "function"
        },
        {
          "constant": true,
          "inputs": [],
          "name": "pendingXVSVaultImplementation",
          "outputs": [
            {
              "internalType": "address",
              "name": "",
              "type": "address"
            }
          ],
          "payable": false,
          "stateMutability": "view",
          "type": "function"
        }
      ]
    },
    "XVSVaultProxy_Implementation": {
      "address": "0x8B8651EEB002a7991F2287500B17a395E8cfe7d9",
      "abi": [
        {
          "inputs": [],
          "payable": false,
          "stateMutability": "nonpayable",
          "type": "constructor"
        },
        {
          "anonymous": false,
          "inputs": [
            {
              "indexed": true,
              "internalType": "address",
              "name": "user",
              "type": "address"
            },
            {
              "indexed": true,
              "internalType": "address",
              "name": "rewardToken",
              "type": "address"
            },
            {
              "indexed": true,
              "internalType": "uint256",
              "name": "pid",
              "type": "uint256"
            },
            {
              "indexed": false,
              "internalType": "uint256",
              "name": "amount",
              "type": "uint256"
            }
          ],
          "name": "Claim",
          "type": "event"
        },
        {
          "anonymous": false,
          "inputs": [
            {
              "indexed": true,
              "internalType": "address",
              "name": "delegator",
              "type": "address"
            },
            {
              "indexed": true,
              "internalType": "address",
              "name": "fromDelegate",
              "type": "address"
            },
            {
              "indexed": true,
              "internalType": "address",
              "name": "toDelegate",
              "type": "address"
            }
          ],
          "name": "DelegateChangedV2",
          "type": "event"
        },
        {
          "anonymous": false,
          "inputs": [
            {
              "indexed": true,
              "internalType": "address",
              "name": "delegate",
              "type": "address"
            },
            {
              "indexed": false,
              "internalType": "uint256",
              "name": "previousBalance",
              "type": "uint256"
            },
            {
              "indexed": false,
              "internalType": "uint256",
              "name": "newBalance",
              "type": "uint256"
            }
          ],
          "name": "DelegateVotesChangedV2",
          "type": "event"
        },
        {
          "anonymous": false,
          "inputs": [
            {
              "indexed": true,
              "internalType": "address",
              "name": "user",
              "type": "address"
            },
            {
              "indexed": true,
              "internalType": "address",
              "name": "rewardToken",
              "type": "address"
            },
            {
              "indexed": true,
              "internalType": "uint256",
              "name": "pid",
              "type": "uint256"
            },
            {
              "indexed": false,
              "internalType": "uint256",
              "name": "amount",
              "type": "uint256"
            }
          ],
          "name": "Deposit",
          "type": "event"
        },
        {
          "anonymous": false,
          "inputs": [
            {
              "indexed": true,
              "internalType": "address",
              "name": "user",
              "type": "address"
            },
            {
              "indexed": true,
              "internalType": "address",
              "name": "rewardToken",
              "type": "address"
            },
            {
              "indexed": true,
              "internalType": "uint256",
              "name": "pid",
              "type": "uint256"
            },
            {
              "indexed": false,
              "internalType": "uint256",
              "name": "amount",
              "type": "uint256"
            }
          ],
          "name": "ExecutedWithdrawal",
          "type": "event"
        },
        {
          "anonymous": false,
          "inputs": [
            {
              "indexed": false,
              "internalType": "address",
              "name": "oldAccessControlManager",
              "type": "address"
            },
            {
              "indexed": false,
              "internalType": "address",
              "name": "newAccessControlManager",
              "type": "address"
            }
          ],
          "name": "NewAccessControlManager",
          "type": "event"
        },
        {
          "anonymous": false,
          "inputs": [
            {
              "indexed": true,
              "internalType": "contract IPrime",
              "name": "oldPrimeToken",
              "type": "address"
            },
            {
              "indexed": true,
              "internalType": "contract IPrime",
              "name": "newPrimeToken",
              "type": "address"
            },
            {
              "indexed": false,
              "internalType": "address",
              "name": "oldPrimeRewardToken",
              "type": "address"
            },
            {
              "indexed": false,
              "internalType": "address",
              "name": "newPrimeRewardToken",
              "type": "address"
            },
            {
              "indexed": false,
              "internalType": "uint256",
              "name": "oldPrimePoolId",
              "type": "uint256"
            },
            {
              "indexed": false,
              "internalType": "uint256",
              "name": "newPrimePoolId",
              "type": "uint256"
            }
          ],
          "name": "NewPrimeToken",
          "type": "event"
        },
        {
          "anonymous": false,
          "inputs": [
            {
              "indexed": true,
              "internalType": "address",
              "name": "rewardToken",
              "type": "address"
            },
            {
              "indexed": true,
              "internalType": "uint256",
              "name": "pid",
              "type": "uint256"
            },
            {
              "indexed": true,
              "internalType": "address",
              "name": "token",
              "type": "address"
            },
            {
              "indexed": false,
              "internalType": "uint256",
              "name": "allocPoints",
              "type": "uint256"
            },
            {
              "indexed": false,
              "internalType": "uint256",
              "name": "rewardPerBlockOrSecond",
              "type": "uint256"
            },
            {
              "indexed": false,
              "internalType": "uint256",
              "name": "lockPeriod",
              "type": "uint256"
            }
          ],
          "name": "PoolAdded",
          "type": "event"
        },
        {
          "anonymous": false,
          "inputs": [
            {
              "indexed": true,
              "internalType": "address",
              "name": "rewardToken",
              "type": "address"
            },
            {
              "indexed": true,
              "internalType": "uint256",
              "name": "pid",
              "type": "uint256"
            },
            {
              "indexed": false,
              "internalType": "uint256",
              "name": "oldAllocPoints",
              "type": "uint256"
            },
            {
              "indexed": false,
              "internalType": "uint256",
              "name": "newAllocPoints",
              "type": "uint256"
            }
          ],
          "name": "PoolUpdated",
          "type": "event"
        },
        {
          "anonymous": false,
          "inputs": [
            {
              "indexed": true,
              "internalType": "address",
              "name": "user",
              "type": "address"
            },
            {
              "indexed": true,
              "internalType": "address",
              "name": "rewardToken",
              "type": "address"
            },
            {
              "indexed": true,
              "internalType": "uint256",
              "name": "pid",
              "type": "uint256"
            },
            {
              "indexed": false,
              "internalType": "uint256",
              "name": "amount",
              "type": "uint256"
            }
          ],
          "name": "RequestedWithdrawal",
          "type": "event"
        },
        {
          "anonymous": false,
          "inputs": [
            {
              "indexed": true,
              "internalType": "address",
              "name": "rewardToken",
              "type": "address"
            },
            {
              "indexed": false,
              "internalType": "uint256",
              "name": "oldReward",
              "type": "uint256"
            },
            {
              "indexed": false,
              "internalType": "uint256",
              "name": "newReward",
              "type": "uint256"
            }
          ],
          "name": "RewardAmountUpdated",
          "type": "event"
        },
        {
          "anonymous": false,
          "inputs": [
            {
              "indexed": false,
              "internalType": "address",
              "name": "oldXvs",
              "type": "address"
            },
            {
              "indexed": false,
              "internalType": "address",
              "name": "oldStore",
              "type": "address"
            },
            {
              "indexed": false,
              "internalType": "address",
              "name": "newXvs",
              "type": "address"
            },
            {
              "indexed": false,
              "internalType": "address",
              "name": "newStore",
              "type": "address"
            }
          ],
          "name": "StoreUpdated",
          "type": "event"
        },
        {
          "anonymous": false,
          "inputs": [
            {
              "indexed": true,
              "internalType": "address",
              "name": "rewardToken",
              "type": "address"
            },
            {
              "indexed": true,
              "internalType": "address",
              "name": "userAddress",
              "type": "address"
            },
            {
              "indexed": false,
              "internalType": "uint256",
              "name": "oldOwedAmount",
              "type": "uint256"
            },
            {
              "indexed": false,
              "internalType": "uint256",
              "name": "newOwedAmount",
              "type": "uint256"
            }
          ],
          "name": "VaultDebtUpdated",
          "type": "event"
        },
        {
          "anonymous": false,
          "inputs": [
            {
              "indexed": true,
              "internalType": "address",
              "name": "admin",
              "type": "address"
            }
          ],
          "name": "VaultPaused",
          "type": "event"
        },
        {
          "anonymous": false,
          "inputs": [
            {
              "indexed": true,
              "internalType": "address",
              "name": "admin",
              "type": "address"
            }
          ],
          "name": "VaultResumed",
          "type": "event"
        },
        {
          "anonymous": false,
          "inputs": [
            {
              "indexed": true,
              "internalType": "address",
              "name": "rewardToken",
              "type": "address"
            },
            {
              "indexed": true,
              "internalType": "uint256",
              "name": "pid",
              "type": "uint256"
            },
            {
              "indexed": false,
              "internalType": "uint256",
              "name": "oldPeriod",
              "type": "uint256"
            },
            {
              "indexed": false,
              "internalType": "uint256",
              "name": "newPeriod",
              "type": "uint256"
            }
          ],
          "name": "WithdrawalLockingPeriodUpdated",
          "type": "event"
        },
        {
          "constant": true,
          "inputs": [],
          "name": "DELEGATION_TYPEHASH",
          "outputs": [
            {
              "internalType": "bytes32",
              "name": "",
              "type": "bytes32"
            }
          ],
          "payable": false,
          "stateMutability": "view",
          "type": "function"
        },
        {
          "constant": true,
          "inputs": [],
          "name": "DOMAIN_TYPEHASH",
          "outputs": [
            {
              "internalType": "bytes32",
              "name": "",
              "type": "bytes32"
            }
          ],
          "payable": false,
          "stateMutability": "view",
          "type": "function"
        },
        {
          "constant": true,
          "inputs": [],
          "name": "MAX_LOCK_PERIOD",
          "outputs": [
            {
              "internalType": "uint256",
              "name": "",
              "type": "uint256"
            }
          ],
          "payable": false,
          "stateMutability": "view",
          "type": "function"
        },
        {
          "constant": true,
          "inputs": [],
          "name": "SECONDS_PER_YEAR",
          "outputs": [
            {
              "internalType": "uint256",
              "name": "",
              "type": "uint256"
            }
          ],
          "payable": false,
          "stateMutability": "view",
          "type": "function"
        },
        {
          "constant": false,
          "inputs": [
            {
              "internalType": "contract XVSVaultProxy",
              "name": "xvsVaultProxy",
              "type": "address"
            }
          ],
          "name": "_become",
          "outputs": [],
          "payable": false,
          "stateMutability": "nonpayable",
          "type": "function"
        },
        {
          "constant": true,
          "inputs": [],
          "name": "accessControlManager",
          "outputs": [
            {
              "internalType": "contract IAccessControlManagerV5",
              "name": "",
              "type": "address"
            }
          ],
          "payable": false,
          "stateMutability": "view",
          "type": "function"
        },
        {
          "constant": false,
          "inputs": [
            {
              "internalType": "address",
              "name": "_rewardToken",
              "type": "address"
            },
            {
              "internalType": "uint256",
              "name": "_allocPoint",
              "type": "uint256"
            },
            {
              "internalType": "contract IBEP20",
              "name": "_token",
              "type": "address"
            },
            {
              "internalType": "uint256",
              "name": "_rewardPerBlockOrSecond",
              "type": "uint256"
            },
            {
              "internalType": "uint256",
              "name": "_lockPeriod",
              "type": "uint256"
            }
          ],
          "name": "add",
          "outputs": [],
          "payable": false,
          "stateMutability": "nonpayable",
          "type": "function"
        },
        {
          "constant": true,
          "inputs": [],
          "name": "admin",
          "outputs": [
            {
              "internalType": "address",
              "name": "",
              "type": "address"
            }
          ],
          "payable": false,
          "stateMutability": "view",
          "type": "function"
        },
        {
          "constant": true,
          "inputs": [],
          "name": "blocksOrSecondsPerYear",
          "outputs": [
            {
              "internalType": "uint256",
              "name": "",
              "type": "uint256"
            }
          ],
          "payable": false,
          "stateMutability": "view",
          "type": "function"
        },
        {
          "constant": true,
          "inputs": [
            {
              "internalType": "address",
              "name": "",
              "type": "address"
            },
            {
              "internalType": "uint32",
              "name": "",
              "type": "uint32"
            }
          ],
          "name": "checkpoints",
          "outputs": [
            {
              "internalType": "uint32",
              "name": "fromBlockOrSecond",
              "type": "uint32"
            },
            {
              "internalType": "uint96",
              "name": "votes",
              "type": "uint96"
            }
          ],
          "payable": false,
          "stateMutability": "view",
          "type": "function"
        },
        {
          "constant": false,
          "inputs": [
            {
              "internalType": "address",
              "name": "_account",
              "type": "address"
            },
            {
              "internalType": "address",
              "name": "_rewardToken",
              "type": "address"
            },
            {
              "internalType": "uint256",
              "name": "_pid",
              "type": "uint256"
            }
          ],
          "name": "claim",
          "outputs": [],
          "payable": false,
          "stateMutability": "nonpayable",
          "type": "function"
        },
        {
          "constant": false,
          "inputs": [
            {
              "internalType": "address",
              "name": "delegatee",
              "type": "address"
            }
          ],
          "name": "delegate",
          "outputs": [],
          "payable": false,
          "stateMutability": "nonpayable",
          "type": "function"
        },
        {
          "constant": false,
          "inputs": [
            {
              "internalType": "address",
              "name": "delegatee",
              "type": "address"
            },
            {
              "internalType": "uint256",
              "name": "nonce",
              "type": "uint256"
            },
            {
              "internalType": "uint256",
              "name": "expiry",
              "type": "uint256"
            },
            {
              "internalType": "uint8",
              "name": "v",
              "type": "uint8"
            },
            {
              "internalType": "bytes32",
              "name": "r",
              "type": "bytes32"
            },
            {
              "internalType": "bytes32",
              "name": "s",
              "type": "bytes32"
            }
          ],
          "name": "delegateBySig",
          "outputs": [],
          "payable": false,
          "stateMutability": "nonpayable",
          "type": "function"
        },
        {
          "constant": true,
          "inputs": [
            {
              "internalType": "address",
              "name": "",
              "type": "address"
            }
          ],
          "name": "delegates",
          "outputs": [
            {
              "internalType": "address",
              "name": "",
              "type": "address"
            }
          ],
          "payable": false,
          "stateMutability": "view",
          "type": "function"
        },
        {
          "constant": false,
          "inputs": [
            {
              "internalType": "address",
              "name": "_rewardToken",
              "type": "address"
            },
            {
              "internalType": "uint256",
              "name": "_pid",
              "type": "uint256"
            },
            {
              "internalType": "uint256",
              "name": "_amount",
              "type": "uint256"
            }
          ],
          "name": "deposit",
          "outputs": [],
          "payable": false,
          "stateMutability": "nonpayable",
          "type": "function"
        },
        {
          "constant": false,
          "inputs": [
            {
              "internalType": "address",
              "name": "_rewardToken",
              "type": "address"
            },
            {
              "internalType": "uint256",
              "name": "_pid",
              "type": "uint256"
            }
          ],
          "name": "executeWithdrawal",
          "outputs": [],
          "payable": false,
          "stateMutability": "nonpayable",
          "type": "function"
        },
        {
          "constant": true,
          "inputs": [],
          "name": "getBlockNumberOrTimestamp",
          "outputs": [
            {
              "internalType": "uint256",
              "name": "",
              "type": "uint256"
            }
          ],
          "payable": false,
          "stateMutability": "view",
          "type": "function"
        },
        {
          "constant": true,
          "inputs": [
            {
              "internalType": "address",
              "name": "account",
              "type": "address"
            }
          ],
          "name": "getCurrentVotes",
          "outputs": [
            {
              "internalType": "uint96",
              "name": "",
              "type": "uint96"
            }
          ],
          "payable": false,
          "stateMutability": "view",
          "type": "function"
        },
        {
          "constant": true,
          "inputs": [
            {
              "internalType": "address",
              "name": "_rewardToken",
              "type": "address"
            },
            {
              "internalType": "uint256",
              "name": "_pid",
              "type": "uint256"
            },
            {
              "internalType": "address",
              "name": "_user",
              "type": "address"
            }
          ],
          "name": "getEligibleWithdrawalAmount",
          "outputs": [
            {
              "internalType": "uint256",
              "name": "withdrawalAmount",
              "type": "uint256"
            }
          ],
          "payable": false,
          "stateMutability": "view",
          "type": "function"
        },
        {
          "constant": true,
          "inputs": [
            {
              "internalType": "address",
              "name": "account",
              "type": "address"
            },
            {
              "internalType": "uint256",
              "name": "blockNumberOrSecond",
              "type": "uint256"
            }
          ],
          "name": "getPriorVotes",
          "outputs": [
            {
              "internalType": "uint96",
              "name": "",
              "type": "uint96"
            }
          ],
          "payable": false,
          "stateMutability": "view",
          "type": "function"
        },
        {
          "constant": true,
          "inputs": [
            {
              "internalType": "address",
              "name": "_rewardToken",
              "type": "address"
            },
            {
              "internalType": "uint256",
              "name": "_pid",
              "type": "uint256"
            },
            {
              "internalType": "address",
              "name": "_user",
              "type": "address"
            }
          ],
          "name": "getRequestedAmount",
          "outputs": [
            {
              "internalType": "uint256",
              "name": "",
              "type": "uint256"
            }
          ],
          "payable": false,
          "stateMutability": "view",
          "type": "function"
        },
        {
          "constant": true,
          "inputs": [
            {
              "internalType": "address",
              "name": "_rewardToken",
              "type": "address"
            },
            {
              "internalType": "uint256",
              "name": "_pid",
              "type": "uint256"
            },
            {
              "internalType": "address",
              "name": "_user",
              "type": "address"
            }
          ],
          "name": "getUserInfo",
          "outputs": [
            {
              "internalType": "uint256",
              "name": "amount",
              "type": "uint256"
            },
            {
              "internalType": "uint256",
              "name": "rewardDebt",
              "type": "uint256"
            },
            {
              "internalType": "uint256",
              "name": "pendingWithdrawals",
              "type": "uint256"
            }
          ],
          "payable": false,
          "stateMutability": "view",
          "type": "function"
        },
        {
          "constant": true,
          "inputs": [
            {
              "internalType": "address",
              "name": "_rewardToken",
              "type": "address"
            },
            {
              "internalType": "uint256",
              "name": "_pid",
              "type": "uint256"
            },
            {
              "internalType": "address",
              "name": "_user",
              "type": "address"
            }
          ],
          "name": "getWithdrawalRequests",
          "outputs": [
            {
              "components": [
                {
                  "internalType": "uint256",
                  "name": "amount",
                  "type": "uint256"
                },
                {
                  "internalType": "uint128",
                  "name": "lockedUntil",
                  "type": "uint128"
                },
                {
                  "internalType": "uint128",
                  "name": "afterUpgrade",
                  "type": "uint128"
                }
              ],
              "internalType": "struct XVSVaultStorageV1.WithdrawalRequest[]",
              "name": "",
              "type": "tuple[]"
            }
          ],
          "payable": false,
          "stateMutability": "view",
          "type": "function"
        },
        {
          "constant": true,
          "inputs": [],
          "name": "implementation",
          "outputs": [
            {
              "internalType": "address",
              "name": "",
              "type": "address"
            }
          ],
          "payable": false,
          "stateMutability": "view",
          "type": "function"
        },
        {
          "constant": false,
          "inputs": [
            {
              "internalType": "bool",
              "name": "timeBased_",
              "type": "bool"
            },
            {
              "internalType": "uint256",
              "name": "blocksPerYear_",
              "type": "uint256"
            }
          ],
          "name": "initializeTimeManager",
          "outputs": [],
          "payable": false,
          "stateMutability": "nonpayable",
          "type": "function"
        },
        {
          "constant": true,
          "inputs": [
            {
              "internalType": "address",
              "name": "",
              "type": "address"
            }
          ],
          "name": "isStakedToken",
          "outputs": [
            {
              "internalType": "bool",
              "name": "",
              "type": "bool"
            }
          ],
          "payable": false,
          "stateMutability": "view",
          "type": "function"
        },
        {
          "constant": true,
          "inputs": [],
          "name": "isTimeBased",
          "outputs": [
            {
              "internalType": "bool",
              "name": "",
              "type": "bool"
            }
          ],
          "payable": false,
          "stateMutability": "view",
          "type": "function"
        },
        {
          "constant": true,
          "inputs": [
            {
              "internalType": "address",
              "name": "",
              "type": "address"
            }
          ],
          "name": "nonces",
          "outputs": [
            {
              "internalType": "uint256",
              "name": "",
              "type": "uint256"
            }
          ],
          "payable": false,
          "stateMutability": "view",
          "type": "function"
        },
        {
          "constant": true,
          "inputs": [
            {
              "internalType": "address",
              "name": "",
              "type": "address"
            }
          ],
          "name": "numCheckpoints",
          "outputs": [
            {
              "internalType": "uint32",
              "name": "",
              "type": "uint32"
            }
          ],
          "payable": false,
          "stateMutability": "view",
          "type": "function"
        },
        {
          "constant": false,
          "inputs": [],
          "name": "pause",
          "outputs": [],
          "payable": false,
          "stateMutability": "nonpayable",
          "type": "function"
        },
        {
          "constant": true,
          "inputs": [],
          "name": "pendingAdmin",
          "outputs": [
            {
              "internalType": "address",
              "name": "",
              "type": "address"
            }
          ],
          "payable": false,
          "stateMutability": "view",
          "type": "function"
        },
        {
          "constant": true,
          "inputs": [
            {
              "internalType": "address",
              "name": "_rewardToken",
              "type": "address"
            },
            {
              "internalType": "uint256",
              "name": "_pid",
              "type": "uint256"
            },
            {
              "internalType": "address",
              "name": "_user",
              "type": "address"
            }
          ],
          "name": "pendingReward",
          "outputs": [
            {
              "internalType": "uint256",
              "name": "",
              "type": "uint256"
            }
          ],
          "payable": false,
          "stateMutability": "view",
          "type": "function"
        },
        {
          "constant": true,
          "inputs": [
            {
              "internalType": "address",
              "name": "",
              "type": "address"
            },
            {
              "internalType": "address",
              "name": "",
              "type": "address"
            }
          ],
          "name": "pendingRewardTransfers",
          "outputs": [
            {
              "internalType": "uint256",
              "name": "",
              "type": "uint256"
            }
          ],
          "payable": false,
          "stateMutability": "view",
          "type": "function"
        },
        {
          "constant": true,
          "inputs": [
            {
              "internalType": "address",
              "name": "_rewardToken",
              "type": "address"
            },
            {
              "internalType": "uint256",
              "name": "_pid",
              "type": "uint256"
            },
            {
              "internalType": "address",
              "name": "_user",
              "type": "address"
            }
          ],
          "name": "pendingWithdrawalsBeforeUpgrade",
          "outputs": [
            {
              "internalType": "uint256",
              "name": "beforeUpgradeWithdrawalAmount",
              "type": "uint256"
            }
          ],
          "payable": false,
          "stateMutability": "view",
          "type": "function"
        },
        {
          "constant": true,
          "inputs": [],
          "name": "pendingXVSVaultImplementation",
          "outputs": [
            {
              "internalType": "address",
              "name": "",
              "type": "address"
            }
          ],
          "payable": false,
          "stateMutability": "view",
          "type": "function"
        },
        {
          "constant": true,
          "inputs": [
            {
              "internalType": "address",
              "name": "",
              "type": "address"
            },
            {
              "internalType": "uint256",
              "name": "",
              "type": "uint256"
            }
          ],
          "name": "poolInfos",
          "outputs": [
            {
              "internalType": "contract IBEP20",
              "name": "token",
              "type": "address"
            },
            {
              "internalType": "uint256",
              "name": "allocPoint",
              "type": "uint256"
            },
            {
              "internalType": "uint256",
              "name": "lastRewardBlockOrSecond",
              "type": "uint256"
            },
            {
              "internalType": "uint256",
              "name": "accRewardPerShare",
              "type": "uint256"
            },
            {
              "internalType": "uint256",
              "name": "lockPeriod",
              "type": "uint256"
            }
          ],
          "payable": false,
          "stateMutability": "view",
          "type": "function"
        },
        {
          "constant": true,
          "inputs": [
            {
              "internalType": "address",
              "name": "rewardToken",
              "type": "address"
            }
          ],
          "name": "poolLength",
          "outputs": [
            {
              "internalType": "uint256",
              "name": "",
              "type": "uint256"
            }
          ],
          "payable": false,
          "stateMutability": "view",
          "type": "function"
        },
        {
          "constant": true,
          "inputs": [],
          "name": "primePoolId",
          "outputs": [
            {
              "internalType": "uint256",
              "name": "",
              "type": "uint256"
            }
          ],
          "payable": false,
          "stateMutability": "view",
          "type": "function"
        },
        {
          "constant": true,
          "inputs": [],
          "name": "primeRewardToken",
          "outputs": [
            {
              "internalType": "address",
              "name": "",
              "type": "address"
            }
          ],
          "payable": false,
          "stateMutability": "view",
          "type": "function"
        },
        {
          "constant": true,
          "inputs": [],
          "name": "primeToken",
          "outputs": [
            {
              "internalType": "contract IPrime",
              "name": "",
              "type": "address"
            }
          ],
          "payable": false,
          "stateMutability": "view",
          "type": "function"
        },
        {
          "constant": false,
          "inputs": [
            {
              "internalType": "address",
              "name": "_rewardToken",
              "type": "address"
            },
            {
              "internalType": "uint256",
              "name": "_pid",
              "type": "uint256"
            },
            {
              "internalType": "uint256",
              "name": "_amount",
              "type": "uint256"
            }
          ],
          "name": "requestWithdrawal",
          "outputs": [],
          "payable": false,
          "stateMutability": "nonpayable",
          "type": "function"
        },
        {
          "constant": false,
          "inputs": [],
          "name": "resume",
          "outputs": [],
          "payable": false,
          "stateMutability": "nonpayable",
          "type": "function"
        },
        {
          "constant": true,
          "inputs": [
            {
              "internalType": "address",
              "name": "_rewardToken",
              "type": "address"
            }
          ],
          "name": "rewardTokenAmountsPerBlock",
          "outputs": [
            {
              "internalType": "uint256",
              "name": "",
              "type": "uint256"
            }
          ],
          "payable": false,
          "stateMutability": "view",
          "type": "function"
        },
        {
          "constant": true,
          "inputs": [
            {
              "internalType": "address",
              "name": "",
              "type": "address"
            }
          ],
          "name": "rewardTokenAmountsPerBlockOrSecond",
          "outputs": [
            {
              "internalType": "uint256",
              "name": "",
              "type": "uint256"
            }
          ],
          "payable": false,
          "stateMutability": "view",
          "type": "function"
        },
        {
          "constant": false,
          "inputs": [
            {
              "internalType": "address",
              "name": "_rewardToken",
              "type": "address"
            },
            {
              "internalType": "uint256",
              "name": "_pid",
              "type": "uint256"
            },
            {
              "internalType": "uint256",
              "name": "_allocPoint",
              "type": "uint256"
            }
          ],
          "name": "set",
          "outputs": [],
          "payable": false,
          "stateMutability": "nonpayable",
          "type": "function"
        },
        {
          "constant": false,
          "inputs": [
            {
              "internalType": "address",
              "name": "newAccessControlAddress",
              "type": "address"
            }
          ],
          "name": "setAccessControl",
          "outputs": [],
          "payable": false,
          "stateMutability": "nonpayable",
          "type": "function"
        },
        {
          "constant": false,
          "inputs": [
            {
              "internalType": "contract IPrime",
              "name": "_primeToken",
              "type": "address"
            },
            {
              "internalType": "address",
              "name": "_primeRewardToken",
              "type": "address"
            },
            {
              "internalType": "uint256",
              "name": "_primePoolId",
              "type": "uint256"
            }
          ],
          "name": "setPrimeToken",
          "outputs": [],
          "payable": false,
          "stateMutability": "nonpayable",
          "type": "function"
        },
        {
          "constant": false,
          "inputs": [
            {
              "internalType": "address",
              "name": "_rewardToken",
              "type": "address"
            },
            {
              "internalType": "uint256",
              "name": "_rewardAmount",
              "type": "uint256"
            }
          ],
          "name": "setRewardAmountPerBlockOrSecond",
          "outputs": [],
          "payable": false,
          "stateMutability": "nonpayable",
          "type": "function"
        },
        {
          "constant": false,
          "inputs": [
            {
              "internalType": "address",
              "name": "_rewardToken",
              "type": "address"
            },
            {
              "internalType": "uint256",
              "name": "_pid",
              "type": "uint256"
            },
            {
              "internalType": "uint256",
              "name": "_newPeriod",
              "type": "uint256"
            }
          ],
          "name": "setWithdrawalLockingPeriod",
          "outputs": [],
          "payable": false,
          "stateMutability": "nonpayable",
          "type": "function"
        },
        {
          "constant": false,
          "inputs": [
            {
              "internalType": "address",
              "name": "_xvs",
              "type": "address"
            },
            {
              "internalType": "address",
              "name": "_xvsStore",
              "type": "address"
            }
          ],
          "name": "setXvsStore",
          "outputs": [],
          "payable": false,
          "stateMutability": "nonpayable",
          "type": "function"
        },
        {
          "constant": true,
          "inputs": [
            {
              "internalType": "address",
              "name": "",
              "type": "address"
            }
          ],
          "name": "totalAllocPoints",
          "outputs": [
            {
              "internalType": "uint256",
              "name": "",
              "type": "uint256"
            }
          ],
          "payable": false,
          "stateMutability": "view",
          "type": "function"
        },
        {
          "constant": true,
          "inputs": [
            {
              "internalType": "address",
              "name": "",
              "type": "address"
            },
            {
              "internalType": "uint256",
              "name": "",
              "type": "uint256"
            }
          ],
          "name": "totalPendingWithdrawals",
          "outputs": [
            {
              "internalType": "uint256",
              "name": "",
              "type": "uint256"
            }
          ],
          "payable": false,
          "stateMutability": "view",
          "type": "function"
        },
        {
          "constant": false,
          "inputs": [
            {
              "internalType": "address",
              "name": "_rewardToken",
              "type": "address"
            },
            {
              "internalType": "uint256",
              "name": "_pid",
              "type": "uint256"
            }
          ],
          "name": "updatePool",
          "outputs": [],
          "payable": false,
          "stateMutability": "nonpayable",
          "type": "function"
        },
        {
          "constant": true,
          "inputs": [],
          "name": "vaultPaused",
          "outputs": [
            {
              "internalType": "bool",
              "name": "",
              "type": "bool"
            }
          ],
          "payable": false,
          "stateMutability": "view",
          "type": "function"
        },
        {
          "constant": true,
          "inputs": [],
          "name": "xvsAddress",
          "outputs": [
            {
              "internalType": "address",
              "name": "",
              "type": "address"
            }
          ],
          "payable": false,
          "stateMutability": "view",
          "type": "function"
        },
        {
          "constant": true,
          "inputs": [],
          "name": "xvsStore",
          "outputs": [
            {
              "internalType": "address",
              "name": "",
              "type": "address"
            }
          ],
          "payable": false,
          "stateMutability": "view",
          "type": "function"
=======
          "stateMutability": "payable",
          "type": "receive"
>>>>>>> 600716cc
        }
      ]
    }
  }
}<|MERGE_RESOLUTION|>--- conflicted
+++ resolved
@@ -2,7 +2,200 @@
   "name": "opmainnet",
   "chainId": "10",
   "contracts": {
-<<<<<<< HEAD
+    "VTreasuryV8": {
+      "address": "0x104c01EB7b4664551BE6A9bdB26a8C5c6Be7d3da",
+      "abi": [
+        {
+          "inputs": [],
+          "name": "ZeroAddressNotAllowed",
+          "type": "error"
+        },
+        {
+          "anonymous": false,
+          "inputs": [
+            {
+              "indexed": true,
+              "internalType": "address",
+              "name": "previousOwner",
+              "type": "address"
+            },
+            {
+              "indexed": true,
+              "internalType": "address",
+              "name": "newOwner",
+              "type": "address"
+            }
+          ],
+          "name": "OwnershipTransferStarted",
+          "type": "event"
+        },
+        {
+          "anonymous": false,
+          "inputs": [
+            {
+              "indexed": true,
+              "internalType": "address",
+              "name": "previousOwner",
+              "type": "address"
+            },
+            {
+              "indexed": true,
+              "internalType": "address",
+              "name": "newOwner",
+              "type": "address"
+            }
+          ],
+          "name": "OwnershipTransferred",
+          "type": "event"
+        },
+        {
+          "anonymous": false,
+          "inputs": [
+            {
+              "indexed": false,
+              "internalType": "uint256",
+              "name": "withdrawAmount",
+              "type": "uint256"
+            },
+            {
+              "indexed": true,
+              "internalType": "address",
+              "name": "withdrawAddress",
+              "type": "address"
+            }
+          ],
+          "name": "WithdrawTreasuryNative",
+          "type": "event"
+        },
+        {
+          "anonymous": false,
+          "inputs": [
+            {
+              "indexed": true,
+              "internalType": "address",
+              "name": "tokenAddress",
+              "type": "address"
+            },
+            {
+              "indexed": false,
+              "internalType": "uint256",
+              "name": "withdrawAmount",
+              "type": "uint256"
+            },
+            {
+              "indexed": true,
+              "internalType": "address",
+              "name": "withdrawAddress",
+              "type": "address"
+            }
+          ],
+          "name": "WithdrawTreasuryToken",
+          "type": "event"
+        },
+        {
+          "stateMutability": "payable",
+          "type": "fallback"
+        },
+        {
+          "inputs": [],
+          "name": "acceptOwnership",
+          "outputs": [],
+          "stateMutability": "nonpayable",
+          "type": "function"
+        },
+        {
+          "inputs": [],
+          "name": "owner",
+          "outputs": [
+            {
+              "internalType": "address",
+              "name": "",
+              "type": "address"
+            }
+          ],
+          "stateMutability": "view",
+          "type": "function"
+        },
+        {
+          "inputs": [],
+          "name": "pendingOwner",
+          "outputs": [
+            {
+              "internalType": "address",
+              "name": "",
+              "type": "address"
+            }
+          ],
+          "stateMutability": "view",
+          "type": "function"
+        },
+        {
+          "inputs": [],
+          "name": "renounceOwnership",
+          "outputs": [],
+          "stateMutability": "nonpayable",
+          "type": "function"
+        },
+        {
+          "inputs": [
+            {
+              "internalType": "address",
+              "name": "newOwner",
+              "type": "address"
+            }
+          ],
+          "name": "transferOwnership",
+          "outputs": [],
+          "stateMutability": "nonpayable",
+          "type": "function"
+        },
+        {
+          "inputs": [
+            {
+              "internalType": "uint256",
+              "name": "withdrawAmount",
+              "type": "uint256"
+            },
+            {
+              "internalType": "address payable",
+              "name": "withdrawAddress",
+              "type": "address"
+            }
+          ],
+          "name": "withdrawTreasuryNative",
+          "outputs": [],
+          "stateMutability": "payable",
+          "type": "function"
+        },
+        {
+          "inputs": [
+            {
+              "internalType": "address",
+              "name": "tokenAddress",
+              "type": "address"
+            },
+            {
+              "internalType": "uint256",
+              "name": "withdrawAmount",
+              "type": "uint256"
+            },
+            {
+              "internalType": "address",
+              "name": "withdrawAddress",
+              "type": "address"
+            }
+          ],
+          "name": "withdrawTreasuryToken",
+          "outputs": [],
+          "stateMutability": "nonpayable",
+          "type": "function"
+        },
+        {
+          "stateMutability": "payable",
+          "type": "receive"
+        }
+      ]
+    },
     "XVSStore": {
       "address": "0xFE548630954129923f63113923eF5373E10589d3",
       "abi": [
@@ -11,106 +204,61 @@
           "payable": false,
           "stateMutability": "nonpayable",
           "type": "constructor"
-=======
-    "VTreasuryV8": {
-      "address": "0x104c01EB7b4664551BE6A9bdB26a8C5c6Be7d3da",
-      "abi": [
-        {
-          "inputs": [],
-          "name": "ZeroAddressNotAllowed",
-          "type": "error"
->>>>>>> 600716cc
-        },
-        {
-          "anonymous": false,
-          "inputs": [
-            {
-              "indexed": true,
-              "internalType": "address",
-<<<<<<< HEAD
+        },
+        {
+          "anonymous": false,
+          "inputs": [
+            {
+              "indexed": true,
+              "internalType": "address",
               "name": "oldAdmin",
-=======
-              "name": "previousOwner",
->>>>>>> 600716cc
-              "type": "address"
-            },
-            {
-              "indexed": true,
-              "internalType": "address",
-<<<<<<< HEAD
+              "type": "address"
+            },
+            {
+              "indexed": true,
+              "internalType": "address",
               "name": "newAdmin",
               "type": "address"
             }
           ],
           "name": "AdminTransferred",
-=======
+          "type": "event"
+        },
+        {
+          "anonymous": false,
+          "inputs": [
+            {
+              "indexed": false,
+              "internalType": "address",
+              "name": "oldPendingAdmin",
+              "type": "address"
+            },
+            {
+              "indexed": false,
+              "internalType": "address",
+              "name": "newPendingAdmin",
+              "type": "address"
+            }
+          ],
+          "name": "NewPendingAdmin",
+          "type": "event"
+        },
+        {
+          "anonymous": false,
+          "inputs": [
+            {
+              "indexed": true,
+              "internalType": "address",
+              "name": "oldOwner",
+              "type": "address"
+            },
+            {
+              "indexed": true,
+              "internalType": "address",
               "name": "newOwner",
               "type": "address"
             }
           ],
-          "name": "OwnershipTransferStarted",
->>>>>>> 600716cc
-          "type": "event"
-        },
-        {
-          "anonymous": false,
-          "inputs": [
-            {
-<<<<<<< HEAD
-              "indexed": false,
-              "internalType": "address",
-              "name": "oldPendingAdmin",
-              "type": "address"
-            },
-            {
-              "indexed": false,
-              "internalType": "address",
-              "name": "newPendingAdmin",
-              "type": "address"
-            }
-          ],
-          "name": "NewPendingAdmin",
-=======
-              "indexed": true,
-              "internalType": "address",
-              "name": "previousOwner",
-              "type": "address"
-            },
-            {
-              "indexed": true,
-              "internalType": "address",
-              "name": "newOwner",
-              "type": "address"
-            }
-          ],
-          "name": "OwnershipTransferred",
->>>>>>> 600716cc
-          "type": "event"
-        },
-        {
-          "anonymous": false,
-          "inputs": [
-            {
-<<<<<<< HEAD
-              "indexed": true,
-              "internalType": "address",
-              "name": "oldOwner",
-              "type": "address"
-=======
-              "indexed": false,
-              "internalType": "uint256",
-              "name": "withdrawAmount",
-              "type": "uint256"
->>>>>>> 600716cc
-            },
-            {
-              "indexed": true,
-              "internalType": "address",
-<<<<<<< HEAD
-              "name": "newOwner",
-              "type": "address"
-            }
-          ],
           "name": "OwnerTransferred",
           "type": "event"
         },
@@ -155,56 +303,11 @@
           "name": "emergencyRewardWithdraw",
           "outputs": [],
           "payable": false,
-=======
-              "name": "withdrawAddress",
-              "type": "address"
-            }
-          ],
-          "name": "WithdrawTreasuryNative",
-          "type": "event"
-        },
-        {
-          "anonymous": false,
-          "inputs": [
-            {
-              "indexed": true,
-              "internalType": "address",
-              "name": "tokenAddress",
-              "type": "address"
-            },
-            {
-              "indexed": false,
-              "internalType": "uint256",
-              "name": "withdrawAmount",
-              "type": "uint256"
-            },
-            {
-              "indexed": true,
-              "internalType": "address",
-              "name": "withdrawAddress",
-              "type": "address"
-            }
-          ],
-          "name": "WithdrawTreasuryToken",
-          "type": "event"
-        },
-        {
-          "stateMutability": "payable",
-          "type": "fallback"
-        },
-        {
-          "inputs": [],
-          "name": "acceptOwnership",
-          "outputs": [],
->>>>>>> 600716cc
-          "stateMutability": "nonpayable",
-          "type": "function"
-        },
-        {
-<<<<<<< HEAD
-          "constant": true,
-=======
->>>>>>> 600716cc
+          "stateMutability": "nonpayable",
+          "type": "function"
+        },
+        {
+          "constant": true,
           "inputs": [],
           "name": "owner",
           "outputs": [
@@ -214,30 +317,21 @@
               "type": "address"
             }
           ],
-<<<<<<< HEAD
-          "payable": false,
-=======
->>>>>>> 600716cc
-          "stateMutability": "view",
-          "type": "function"
-        },
-        {
-<<<<<<< HEAD
+          "payable": false,
+          "stateMutability": "view",
+          "type": "function"
+        },
+        {
           "constant": true,
           "inputs": [],
           "name": "pendingAdmin",
-=======
-          "inputs": [],
-          "name": "pendingOwner",
->>>>>>> 600716cc
-          "outputs": [
-            {
-              "internalType": "address",
-              "name": "",
-              "type": "address"
-            }
-          ],
-<<<<<<< HEAD
+          "outputs": [
+            {
+              "internalType": "address",
+              "name": "",
+              "type": "address"
+            }
+          ],
           "payable": false,
           "stateMutability": "view",
           "type": "function"
@@ -260,13 +354,10 @@
             }
           ],
           "payable": false,
-=======
->>>>>>> 600716cc
-          "stateMutability": "view",
-          "type": "function"
-        },
-        {
-<<<<<<< HEAD
+          "stateMutability": "view",
+          "type": "function"
+        },
+        {
           "constant": false,
           "inputs": [
             {
@@ -318,16 +409,10 @@
           "name": "setPendingAdmin",
           "outputs": [],
           "payable": false,
-=======
-          "inputs": [],
-          "name": "renounceOwnership",
-          "outputs": [],
->>>>>>> 600716cc
-          "stateMutability": "nonpayable",
-          "type": "function"
-        },
-        {
-<<<<<<< HEAD
+          "stateMutability": "nonpayable",
+          "type": "function"
+        },
+        {
           "constant": false,
           "inputs": [
             {
@@ -533,63 +618,10 @@
             }
           ],
           "payable": false,
-=======
-          "inputs": [
-            {
-              "internalType": "address",
-              "name": "newOwner",
-              "type": "address"
-            }
-          ],
-          "name": "transferOwnership",
-          "outputs": [],
-          "stateMutability": "nonpayable",
-          "type": "function"
-        },
-        {
-          "inputs": [
-            {
-              "internalType": "uint256",
-              "name": "withdrawAmount",
-              "type": "uint256"
-            },
-            {
-              "internalType": "address payable",
-              "name": "withdrawAddress",
-              "type": "address"
-            }
-          ],
-          "name": "withdrawTreasuryNative",
-          "outputs": [],
-          "stateMutability": "payable",
-          "type": "function"
-        },
-        {
-          "inputs": [
-            {
-              "internalType": "address",
-              "name": "tokenAddress",
-              "type": "address"
-            },
-            {
-              "internalType": "uint256",
-              "name": "withdrawAmount",
-              "type": "uint256"
-            },
-            {
-              "internalType": "address",
-              "name": "withdrawAddress",
-              "type": "address"
-            }
-          ],
-          "name": "withdrawTreasuryToken",
-          "outputs": [],
->>>>>>> 600716cc
-          "stateMutability": "nonpayable",
-          "type": "function"
-        },
-        {
-<<<<<<< HEAD
+          "stateMutability": "nonpayable",
+          "type": "function"
+        },
+        {
           "constant": true,
           "inputs": [],
           "name": "admin",
@@ -2328,10 +2360,6 @@
           "payable": false,
           "stateMutability": "view",
           "type": "function"
-=======
-          "stateMutability": "payable",
-          "type": "receive"
->>>>>>> 600716cc
         }
       ]
     }
