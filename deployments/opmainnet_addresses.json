{
  "name": "opmainnet",
  "chainId": "10",
  "addresses": {
<<<<<<< HEAD
    "XVSStore": "0xFE548630954129923f63113923eF5373E10589d3",
    "XVSVaultProxy": "0x133120607C018c949E91AE333785519F6d947e01",
    "XVSVaultProxy_Implementation": "0x8B8651EEB002a7991F2287500B17a395E8cfe7d9"
=======
    "VTreasuryV8": "0x104c01EB7b4664551BE6A9bdB26a8C5c6Be7d3da"
>>>>>>> 600716cc
  }
}<|MERGE_RESOLUTION|>--- conflicted
+++ resolved
@@ -2,12 +2,9 @@
   "name": "opmainnet",
   "chainId": "10",
   "addresses": {
-<<<<<<< HEAD
+    "VTreasuryV8": "0x104c01EB7b4664551BE6A9bdB26a8C5c6Be7d3da",
     "XVSStore": "0xFE548630954129923f63113923eF5373E10589d3",
     "XVSVaultProxy": "0x133120607C018c949E91AE333785519F6d947e01",
     "XVSVaultProxy_Implementation": "0x8B8651EEB002a7991F2287500B17a395E8cfe7d9"
-=======
-    "VTreasuryV8": "0x104c01EB7b4664551BE6A9bdB26a8C5c6Be7d3da"
->>>>>>> 600716cc
   }
 }