--- conflicted
+++ resolved
@@ -27,12 +27,9 @@
     arbitrumsepolia: TEN_MINUTES,
     zksyncsepolia: TEN_MINUTES,
     opsepolia: TEN_MINUTES,
-<<<<<<< HEAD
     unichainsepolia: TEN_MINUTES,
-=======
     basesepolia: TEN_MINUTES,
     basemainnet: NINETY_DAYS,
->>>>>>> 5ad23850
     bscmainnet: NINETY_DAYS,
     ethereum: NINETY_DAYS,
     arbitrumone: NINETY_DAYS,
@@ -66,12 +63,9 @@
     zksyncmainnet: 0, // time based contracts
     opsepolia: 0, // time based contracts
     opmainnet: 0, // time based contracts
-<<<<<<< HEAD
     unichainsepolia: 0, // time based contracts
-=======
     basesepolia: 0, // time based contracts
     basemainnet: 0, // time based contracts
->>>>>>> 5ad23850
     bscmainnet: 10_512_000,
     ethereum: 2_628_000,
     hardhat: 100,
@@ -104,12 +98,9 @@
     zksyncmainnet: "0x751Aa759cfBB6CE71A43b48e40e1cCcFC66Ba4aa", // ZKSYNC MAINNET MULTISIG
     opsepolia: "0xd57365EE4E850e881229e2F8Aa405822f289e78d", // OPSEPOLIA MULTISIG
     opmainnet: "0x2e94dd14E81999CdBF5deDE31938beD7308354b3", // OPMAINNET MULTISIG
-<<<<<<< HEAD
     unichainsepolia: "0x9831D3A641E8c7F082EEA75b8249c99be9D09a34", // UNICHAIN SEPOLIA MULTISIG
-=======
     basesepolia: "0xdf3b635d2b535f906BB02abb22AED71346E36a00", // BASE SEPOLIA MULTISIG
     basemainnet: "0x1803Cf1D3495b43cC628aa1d8638A981F8CD341C", // BASE MAINNET MULTISIG
->>>>>>> 5ad23850
     bscmainnet: await getContractAddressOrNullAddress(deployments, "NormalTimelock"),
     bsctestnet: await getContractAddressOrNullAddress(deployments, "NormalTimelock"),
   };
